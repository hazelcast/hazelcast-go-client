--- conflicted
+++ resolved
@@ -17,7 +17,6 @@
 /*
 Package hazelcast provides the Hazelcast Go client.
 
-<<<<<<< HEAD
 Hazelcast Cloud Discovery
 
 Hazelcast Go client can discover and connect to Hazelcast clusters running on Hazelcast Cloud https://cloud.hazelcast.com.
@@ -54,7 +53,7 @@
 	cc.DiscoveryConfig.UsePublicIP = true
 
 For more details on member-side configuration, refer to the Discovery SPI section in the Hazelcast IMDG Reference Manual.
-=======
+
 Listening for Distributed Object Events
 
 You can listen to creation and destroy events for distributed objects by attaching a listener to the client.
@@ -76,7 +75,6 @@
 If you don't want to receive any distributed object events, use client.RemoveDistributedObjectListener:
 
 	client.RemoveDistributedObjectListener(subscriptionID)
->>>>>>> 96822ed4
 
 */
 package hazelcast