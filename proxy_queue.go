/*
 * Copyright (c) 2008-2021, Hazelcast, Inc. All Rights Reserved.
 *
 * Licensed under the Apache License, Version 2.0 (the "License")
 * you may not use this file except in compliance with the License.
 * You may obtain a copy of the License at
 *
 * http://www.apache.org/licenses/LICENSE-2.0
 *
 * Unless required by applicable law or agreed to in writing, software
 * distributed under the License is distributed on an "AS IS" BASIS,
 * WITHOUT WARRANTIES OR CONDITIONS OF ANY KIND, either express or implied.
 * See the License for the specific language governing permissions and
 * limitations under the License.
 */

package hazelcast

import (
	"context"
	"time"

	"github.com/hazelcast/hazelcast-go-client/internal/proto"
	"github.com/hazelcast/hazelcast-go-client/internal/proto/codec"
	iserialization "github.com/hazelcast/hazelcast-go-client/internal/serialization"
	"github.com/hazelcast/hazelcast-go-client/internal/util/validationutil"
	"github.com/hazelcast/hazelcast-go-client/types"
)

/*
Queue is a concurrent, blocking, distributed, observable queue.

Queue is not a partitioned data-structure.
All of the Queue content is stored in a single machine (and in the backup).
Queue will not scale by adding more members in the cluster.
*/
type Queue struct {
	*proxy
	partitionID int32
}

func newQueue(p *proxy) (*Queue, error) {
	if partitionID, err := p.stringToPartitionID(p.name); err != nil {
		return nil, err
	} else {
		return &Queue{proxy: p, partitionID: partitionID}, nil
	}
}

// Add adds the specified item to this queue if there is available space.
// Returns true when element is successfully added
func (q *Queue) Add(value interface{}) (bool, error) {
	return q.add(context.TODO(), value, 0)
}

// AddWithTimeout adds the specified item to this queue if there is available space.
// Returns true when element is successfully added
func (q *Queue) AddWithTimeout(value interface{}, timeout time.Duration) (bool, error) {
	return q.add(context.TODO(), value, timeout.Milliseconds())
}

// AddAll adds the elements in the specified collection to this queue.
// Returns true if the queue is changed after the call.
func (q *Queue) AddAll(values ...interface{}) (bool, error) {
	if valuesData, err := q.validateAndSerializeValues(values...); err != nil {
		return false, err
	} else {
		request := codec.EncodeQueueAddAllRequest(q.name, valuesData)
		if response, err := q.invokeOnPartition(context.TODO(), request, q.partitionID); err != nil {
			return false, err
		} else {
			return codec.DecodeQueueAddAllResponse(response), nil
		}
	}
}

// AddListener adds an item listener for this queue. Listener will be notified for all queue add/remove events.
func (q *Queue) AddListener(handler QueueItemNotifiedHandler) (types.UUID, error) {
	return q.addListener(false, handler)
}

// AddListenerIncludeValue adds an item listener for this queue. Listener will be notified for all queue add/remove events.
// Received events include the updated item.
func (q *Queue) AddListenerIncludeValue(handler QueueItemNotifiedHandler) (types.UUID, error) {
	return q.addListener(true, handler)
}

// Clear Clear this queue. Queue will be empty after this call.
func (q *Queue) Clear() error {
	request := codec.EncodeQueueClearRequest(q.name)
	_, err := q.invokeOnPartition(context.TODO(), request, q.partitionID)
	return err
}

// Contains returns true if the queue includes the given value.
func (q *Queue) Contains(value interface{}) (bool, error) {
	if valueData, err := q.validateAndSerialize(value); err != nil {
		return false, err
	} else {
		request := codec.EncodeQueueContainsRequest(q.name, valueData)
		if response, err := q.invokeOnPartition(context.TODO(), request, q.partitionID); err != nil {
			return false, err
		} else {
			return codec.DecodeQueueContainsResponse(response), nil
		}
	}
}

// ContainsAll returns true if the queue includes all given values.
func (q *Queue) ContainsAll(values ...interface{}) (bool, error) {
	if valuesData, err := q.validateAndSerializeValues(values...); err != nil {
		return false, err
	} else {
		request := codec.EncodeQueueContainsAllRequest(q.name, valuesData)
		if response, err := q.invokeOnPartition(context.TODO(), request, q.partitionID); err != nil {
			return false, err
		} else {
			return codec.DecodeQueueContainsAllResponse(response), nil
		}
	}
}

// Drain returns all items in the queue and empties it.
func (q *Queue) Drain() ([]interface{}, error) {
	request := codec.EncodeQueueDrainToRequest(q.name)
	if response, err := q.invokeOnPartition(context.TODO(), request, q.partitionID); err != nil {
		return nil, err
	} else {
		return q.convertToObjects(codec.DecodeQueueDrainToResponse(response))
	}
}

// DrainWithMaxSize returns maximum maxSize items in tne queue and removes returned items from the queue.
func (q *Queue) DrainWithMaxSize(maxSize int) ([]interface{}, error) {
	maxSizeAsInt32, err := validationutil.ValidateAsNonNegativeInt32(maxSize)
	if err != nil {
		return nil, err
	}
	request := codec.EncodeQueueDrainToMaxSizeRequest(q.name, maxSizeAsInt32)
	if response, err := q.invokeOnPartition(context.TODO(), request, q.partitionID); err != nil {
		return nil, err
	} else {
		return q.convertToObjects(codec.DecodeQueueDrainToMaxSizeResponse(response))
	}
}

// Iterator returns all of the items in this queue.
func (q *Queue) Iterator() ([]interface{}, error) {
	request := codec.EncodeQueueIteratorRequest(q.name)
	if response, err := q.invokeOnPartition(context.TODO(), request, q.partitionID); err != nil {
		return nil, err
	} else {
		return q.convertToObjects(codec.DecodeQueueIteratorResponse(response))
	}
}

// IsEmpty returns true if the queue is empty.
func (q *Queue) IsEmpty() (bool, error) {
	request := codec.EncodeQueueIsEmptyRequest(q.name)
	if response, err := q.invokeOnPartition(context.TODO(), request, q.partitionID); err != nil {
		return false, err
	} else {
		return codec.DecodeQueueIsEmptyResponse(response), nil
	}
}

// Peek retrieves the head of queue without removing it from the queue.
func (q *Queue) Peek() (interface{}, error) {
	request := codec.EncodeQueuePeekRequest(q.name)
	if response, err := q.invokeOnPartition(context.TODO(), request, q.partitionID); err != nil {
		return nil, err
	} else {
		return q.convertToObject(codec.DecodeQueuePeekResponse(response))
	}
}

// Poll retrieves and removes the head of this queue.
func (q *Queue) Poll() (interface{}, error) {
	return q.poll(context.TODO(), 0)
}

// PollWithTimeout retrieves and removes the head of this queue.
// Waits until this timeout elapses and returns the result.
func (q *Queue) PollWithTimeout(timeout time.Duration) (interface{}, error) {
	return q.poll(context.TODO(), timeout.Milliseconds())
}

// Put adds the specified element into this queue.
// If there is no space, it waits until necessary space becomes available.
func (q *Queue) Put(value interface{}) error {
	if valueData, err := q.validateAndSerialize(value); err != nil {
		return err
	} else {
		request := codec.EncodeQueuePutRequest(q.name, valueData)
		_, err := q.invokeOnPartition(context.TODO(), request, q.partitionID)
		return err
	}
}

// RemainingCapacity returns the remaining capacity of this queue.
func (q *Queue) RemainingCapacity() (int, error) {
	request := codec.EncodeQueueRemainingCapacityRequest(q.name)
	if response, err := q.invokeOnPartition(context.TODO(), request, q.partitionID); err != nil {
		return 0, err
	} else {
		return int(codec.DecodeQueueRemainingCapacityResponse(response)), nil
	}
}

// Remove removes the specified element from the queue if it exists.
func (q *Queue) Remove(value interface{}) (bool, error) {
	if data, err := q.validateAndSerialize(value); err != nil {
		return false, err
	} else {
		request := codec.EncodeQueueRemoveRequest(q.name, data)
		if response, err := q.invokeOnPartition(context.TODO(), request, q.partitionID); err != nil {
			return false, nil
		} else {
			return codec.DecodeQueueRemoveResponse(response), nil
		}
	}
}

// RemoveAll removes all of the elements of the specified collection from this queue.
func (q *Queue) RemoveAll(values ...interface{}) (bool, error) {
	if valuesData, err := q.validateAndSerializeValues(values...); err != nil {
		return false, err
	} else {
		request := codec.EncodeQueueCompareAndRemoveAllRequest(q.name, valuesData)
		if response, err := q.invokeOnPartition(context.TODO(), request, q.partitionID); err != nil {
			return false, err
		} else {
			return codec.DecodeQueueCompareAndRemoveAllResponse(response), nil
		}
	}
}

// RemoveListener removes the specified listener.
func (q *Queue) RemoveListener(subscriptionID types.UUID) error {
	return q.listenerBinder.Remove(subscriptionID)
}

// RetainAll removes the items which are not contained in the specified collection.
func (q *Queue) RetainAll(values ...interface{}) (bool, error) {
	if valuesData, err := q.validateAndSerializeValues(values...); err != nil {
		return false, err
	} else {
		request := codec.EncodeQueueCompareAndRetainAllRequest(q.name, valuesData)
		if response, err := q.invokeOnPartition(context.TODO(), request, q.partitionID); err != nil {
			return false, err
		} else {
			return codec.DecodeQueueCompareAndRetainAllResponse(response), nil
		}
	}
}

// Size returns the number of elements in this collection.
func (q *Queue) Size() (int, error) {
	request := codec.EncodeQueueSizeRequest(q.name)
	if response, err := q.invokeOnPartition(context.TODO(), request, q.partitionID); err != nil {
		return 0, err
	} else {
		return int(codec.DecodeQueueSizeResponse(response)), nil
	}
}

// Take retrieves and removes the head of this queue, if necessary, waits until an item becomes available.
func (q *Queue) Take() (interface{}, error) {
	request := codec.EncodeQueueTakeRequest(q.name)
	if response, err := q.invokeOnPartition(context.TODO(), request, q.partitionID); err != nil {
		return nil, err
	} else {
		return q.convertToObject(codec.DecodeQueueTakeResponse(response))
	}
}

func (q *Queue) add(ctx context.Context, value interface{}, timeout int64) (bool, error) {
	if valueData, err := q.validateAndSerialize(value); err != nil {
		return false, nil
	} else {
		request := codec.EncodeQueueOfferRequest(q.name, valueData, timeout)
		if response, err := q.invokeOnPartition(ctx, request, q.partitionID); err != nil {
			return false, err
		} else {
			return codec.DecodeQueueOfferResponse(response), nil
		}
	}
}

func (q *Queue) addListener(includeValue bool, handler QueueItemNotifiedHandler) (types.UUID, error) {
	subscriptionID := types.NewUUID()
	addRequest := codec.EncodeQueueAddListenerRequest(q.name, includeValue, q.config.ClusterConfig.SmartRouting)
	removeRequest := codec.EncodeQueueRemoveListenerRequest(q.name, subscriptionID)
	listenerHandler := func(msg *proto.ClientMessage) {
		codec.HandleQueueAddListener(msg, func(itemData *iserialization.Data, uuid types.UUID, eventType int32) {
			if item, err := q.convertToObject(itemData); err != nil {
				q.logger.Warnf("cannot convert data to Go value")
			} else {
<<<<<<< HEAD
				member := q.clusterService.GetMemberByUUID(uuid.String())
				handler(newQueueItemNotified(q.name, item, *member, eventType))
=======
				member := q.clusterService.GetMemberByUUID(uuid)
				handler(newQueueItemNotified(q.name, item, member, eventType))
>>>>>>> 18e5440f
			}
		})
	}
	err := q.listenerBinder.Add(subscriptionID, addRequest, removeRequest, listenerHandler)
	return subscriptionID, err
}

func (q *Queue) poll(ctx context.Context, timeout int64) (interface{}, error) {
	request := codec.EncodeQueuePollRequest(q.name, timeout)
	if response, err := q.invokeOnPartition(ctx, request, q.partitionID); err != nil {
		return nil, err
	} else {
		return q.convertToObject(codec.DecodeQueuePollResponse(response))
	}
}<|MERGE_RESOLUTION|>--- conflicted
+++ resolved
@@ -296,13 +296,8 @@
 			if item, err := q.convertToObject(itemData); err != nil {
 				q.logger.Warnf("cannot convert data to Go value")
 			} else {
-<<<<<<< HEAD
-				member := q.clusterService.GetMemberByUUID(uuid.String())
+				member := q.clusterService.GetMemberByUUID(uuid)
 				handler(newQueueItemNotified(q.name, item, *member, eventType))
-=======
-				member := q.clusterService.GetMemberByUUID(uuid)
-				handler(newQueueItemNotified(q.name, item, member, eventType))
->>>>>>> 18e5440f
 			}
 		})
 	}
