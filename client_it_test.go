/*
 * Copyright (c) 2008-2021, Hazelcast, Inc. All Rights Reserved.
 *
 * Licensed under the Apache License, Version 2.0 (the "License")
 * you may not use this file except in compliance with the License.
 * You may obtain a copy of the License at
 *
 * http://www.apache.org/licenses/LICENSE-2.0
 *
 * Unless required by applicable law or agreed to in writing, software
 * distributed under the License is distributed on an "AS IS" BASIS,
 * WITHOUT WARRANTIES OR CONDITIONS OF ANY KIND, either express or implied.
 * See the License for the specific language governing permissions and
 * limitations under the License.
 */

package hazelcast_test

import (
	"context"
	"fmt"
	"github.com/hazelcast/hazelcast-go-client/internal"
	"reflect"
	"sync"
	"sync/atomic"
	"testing"
	"time"

	"github.com/stretchr/testify/assert"

	hz "github.com/hazelcast/hazelcast-go-client"
	"github.com/hazelcast/hazelcast-go-client/cluster"
	"github.com/hazelcast/hazelcast-go-client/internal/it"
	"github.com/hazelcast/hazelcast-go-client/types"
)

func TestClientLifecycleEvents(t *testing.T) {
	receivedStates := []hz.LifecycleState{}
	receivedStatesMu := &sync.RWMutex{}
	configCallback := func(config *hz.Config) {
		config.AddLifecycleListener(func(event hz.LifecycleStateChanged) {
			receivedStatesMu.Lock()
			defer receivedStatesMu.Unlock()
			switch event.State {
			case hz.LifecycleStateStarting:
				t.Logf("Received starting state")
			case hz.LifecycleStateStarted:
				t.Logf("Received started state")
			case hz.LifecycleStateShuttingDown:
				t.Logf("Received shutting down state")
			case hz.LifecycleStateShutDown:
				t.Logf("Received shut down state")
			case hz.LifecycleStateConnected:
				t.Logf("Received client connected state")
			case hz.LifecycleStateDisconnected:
				t.Logf("Received client disconnected state")
			default:
				t.Log("Received unknown state:", event.State)
			}
			receivedStates = append(receivedStates, event.State)
		})
	}
	it.TesterWithConfigBuilder(t, configCallback, func(t *testing.T, client *hz.Client) {
		defer func() {
			receivedStatesMu.Lock()
			receivedStates = []hz.LifecycleState{}
			receivedStatesMu.Unlock()
		}()
		time.Sleep(1 * time.Millisecond)
		if err := client.Shutdown(context.Background()); err != nil {
			t.Fatal(err)
		}
		time.Sleep(1 * time.Millisecond)
		targetStates := []hz.LifecycleState{
			hz.LifecycleStateStarting,
			hz.LifecycleStateConnected,
			hz.LifecycleStateStarted,
			hz.LifecycleStateShuttingDown,
			hz.LifecycleStateShutDown,
		}
		receivedStatesMu.RLock()
		defer receivedStatesMu.RUnlock()
		if !reflect.DeepEqual(targetStates, receivedStates) {
			t.Fatalf("target %v != %v", targetStates, receivedStates)
		}
	})
}

func TestClientRunning(t *testing.T) {
	it.Tester(t, func(t *testing.T, client *hz.Client) {
		assert.True(t, client.Running())
		if err := client.Shutdown(context.Background()); err != nil {
			t.Fatal(err)
		}
		assert.False(t, client.Running())
	})
}

func TestClientPortRangeAllAddresses(t *testing.T) {
	portRangeConnectivityTest(t, func(validPort int) []string {
		return []string{"127.0.0.1", "localhost", "0.0.0.0"}
	}, 4, 3)
}

func TestClientPortRangeMultipleAddresses(t *testing.T) {
	portRangeConnectivityTest(t, func(validPort int) []string {
		return []string{"127.0.0.1", "localhost", fmt.Sprintf("0.0.0.0:%d", validPort)}
	}, 4, 3)
}

func TestClientPortRangeSingleAddress(t *testing.T) {
	portRangeConnectivityTest(t, func(validPort int) []string {
		return []string{fmt.Sprintf("localhost:%d", validPort), "127.0.0.1", fmt.Sprintf("0.0.0.0:%d", validPort)}
	}, 4, 3)
}

func TestClientMemberEvents(t *testing.T) {
	handlerCalled := int32(0)
	wg := &sync.WaitGroup{}
	wg.Add(1)
	configCallback := func(config *hz.Config) {
		config.AddMembershipListener(func(event cluster.MembershipStateChanged) {
			if atomic.CompareAndSwapInt32(&handlerCalled, 0, 1) {
				wg.Done()
			}
		})
	}
	it.TesterWithConfigBuilder(t, configCallback, func(t *testing.T, client *hz.Client) {
		defer func() {
			atomic.StoreInt32(&handlerCalled, 0)
			wg.Add(1)
		}()
		wg.Wait()
	})
}

func TestClientHeartbeat(t *testing.T) {
	// Slow test.
	t.SkipNow()
	it.MapTesterWithConfig(t, func(config *hz.Config) {
	}, func(t *testing.T, m *hz.Map) {
		time.Sleep(150 * time.Second)
		target := "v1"
		it.Must(m.Set(context.Background(), "k1", target))
		if v := it.MustValue(m.Get(context.Background(), "k1")); target != v {
			t.Fatalf("target: %v != %v", target, v)
		}
	})
}

func TestClient_Shutdown(t *testing.T) {
	it.Tester(t, func(t *testing.T, client *hz.Client) {
		if err := client.Shutdown(context.Background()); err != nil {
			t.Fatal(err)
		}
		if err := client.Shutdown(context.Background()); err != nil {
			t.Fatalf("shutting down second time should not return an error")
		}
	})
}

func TestClientShutdownRace(t *testing.T) {
	it.Tester(t, func(t *testing.T, client *hz.Client) {
		const goroutineCount = 100
		wg := &sync.WaitGroup{}
		wg.Add(goroutineCount)
		for i := 0; i < goroutineCount; i++ {
			go func() {
				defer wg.Done()
				client.Shutdown(context.Background())
			}()
		}
		wg.Wait()
	})
}

func TestClient_AddDistributedObjectListener(t *testing.T) {
	type objInfo struct {
		service string
		object  string
		count   int
	}
	createDestroyMap := func(client *hz.Client, mapName string) {
		m := it.MustValue(client.GetMap(context.Background(), mapName)).(*hz.Map)
		time.Sleep(100 * time.Millisecond)
		it.Must(m.Destroy(context.Background()))
		time.Sleep(100 * time.Millisecond)
	}
	it.Tester(t, func(t *testing.T, client *hz.Client) {
		var created, destroyed objInfo
		mu := &sync.Mutex{}
		handler := func(e hz.DistributedObjectNotified) {
			mu.Lock()
			defer mu.Unlock()
			switch e.EventType {
			case hz.DistributedObjectCreated:
				created.service = e.ServiceName
				created.object = e.ObjectName
				created.count++
			case hz.DistributedObjectDestroyed:
				destroyed.service = e.ServiceName
				destroyed.object = e.ObjectName
				destroyed.count++
			}
		}
		subID, err := client.AddDistributedObjectListener(context.Background(), handler)
		if err != nil {
			t.Fatal(err)
		}
		time.Sleep(1 * time.Second)
		createDestroyMap(client, "dolistener-tester")
		targetObjInfo := objInfo{service: hz.ServiceNameMap, object: "dolistener-tester", count: 1}
		mu.Lock()
		if !assert.Equal(t, targetObjInfo, created) {
			t.FailNow()
		}
		if !assert.Equal(t, targetObjInfo, destroyed) {
			t.FailNow()
		}
		mu.Unlock()

		if err := client.RemoveDistributedObjectListener(context.Background(), subID); err != nil {
			t.Fatal(err)
		}
		time.Sleep(1 * time.Second)
		createDestroyMap(client, "dolistener-tester")
		mu.Lock()
		if !assert.Equal(t, targetObjInfo, created) {
			t.FailNow()
		}
		if !assert.Equal(t, targetObjInfo, destroyed) {
			t.FailNow()
		}
		mu.Unlock()
	})
}

func TestClusterReconnection_ShutdownCluster(t *testing.T) {
	ctx := context.Background()
	cls := it.StartNewClusterWithOptions("go-cli-test-cluster", 15701, it.MemberCount())
	mu := &sync.Mutex{}
	events := []hz.LifecycleState{}
	config := cls.DefaultConfig()
	config.AddLifecycleListener(func(event hz.LifecycleStateChanged) {
		mu.Lock()
		events = append(events, event.State)
		mu.Unlock()
	})
	c, err := hz.StartNewClientWithConfig(ctx, config)
	if err != nil {
		t.Fatal(err)
	}
	time.Sleep(5 * time.Second)
	cls.Shutdown()
	time.Sleep(5 * time.Second)
	cls = it.StartNewClusterWithOptions("go-cli-test-cluster", 15701, it.MemberCount())
	time.Sleep(5 * time.Second)
	cls.Shutdown()
	c.Shutdown(ctx)
	mu.Lock()
	defer mu.Unlock()
	target := []hz.LifecycleState{
		hz.LifecycleStateStarting,
		hz.LifecycleStateConnected,
		hz.LifecycleStateStarted,
		hz.LifecycleStateDisconnected,
		hz.LifecycleStateConnected,
		hz.LifecycleStateDisconnected,
		hz.LifecycleStateShuttingDown,
		hz.LifecycleStateShutDown,
	}
	t.Logf("target : %v", target)
	t.Logf("events : %v", events)
	assert.Equal(t, target, events)
}

func TestClusterReconnection_RemoveMembersOneByOne(t *testing.T) {
	ctx := context.Background()
	cls := it.StartNewClusterWithOptions("go-cli-test-cluster", 15701, 3)
	mu := &sync.Mutex{}
	var events []hz.LifecycleState
	config := cls.DefaultConfig()
	config.AddLifecycleListener(func(event hz.LifecycleStateChanged) {
		mu.Lock()
		events = append(events, event.State)
		mu.Unlock()
	})
	c, err := hz.StartNewClientWithConfig(ctx, config)
	if err != nil {
		t.Fatal(err)
	}
	time.Sleep(5 * time.Second)

	// start shutting down members one by one
	for _, uuid := range cls.MemberUUIDs {
		time.Sleep(1 * time.Second)
		cls.RC.ShutdownMember(ctx, cls.ClusterID, uuid)
	}
	time.Sleep(1 * time.Second)
	cls.Shutdown()
	time.Sleep(1 * time.Second)

	cls = it.StartNewClusterWithOptions("go-cli-test-cluster", 15701, 3)
	time.Sleep(5 * time.Second)
	// start shutting down members one by one
	for _, uuid := range cls.MemberUUIDs {
		time.Sleep(1 * time.Second)
		cls.RC.ShutdownMember(ctx, cls.ClusterID, uuid)
	}
	time.Sleep(1 * time.Second)
	c.Shutdown(ctx)

	mu.Lock()
	defer mu.Unlock()
	target := []hz.LifecycleState{
		hz.LifecycleStateStarting,
		hz.LifecycleStateConnected,
		hz.LifecycleStateStarted,
		hz.LifecycleStateDisconnected,
		hz.LifecycleStateConnected,
		hz.LifecycleStateDisconnected,
		hz.LifecycleStateShuttingDown,
		hz.LifecycleStateShutDown,
	}
	t.Logf("target : %v", target)
	t.Logf("events : %v", events)
	assert.Equal(t, target, events)
}

func TestClusterReconnection_ReconnectModeOff(t *testing.T) {
	ctx, cancel := context.WithTimeout(context.Background(), 20*time.Second)
	defer cancel()
	cls := it.StartNewClusterWithOptions("go-cli-test-cluster", 15701, it.MemberCount())
	config := cls.DefaultConfig()
	config.Cluster.ConnectionStrategy.ReconnectMode = cluster.ReconnectModeOff
	c, err := hz.StartNewClientWithConfig(ctx, config)
	if err != nil {
		t.Fatal(err)
	}
	time.Sleep(2 * time.Second)
	cls.Shutdown()
	time.Sleep(100 * time.Millisecond)
	assert.Equal(t, false, c.Running())
}

<<<<<<< HEAD
// portRangeConnectivityTest sets up a port range where we can make sure,that our port will be in the range
// and we can test the connectivity try
func portRangeConnectivityTest(t *testing.T, getAddresses func(validPort int) []string, portsToTryBefore int, portsToTryAfter int) {
	it.TesterWithConfigBuilder(t, func(config *hz.Config) {
		clusterAddress := config.Cluster.Network.Addresses[0]
		_, port, err := internal.ParseAddr(clusterAddress)
		if err != nil {
			t.Fatal(err)
		}
		config.Cluster.Network.SetAddresses(getAddresses(port)...)
		config.Cluster.Network.SetPortRange(port-portsToTryBefore, port+portsToTryAfter)
	},
		func(t *testing.T, client *hz.Client) {
			assert.True(t, client.Running())
			if err := client.Shutdown(context.Background()); err != nil {
				t.Fatal(err)
			}
			assert.False(t, client.Running())
		})
=======
func TestClient_GetDistributedObjects(t *testing.T) {
	it.Tester(t, func(t *testing.T, client *hz.Client) {
		var (
			testMapName = it.NewUniqueObjectName("map")
			testSetName = it.NewUniqueObjectName("set")
			mapInfo     = types.DistributedObjectInfo{Name: testMapName, ServiceName: hz.ServiceNameMap}
			setInfo     = types.DistributedObjectInfo{Name: testSetName, ServiceName: hz.ServiceNameSet}
		)

		ctx, cancel := context.WithTimeout(context.Background(), 40*time.Second)
		defer cancel()

		testMap, err := client.GetMap(ctx, testMapName)
		if err != nil {
			t.Fatal(err)
		}
		testSet, err := client.GetSet(ctx, testSetName)
		if err != nil {
			t.Fatal(err)
		}
		objects, err := client.GetDistributedObjectsInfo(ctx)
		if err != nil {
			t.Fatal(err)
		}

		assert.Contains(t, objects, mapInfo)
		assert.Contains(t, objects, setInfo)

		if err = testMap.Destroy(ctx); err != nil {
			t.Fatal(err)
		}
		if err = testSet.Destroy(ctx); err != nil {
			t.Fatal(err)
		}

		objects, err = client.GetDistributedObjectsInfo(ctx)
		if err != nil {
			t.Fatal(err)
		}
		assert.NotContains(t, objects, mapInfo)
		assert.NotContains(t, objects, setInfo)
	})
>>>>>>> aa1c8ca3
}<|MERGE_RESOLUTION|>--- conflicted
+++ resolved
@@ -343,7 +343,6 @@
 	assert.Equal(t, false, c.Running())
 }
 
-<<<<<<< HEAD
 // portRangeConnectivityTest sets up a port range where we can make sure,that our port will be in the range
 // and we can test the connectivity try
 func portRangeConnectivityTest(t *testing.T, getAddresses func(validPort int) []string, portsToTryBefore int, portsToTryAfter int) {
@@ -363,7 +362,8 @@
 			}
 			assert.False(t, client.Running())
 		})
-=======
+}
+
 func TestClient_GetDistributedObjects(t *testing.T) {
 	it.Tester(t, func(t *testing.T, client *hz.Client) {
 		var (
@@ -406,5 +406,4 @@
 		assert.NotContains(t, objects, mapInfo)
 		assert.NotContains(t, objects, setInfo)
 	})
->>>>>>> aa1c8ca3
 }