/*
 * Copyright (c) 2008-2021, Hazelcast, Inc. All Rights Reserved.
 *
 * Licensed under the Apache License, Version 2.0 (the "License")
 * you may not use this file except in compliance with the License.
 * You may obtain a copy of the License at
 *
 * http://www.apache.org/licenses/LICENSE-2.0
 *
 * Unless required by applicable law or agreed to in writing, software
 * distributed under the License is distributed on an "AS IS" BASIS,
 * WITHOUT WARRANTIES OR CONDITIONS OF ANY KIND, either express or implied.
 * See the License for the specific language governing permissions and
 * limitations under the License.
 */

package hazelcast

import (
	"context"
	"sync"
	"time"

	"github.com/hazelcast/hazelcast-go-client/cluster"
	"github.com/hazelcast/hazelcast-go-client/hzerrors"
	"github.com/hazelcast/hazelcast-go-client/internal"
	"github.com/hazelcast/hazelcast-go-client/internal/client"
	icluster "github.com/hazelcast/hazelcast-go-client/internal/cluster"
	"github.com/hazelcast/hazelcast-go-client/internal/event"
	"github.com/hazelcast/hazelcast-go-client/internal/lifecycle"
	"github.com/hazelcast/hazelcast-go-client/internal/proto/codec"
	isql "github.com/hazelcast/hazelcast-go-client/internal/sql"
	"github.com/hazelcast/hazelcast-go-client/sql"
	"github.com/hazelcast/hazelcast-go-client/types"
)

const (
	ClientVersion = internal.ClientVersion
)

// StartNewClient creates and starts a new client with the default configuration.
// The default configuration is tuned connect to an Hazelcast cluster running on the same computer with the client.
func StartNewClient(ctx context.Context) (*Client, error) {
	return StartNewClientWithConfig(ctx, NewConfig())
}

// StartNewClientWithConfig creates and starts a new client with the given configuration.
func StartNewClientWithConfig(ctx context.Context, config Config) (*Client, error) {
	c, err := newClient(config)
	if err != nil {
		return nil, err
	}
	if err = c.ic.Start(ctx); err != nil {
		return nil, err
	}
	return c, nil
}

// Client enables you to do all Hazelcast operations without being a member of the cluster.
// It connects to one or more of the cluster members and delegates all cluster wide operations to them.
type Client struct {
	membershipListenerMapMu *sync.Mutex
	proxyManager            *proxyManager
	membershipListenerMap   map[types.UUID]int64
	lifecycleListenerMap    map[types.UUID]int64
	lifecycleListenerMapMu  *sync.Mutex
	ic                      *client.Client
	sqlService              isql.Service
}

func newClient(config Config) (*Client, error) {
	config = config.Clone()
	if err := config.Validate(); err != nil {
		return nil, err
	}
	icc := &client.Config{
		Name:          config.ClientName,
		Cluster:       &config.Cluster,
		Failover:      &config.Failover,
		Serialization: &config.Serialization,
		Logger:        &config.Logger,
		Labels:        config.Labels,
		StatsEnabled:  config.Stats.Enabled,
		StatsPeriod:   time.Duration(config.Stats.Period),
	}
	ic, err := client.New(icc)
	if err != nil {
		return nil, err
	}
	c := &Client{
		ic:                      ic,
		lifecycleListenerMap:    map[types.UUID]int64{},
		lifecycleListenerMapMu:  &sync.Mutex{},
		membershipListenerMap:   map[types.UUID]int64{},
		membershipListenerMapMu: &sync.Mutex{},
	}
	c.addConfigEvents(&config)
	c.createComponents(&config)
	return c, nil
}

// Name returns client's name
// Use config.Name to set the client name.
// If not set manually, an automatically generated name is used.
func (c *Client) Name() string {
	return c.ic.Name()
}

// GetList returns a list instance.
func (c *Client) GetList(ctx context.Context, name string) (*List, error) {
	if c.ic.State() != client.Ready {
		return nil, hzerrors.ErrClientNotActive
	}
	return c.proxyManager.getList(ctx, name)
}

// GetMap returns a distributed map instance.
func (c *Client) GetMap(ctx context.Context, name string) (*Map, error) {
	if c.ic.State() != client.Ready {
		return nil, hzerrors.ErrClientNotActive
	}
	return c.proxyManager.getMap(ctx, name)
}

// GetReplicatedMap returns a replicated map instance.
func (c *Client) GetReplicatedMap(ctx context.Context, name string) (*ReplicatedMap, error) {
	if c.ic.State() != client.Ready {
		return nil, hzerrors.ErrClientNotActive
	}
	return c.proxyManager.getReplicatedMap(ctx, name)
}

// GetMultiMap returns a MultiMap instance.
func (c *Client) GetMultiMap(ctx context.Context, name string) (*MultiMap, error) {
	if c.ic.State() != client.Ready {
		return nil, hzerrors.ErrClientNotActive
	}
	return c.proxyManager.getMultiMap(ctx, name)
}

// GetQueue returns a queue instance.
func (c *Client) GetQueue(ctx context.Context, name string) (*Queue, error) {
	if c.ic.State() != client.Ready {
		return nil, hzerrors.ErrClientNotActive
	}
	return c.proxyManager.getQueue(ctx, name)
}

// GetTopic returns a topic instance.
func (c *Client) GetTopic(ctx context.Context, name string) (*Topic, error) {
	if c.ic.State() != client.Ready {
		return nil, hzerrors.ErrClientNotActive
	}
	return c.proxyManager.getTopic(ctx, name)
}

// GetSet returns a set instance.
func (c *Client) GetSet(ctx context.Context, name string) (*Set, error) {
	if c.ic.State() != client.Ready {
		return nil, hzerrors.ErrClientNotActive
	}
	return c.proxyManager.getSet(ctx, name)
}

// GetPNCounter returns a PNCounter instance.
func (c *Client) GetPNCounter(ctx context.Context, name string) (*PNCounter, error) {
	if c.ic.State() != client.Ready {
		return nil, hzerrors.ErrClientNotActive
	}
	return c.proxyManager.getPNCounter(ctx, name)
}

// GetFlakeIDGenerator returns a FlakeIDGenerator instance.
func (c *Client) GetFlakeIDGenerator(ctx context.Context, name string) (*FlakeIDGenerator, error) {
	if c.ic.State() != client.Ready {
		return nil, hzerrors.ErrClientNotActive
	}
	return c.proxyManager.getFlakeIDGenerator(ctx, name)
}

// GetDistributedObjectsInfo returns the information of all objects created cluster-wide.
func (c *Client) GetDistributedObjectsInfo(ctx context.Context) ([]types.DistributedObjectInfo, error) {
	if c.ic.State() != client.Ready {
		return nil, hzerrors.ErrClientNotActive
	}
	request := codec.EncodeClientGetDistributedObjectsRequest()
	resp, err := c.proxyManager.invokeOnRandomTarget(ctx, request, nil)
	if err != nil {
		return nil, err
	}
	return codec.DecodeClientGetDistributedObjectsResponse(resp), nil
}

// Shutdown disconnects the client from the cluster and frees resources allocated by the client.
func (c *Client) Shutdown(ctx context.Context) error {
	return c.ic.Shutdown(ctx)
}

// Running returns true if the client is running.
func (c *Client) Running() bool {
	return c.ic.State() == client.Ready
}

// AddLifecycleListener adds a lifecycle state change handler after the client starts.
// Use the returned subscription ID to remove the listener.
// The handler must not block.
func (c *Client) AddLifecycleListener(handler LifecycleStateChangeHandler) (types.UUID, error) {
	if c.ic.State() >= client.Stopping {
		return types.UUID{}, hzerrors.ErrClientNotActive
	}
	uuid := types.NewUUID()
	subscriptionID := event.NextSubscriptionID()
	c.addLifecycleListener(subscriptionID, handler)
	c.lifecycleListenerMapMu.Lock()
	c.lifecycleListenerMap[uuid] = subscriptionID
	c.lifecycleListenerMapMu.Unlock()
	return uuid, nil
}

// RemoveLifecycleListener removes the lifecycle state change handler with the given subscription ID
func (c *Client) RemoveLifecycleListener(subscriptionID types.UUID) error {
	if c.ic.State() >= client.Stopping {
		return hzerrors.ErrClientNotActive
	}
	c.lifecycleListenerMapMu.Lock()
	if intID, ok := c.lifecycleListenerMap[subscriptionID]; ok {
		c.ic.EventDispatcher.Unsubscribe(eventLifecycleEventStateChanged, intID)
		delete(c.lifecycleListenerMap, subscriptionID)
	}
	c.lifecycleListenerMapMu.Unlock()
	return nil
}

// AddMembershipListener adds a member state change handler and returns a unique subscription ID.
// Use the returned subscription ID to remove the listener.
func (c *Client) AddMembershipListener(handler cluster.MembershipStateChangeHandler) (types.UUID, error) {
	if c.ic.State() >= client.Stopping {
		return types.UUID{}, hzerrors.ErrClientNotActive
	}
	uuid := types.NewUUID()
	subscriptionID := event.NextSubscriptionID()
	c.addMembershipListener(subscriptionID, handler)
	c.membershipListenerMapMu.Lock()
	c.membershipListenerMap[uuid] = subscriptionID
	c.membershipListenerMapMu.Unlock()
	return uuid, nil
}

// RemoveMembershipListener removes the member state change handler with the given subscription ID.
func (c *Client) RemoveMembershipListener(subscriptionID types.UUID) error {
	if c.ic.State() >= client.Stopping {
		return hzerrors.ErrClientNotActive
	}
	c.membershipListenerMapMu.Lock()
	if intID, ok := c.membershipListenerMap[subscriptionID]; ok {
		c.ic.EventDispatcher.Unsubscribe(icluster.EventMembers, intID)
		delete(c.membershipListenerMap, subscriptionID)
	}
	c.membershipListenerMapMu.Unlock()
	return nil
}

// AddDistributedObjectListener adds a distributed object listener and returns a unique subscription ID.
// Use the returned subscription ID to remove the listener.
func (c *Client) AddDistributedObjectListener(ctx context.Context, handler DistributedObjectNotifiedHandler) (types.UUID, error) {
	if c.ic.State() >= client.Stopping {
		return types.UUID{}, hzerrors.ErrClientNotActive
	}
	return c.proxyManager.addDistributedObjectEventListener(ctx, handler)
}

// RemoveDistributedObjectListener removes the distributed object listener handler with the given subscription ID.
func (c *Client) RemoveDistributedObjectListener(ctx context.Context, subscriptionID types.UUID) error {
	if c.ic.State() >= client.Stopping {
		return hzerrors.ErrClientNotActive
	}
	return c.proxyManager.removeDistributedObjectEventListener(ctx, subscriptionID)
}

// SQL returns a service to execute distributes SQL queries.
func (c *Client) SQL() sql.Service {
	return c.sqlService
}

func (c *Client) addLifecycleListener(subscriptionID int64, handler LifecycleStateChangeHandler) {
	c.ic.EventDispatcher.Subscribe(eventLifecycleEventStateChanged, subscriptionID, func(event event.Event) {
		// This is a workaround to avoid cyclic dependency between internal/cluster and hazelcast package.
		// A better solution would have been separating lifecycle events to its own package where both internal/cluster and hazelcast packages can access(but this is an API breaking change).
		// The workaround is that we have two lifecycle events one is internal(inside internal/cluster) other is public.
		// This is because internal/cluster can not use hazelcast package.
		// We map internal ones to external ones on the handler before giving them to the user here.
		e := event.(*lifecycle.StateChangedEvent)
		var mapped LifecycleState
		switch e.State {
		case lifecycle.StateStarting:
			mapped = LifecycleStateStarting
		case lifecycle.StateStarted:
			mapped = LifecycleStateStarted
		case lifecycle.StateShuttingDown:
			mapped = LifecycleStateShuttingDown
		case lifecycle.StateShutDown:
			mapped = LifecycleStateShutDown
		case lifecycle.StateConnected:
			mapped = LifecycleStateConnected
		case lifecycle.StateDisconnected:
			mapped = LifecycleStateDisconnected
		case lifecycle.StateChangedCluster:
			mapped = LifecycleStateChangedCluster
		default:
			c.ic.Logger.Warnf("no corresponding hazelcast.LifecycleStateChanged event found : %v", e.State)
			return
		}
		handler(*newLifecycleStateChanged(mapped))
	})
}

func (c *Client) addMembershipListener(subscriptionID int64, handler cluster.MembershipStateChangeHandler) {
	c.ic.EventDispatcher.Subscribe(icluster.EventMembers, subscriptionID, func(event event.Event) {
		e := event.(*icluster.MembersStateChangedEvent)
		if e.State == icluster.MembersStateAdded {
			for _, member := range e.Members {
				handler(cluster.MembershipStateChanged{
					State:  cluster.MembershipStateAdded,
					Member: member,
				})
			}
			return
		}
		for _, member := range e.Members {
			handler(cluster.MembershipStateChanged{
				State:  cluster.MembershipStateRemoved,
				Member: member,
			})
		}

	})
}

func (c *Client) addConfigEvents(config *Config) {
	for uuid, handler := range config.lifecycleListeners {
		subscriptionID := event.NextSubscriptionID()
		c.addLifecycleListener(subscriptionID, handler)
		c.lifecycleListenerMap[uuid] = subscriptionID
	}
	for uuid, handler := range config.membershipListeners {
		subscriptionID := event.NextSubscriptionID()
		c.addMembershipListener(subscriptionID, handler)
		c.membershipListenerMap[uuid] = subscriptionID
	}
}

func (c *Client) createComponents(config *Config) {
	listenerBinder := icluster.NewConnectionListenerBinder(
		c.ic.ConnectionManager,
		c.ic.InvocationService,
		c.ic.InvocationFactory,
		c.ic.EventDispatcher,
		c.ic.Logger,
		!config.Cluster.Unisocket)
	proxyManagerServiceBundle := creationBundle{
		InvocationService:    c.ic.InvocationService,
		SerializationService: c.ic.SerializationService,
		PartitionService:     c.ic.PartitionService,
		ClusterService:       c.ic.ClusterService,
		Config:               config,
		InvocationFactory:    c.ic.InvocationFactory,
		ListenerBinder:       listenerBinder,
		Logger:               c.ic.Logger,
	}
	c.proxyManager = newProxyManager(proxyManagerServiceBundle)
<<<<<<< HEAD
	c.db = sql.OpenDB(idriver.NewConnectorWithClient(c.ic, true))
	// create and assign shutdown handlers to be executed in internal shutdown
	shutdownHandlers := make(map[client.ShutdownHandlerType]func(ctx context.Context) error)
	shutdownHandlers[client.ProxyShutdownHandler] = c.proxyManager.destroyProxies
	c.ic.ShutdownHandlers = shutdownHandlers
}

// SQLOptions are server-side query options.
type SQLOptions struct {
	cursorBufferSize *int32
	timeout          *int64
	schema           *string
	err              error
}

/*
SetCursorBufferSize sets the query cursor buffer size.
When rows are ready to be consumed, they are put into an internal buffer of the cursor.
This parameter defines the maximum number of rows in that buffer.
When the threshold is reached, the backpressure mechanism will slow down the execution, possibly to a complete halt, to prevent out-of-memory.
The default value is expected to work well for most workloads.
A bigger buffer size may give you a slight performance boost for queries with large result sets at the cost of increased memory consumption.
Defaults to 4096.
The given buffer size must be in the non-negative int32 range.
*/
func (s *SQLOptions) SetCursorBufferSize(cbs int) {
	v, err := check.NonNegativeInt32(cbs)
	if err != nil {
		s.err = ihzerrors.NewIllegalArgumentError("setting cursor buffer size", err)
		return
	}
	s.cursorBufferSize = &v
}

/*
SetQueryTimeout sets the query execution timeout.
If the timeout is reached for a running statement, it will be cancelled forcefully.
Zero value means no timeout.
Negative values mean that the value from the server-side config will be used.
Defaults to -1.
*/
func (s *SQLOptions) SetQueryTimeout(t time.Duration) {
	tm := t.Milliseconds()
	// note that the condition below is for t, not tm
	if t < 0 {
		tm = -1
	}
	s.timeout = &tm
}

/*
SetSchema sets the schema name.
The engine will try to resolve the non-qualified object identifiers from the statement in the given schema.
If not found, the default search path will be used.
The schema name is case-sensitive. For example, foo and Foo are different schemas.
By default, only the default search path is used, which looks for objects in the predefined schemas "partitioned" and "public".
*/
func (s *SQLOptions) SetSchema(schema string) {
	s.schema = &schema
}

func (s *SQLOptions) validate() error {
	if s.err != nil {
		return s.err
	}
	if s.cursorBufferSize == nil {
		v := idriver.DefaultCursorBufferSize
		s.cursorBufferSize = &v
	}
	if s.timeout == nil {
		v := idriver.DefaultTimeoutMillis
		s.timeout = &v
	}
	if s.schema == nil {
		v := idriver.DefaultSchema
		s.schema = &v
	}
	return nil
}

func updateContextWithOptions(ctx context.Context, opts SQLOptions) (context.Context, error) {
	if err := opts.validate(); err != nil {
		return nil, err
	}
	if ctx == nil {
		ctx = context.Background()
	}
	if opts.cursorBufferSize != nil {
		ctx = context.WithValue(ctx, idriver.QueryCursorBufferSizeKey{}, *opts.cursorBufferSize)
	}
	if opts.timeout != nil {
		ctx = context.WithValue(ctx, idriver.QueryTimeoutKey{}, *opts.timeout)
	}
	if opts.schema != nil {
		ctx = context.WithValue(ctx, idriver.QuerySchemaKey{}, *opts.schema)
	}
	return ctx, nil
=======
	c.sqlService = isql.NewService(c.ic.ConnectionManager, c.ic.SerializationService, c.ic.InvocationFactory, c.ic.InvocationService, &c.ic.Logger)
>>>>>>> 9fc1db2f
}<|MERGE_RESOLUTION|>--- conflicted
+++ resolved
@@ -368,105 +368,9 @@
 		Logger:               c.ic.Logger,
 	}
 	c.proxyManager = newProxyManager(proxyManagerServiceBundle)
-<<<<<<< HEAD
-	c.db = sql.OpenDB(idriver.NewConnectorWithClient(c.ic, true))
+	c.sqlService = isql.NewService(c.ic.ConnectionManager, c.ic.SerializationService, c.ic.InvocationFactory, c.ic.InvocationService, &c.ic.Logger)
 	// create and assign shutdown handlers to be executed in internal shutdown
 	shutdownHandlers := make(map[client.ShutdownHandlerType]func(ctx context.Context) error)
 	shutdownHandlers[client.ProxyShutdownHandler] = c.proxyManager.destroyProxies
 	c.ic.ShutdownHandlers = shutdownHandlers
-}
-
-// SQLOptions are server-side query options.
-type SQLOptions struct {
-	cursorBufferSize *int32
-	timeout          *int64
-	schema           *string
-	err              error
-}
-
-/*
-SetCursorBufferSize sets the query cursor buffer size.
-When rows are ready to be consumed, they are put into an internal buffer of the cursor.
-This parameter defines the maximum number of rows in that buffer.
-When the threshold is reached, the backpressure mechanism will slow down the execution, possibly to a complete halt, to prevent out-of-memory.
-The default value is expected to work well for most workloads.
-A bigger buffer size may give you a slight performance boost for queries with large result sets at the cost of increased memory consumption.
-Defaults to 4096.
-The given buffer size must be in the non-negative int32 range.
-*/
-func (s *SQLOptions) SetCursorBufferSize(cbs int) {
-	v, err := check.NonNegativeInt32(cbs)
-	if err != nil {
-		s.err = ihzerrors.NewIllegalArgumentError("setting cursor buffer size", err)
-		return
-	}
-	s.cursorBufferSize = &v
-}
-
-/*
-SetQueryTimeout sets the query execution timeout.
-If the timeout is reached for a running statement, it will be cancelled forcefully.
-Zero value means no timeout.
-Negative values mean that the value from the server-side config will be used.
-Defaults to -1.
-*/
-func (s *SQLOptions) SetQueryTimeout(t time.Duration) {
-	tm := t.Milliseconds()
-	// note that the condition below is for t, not tm
-	if t < 0 {
-		tm = -1
-	}
-	s.timeout = &tm
-}
-
-/*
-SetSchema sets the schema name.
-The engine will try to resolve the non-qualified object identifiers from the statement in the given schema.
-If not found, the default search path will be used.
-The schema name is case-sensitive. For example, foo and Foo are different schemas.
-By default, only the default search path is used, which looks for objects in the predefined schemas "partitioned" and "public".
-*/
-func (s *SQLOptions) SetSchema(schema string) {
-	s.schema = &schema
-}
-
-func (s *SQLOptions) validate() error {
-	if s.err != nil {
-		return s.err
-	}
-	if s.cursorBufferSize == nil {
-		v := idriver.DefaultCursorBufferSize
-		s.cursorBufferSize = &v
-	}
-	if s.timeout == nil {
-		v := idriver.DefaultTimeoutMillis
-		s.timeout = &v
-	}
-	if s.schema == nil {
-		v := idriver.DefaultSchema
-		s.schema = &v
-	}
-	return nil
-}
-
-func updateContextWithOptions(ctx context.Context, opts SQLOptions) (context.Context, error) {
-	if err := opts.validate(); err != nil {
-		return nil, err
-	}
-	if ctx == nil {
-		ctx = context.Background()
-	}
-	if opts.cursorBufferSize != nil {
-		ctx = context.WithValue(ctx, idriver.QueryCursorBufferSizeKey{}, *opts.cursorBufferSize)
-	}
-	if opts.timeout != nil {
-		ctx = context.WithValue(ctx, idriver.QueryTimeoutKey{}, *opts.timeout)
-	}
-	if opts.schema != nil {
-		ctx = context.WithValue(ctx, idriver.QuerySchemaKey{}, *opts.schema)
-	}
-	return ctx, nil
-=======
-	c.sqlService = isql.NewService(c.ic.ConnectionManager, c.ic.SerializationService, c.ic.InvocationFactory, c.ic.InvocationService, &c.ic.Logger)
->>>>>>> 9fc1db2f
 }