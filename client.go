/*
 * Copyright (c) 2008-2021, Hazelcast, Inc. All Rights Reserved.
 *
 * Licensed under the Apache License, Version 2.0 (the "License")
 * you may not use this file except in compliance with the License.
 * You may obtain a copy of the License at
 *
 * http://www.apache.org/licenses/LICENSE-2.0
 *
 * Unless required by applicable law or agreed to in writing, software
 * distributed under the License is distributed on an "AS IS" BASIS,
 * WITHOUT WARRANTIES OR CONDITIONS OF ANY KIND, either express or implied.
 * See the License for the specific language governing permissions and
 * limitations under the License.
 */

package hazelcast

import (
	"context"
	"sync"
	"time"

	"github.com/hazelcast/hazelcast-go-client/cluster"
	"github.com/hazelcast/hazelcast-go-client/hzerrors"
	"github.com/hazelcast/hazelcast-go-client/internal"
	"github.com/hazelcast/hazelcast-go-client/internal/client"
	icluster "github.com/hazelcast/hazelcast-go-client/internal/cluster"
	"github.com/hazelcast/hazelcast-go-client/internal/event"
	"github.com/hazelcast/hazelcast-go-client/internal/lifecycle"
	"github.com/hazelcast/hazelcast-go-client/internal/proto/codec"
	"github.com/hazelcast/hazelcast-go-client/types"
)

const (
	ClientVersion = internal.ClientVersion
)

// StartNewClient creates and starts a new client with the default configuration.
// The default configuration is tuned connect to an Hazelcast cluster running on the same computer with the client.
func StartNewClient(ctx context.Context) (*Client, error) {
	return StartNewClientWithConfig(ctx, NewConfig())
}

// StartNewClientWithConfig creates and starts a new client with the given configuration.
func StartNewClientWithConfig(ctx context.Context, config Config) (*Client, error) {
	c, err := newClient(config)
	if err != nil {
		return nil, err
	}
	if err = c.ic.Start(ctx); err != nil {
		return nil, err
	}
	return c, nil
}

// Client enables you to do all Hazelcast operations without being a member of the cluster.
// It connects to one or more of the cluster members and delegates all cluster wide operations to them.
type Client struct {
<<<<<<< HEAD
=======
	invocationHandler       invocation.Handler
	logger                  ilogger.LogAdaptor
>>>>>>> 40b05cee
	membershipListenerMapMu *sync.Mutex
	proxyManager            *proxyManager
	membershipListenerMap   map[types.UUID]int64
<<<<<<< HEAD
	lifecyleListenerMap     map[types.UUID]int64
	lifecyleListenerMapMu   *sync.Mutex
	ic                      *client.Client
=======
	lifecycleListenerMap    map[types.UUID]int64
	lifecycleListenerMapMu  *sync.Mutex
	name                    string
	state                   int32
>>>>>>> 40b05cee
}

func newClient(config Config) (*Client, error) {
	config = config.Clone()
	if err := config.Validate(); err != nil {
		return nil, err
	}
<<<<<<< HEAD
	icc := &client.Config{
		Name:          config.ClientName,
		Cluster:       &config.Cluster,
		Failover:      &config.Failover,
		Serialization: &config.Serialization,
		Logger:        &config.Logger,
		Labels:        config.Labels,
		StatsEnabled:  config.Stats.Enabled,
		StatsPeriod:   time.Duration(config.Stats.Period),
	}
	ic, err := client.New(icc)
=======
	id := atomic.AddInt32(&nextId, 1)
	name := ""
	if config.ClientName != "" {
		name = config.ClientName
	}
	if name == "" {
		name = fmt.Sprintf("hz.client_%d", id)
	}
	serializationService, err := serialization.NewService(&config.Serialization)
	if err != nil {
		return nil, err
	}
	clientLogger, err := loggerFromConf(config)
>>>>>>> 40b05cee
	if err != nil {
		return nil, err
	}
	c := &Client{
<<<<<<< HEAD
		ic:                      ic,
		lifecyleListenerMap:     map[types.UUID]int64{},
		lifecyleListenerMapMu:   &sync.Mutex{},
=======
		name:                    name,
		logger:                  clientLogger,
		clusterConfig:           &config.Cluster,
		serializationService:    serializationService,
		eventDispatcher:         event.NewDispatchService(clientLogger),
		lifecycleListenerMap:    map[types.UUID]int64{},
		lifecycleListenerMapMu:  &sync.Mutex{},
>>>>>>> 40b05cee
		membershipListenerMap:   map[types.UUID]int64{},
		membershipListenerMapMu: &sync.Mutex{},
	}
	c.addConfigEvents(&config)
	c.createComponents(&config)
	return c, nil
}

func loggerFromConf(config Config) (ilogger.LogAdaptor, error) {
	if config.Logger.CustomLogger != nil {
		return ilogger.LogAdaptor{Logger: config.Logger.CustomLogger}, nil
	}
	logger, err := ilogger.NewWithLevel(config.Logger.Level)
	if err != nil {
		return ilogger.LogAdaptor{}, err
	}
	return ilogger.LogAdaptor{Logger: logger}, nil
}

// Name returns client's name
// Use config.Name to set the client name.
// If not set manually, an automatically generated name is used.
func (c *Client) Name() string {
	return c.ic.Name()
}

// GetList returns a list instance.
func (c *Client) GetList(ctx context.Context, name string) (*List, error) {
	if c.ic.State() != client.Ready {
		return nil, hzerrors.ErrClientNotActive
	}
	return c.proxyManager.getList(ctx, name)
}

// GetMap returns a distributed map instance.
func (c *Client) GetMap(ctx context.Context, name string) (*Map, error) {
	if c.ic.State() != client.Ready {
		return nil, hzerrors.ErrClientNotActive
	}
	return c.proxyManager.getMap(ctx, name)
}

// GetReplicatedMap returns a replicated map instance.
func (c *Client) GetReplicatedMap(ctx context.Context, name string) (*ReplicatedMap, error) {
	if c.ic.State() != client.Ready {
		return nil, hzerrors.ErrClientNotActive
	}
	return c.proxyManager.getReplicatedMap(ctx, name)
}

// GetMultiMap returns a MultiMap instance.
func (c *Client) GetMultiMap(ctx context.Context, name string) (*MultiMap, error) {
	if c.ic.State() != client.Ready {
		return nil, hzerrors.ErrClientNotActive
	}
	return c.proxyManager.getMultiMap(ctx, name)
}

// GetQueue returns a queue instance.
func (c *Client) GetQueue(ctx context.Context, name string) (*Queue, error) {
	if c.ic.State() != client.Ready {
		return nil, hzerrors.ErrClientNotActive
	}
	return c.proxyManager.getQueue(ctx, name)
}

// GetTopic returns a topic instance.
func (c *Client) GetTopic(ctx context.Context, name string) (*Topic, error) {
	if c.ic.State() != client.Ready {
		return nil, hzerrors.ErrClientNotActive
	}
	return c.proxyManager.getTopic(ctx, name)
}

// GetSet returns a set instance.
func (c *Client) GetSet(ctx context.Context, name string) (*Set, error) {
	if c.ic.State() != client.Ready {
		return nil, hzerrors.ErrClientNotActive
	}
	return c.proxyManager.getSet(ctx, name)
}

// GetPNCounter returns a PNCounter instance.
func (c *Client) GetPNCounter(ctx context.Context, name string) (*PNCounter, error) {
	if c.ic.State() != client.Ready {
		return nil, hzerrors.ErrClientNotActive
	}
	return c.proxyManager.getPNCounter(ctx, name)
}

// GetFlakeIDGenerator returns a FlakeIDGenerator instance.
func (c *Client) GetFlakeIDGenerator(ctx context.Context, name string) (*FlakeIDGenerator, error) {
	if c.ic.State() != client.Ready {
		return nil, hzerrors.ErrClientNotActive
	}
	return c.proxyManager.getFlakeIDGenerator(ctx, name)
}

// GetDistributedObjectsInfo returns the information of all objects created cluster-wide.
func (c *Client) GetDistributedObjectsInfo(ctx context.Context) ([]types.DistributedObjectInfo, error) {
	if c.ic.State() != client.Ready {
		return nil, hzerrors.ErrClientNotActive
	}
	request := codec.EncodeClientGetDistributedObjectsRequest()
	resp, err := c.proxyManager.invokeOnRandomTarget(ctx, request, nil)
	if err != nil {
		return nil, err
	}
	return codec.DecodeClientGetDistributedObjectsResponse(resp), nil
}

// Shutdown disconnects the client from the cluster and frees resources allocated by the client.
func (c *Client) Shutdown(ctx context.Context) error {
	return c.ic.Shutdown(ctx)
}

// Running returns true if the client is running.
func (c *Client) Running() bool {
	return c.ic.State() == client.Ready
}

// AddLifecycleListener adds a lifecycle state change handler after the client starts.
// Use the returned subscription ID to remove the listener.
// The handler must not block.
func (c *Client) AddLifecycleListener(handler LifecycleStateChangeHandler) (types.UUID, error) {
	if c.ic.State() >= client.Stopping {
		return types.UUID{}, hzerrors.ErrClientNotActive
	}
	uuid := types.NewUUID()
	subscriptionID := event.NextSubscriptionID()
	c.addLifecycleListener(subscriptionID, handler)
	c.lifecycleListenerMapMu.Lock()
	c.lifecycleListenerMap[uuid] = subscriptionID
	c.lifecycleListenerMapMu.Unlock()
	return uuid, nil
}

// RemoveLifecycleListener removes the lifecycle state change handler with the given subscription ID
func (c *Client) RemoveLifecycleListener(subscriptionID types.UUID) error {
	if c.ic.State() >= client.Stopping {
		return hzerrors.ErrClientNotActive
	}
<<<<<<< HEAD
	c.lifecyleListenerMapMu.Lock()
	if intID, ok := c.lifecyleListenerMap[subscriptionID]; ok {
		c.ic.EventDispatcher.Unsubscribe(eventLifecycleEventStateChanged, intID)
		delete(c.lifecyleListenerMap, subscriptionID)
=======
	c.lifecycleListenerMapMu.Lock()
	if intID, ok := c.lifecycleListenerMap[subscriptionID]; ok {
		c.eventDispatcher.Unsubscribe(eventLifecycleEventStateChanged, intID)
		delete(c.lifecycleListenerMap, subscriptionID)
>>>>>>> 40b05cee
	}
	c.lifecycleListenerMapMu.Unlock()
	return nil
}

// AddMembershipListener adds a member state change handler and returns a unique subscription ID.
// Use the returned subscription ID to remove the listener.
func (c *Client) AddMembershipListener(handler cluster.MembershipStateChangeHandler) (types.UUID, error) {
	if c.ic.State() >= client.Stopping {
		return types.UUID{}, hzerrors.ErrClientNotActive
	}
	uuid := types.NewUUID()
	subscriptionID := event.NextSubscriptionID()
	c.addMembershipListener(subscriptionID, handler)
	c.membershipListenerMapMu.Lock()
	c.membershipListenerMap[uuid] = subscriptionID
	c.membershipListenerMapMu.Unlock()
	return uuid, nil
}

// RemoveMembershipListener removes the member state change handler with the given subscription ID.
func (c *Client) RemoveMembershipListener(subscriptionID types.UUID) error {
	if c.ic.State() >= client.Stopping {
		return hzerrors.ErrClientNotActive
	}
	c.membershipListenerMapMu.Lock()
	if intID, ok := c.membershipListenerMap[subscriptionID]; ok {
		c.ic.EventDispatcher.Unsubscribe(icluster.EventMembers, intID)
		delete(c.membershipListenerMap, subscriptionID)
	}
	c.membershipListenerMapMu.Unlock()
	return nil
}

// AddDistributedObjectListener adds a distributed object listener and returns a unique subscription ID.
// Use the returned subscription ID to remove the listener.
func (c *Client) AddDistributedObjectListener(ctx context.Context, handler DistributedObjectNotifiedHandler) (types.UUID, error) {
	if c.ic.State() >= client.Stopping {
		return types.UUID{}, hzerrors.ErrClientNotActive
	}
	return c.proxyManager.addDistributedObjectEventListener(ctx, handler)
}

// RemoveDistributedObjectListener removes the distributed object listener handler with the given subscription ID.
func (c *Client) RemoveDistributedObjectListener(ctx context.Context, subscriptionID types.UUID) error {
	if c.ic.State() >= client.Stopping {
		return hzerrors.ErrClientNotActive
	}
	return c.proxyManager.removeDistributedObjectEventListener(ctx, subscriptionID)
}

func (c *Client) addLifecycleListener(subscriptionID int64, handler LifecycleStateChangeHandler) {
	c.ic.EventDispatcher.Subscribe(eventLifecycleEventStateChanged, subscriptionID, func(event event.Event) {
		// This is a workaround to avoid cyclic dependency between internal/cluster and hazelcast package.
		// A better solution would have been separating lifecycle events to its own package where both internal/cluster and hazelcast packages can access(but this is an API breaking change).
		// The workaround is that we have two lifecycle events one is internal(inside internal/cluster) other is public.
		// This is because internal/cluster can not use hazelcast package.
		// We map internal ones to external ones on the handler before giving them to the user here.
		e := event.(*lifecycle.StateChangedEvent)
		var mapped LifecycleState
		switch e.State {
		case lifecycle.StateStarting:
			mapped = LifecycleStateStarting
		case lifecycle.StateStarted:
			mapped = LifecycleStateStarted
		case lifecycle.StateShuttingDown:
			mapped = LifecycleStateShuttingDown
		case lifecycle.StateShutDown:
			mapped = LifecycleStateShutDown
		case lifecycle.StateConnected:
			mapped = LifecycleStateConnected
		case lifecycle.StateDisconnected:
			mapped = LifecycleStateDisconnected
		case lifecycle.StateChangedCluster:
			mapped = LifecycleStateChangedCluster
		default:
			c.ic.Logger.Warnf("no corresponding hazelcast.LifecycleStateChanged event found : %v", e.State)
			return
		}
		handler(*newLifecycleStateChanged(mapped))
	})
}

func (c *Client) addMembershipListener(subscriptionID int64, handler cluster.MembershipStateChangeHandler) {
	c.ic.EventDispatcher.Subscribe(icluster.EventMembers, subscriptionID, func(event event.Event) {
		e := event.(*icluster.MembersStateChangedEvent)
		if e.State == icluster.MembersStateAdded {
			for _, member := range e.Members {
				handler(cluster.MembershipStateChanged{
					State:  cluster.MembershipStateAdded,
					Member: member,
				})
			}
			return
		}
		for _, member := range e.Members {
			handler(cluster.MembershipStateChanged{
				State:  cluster.MembershipStateRemoved,
				Member: member,
			})
		}

	})
}

func (c *Client) addConfigEvents(config *Config) {
	for uuid, handler := range config.lifecycleListeners {
		subscriptionID := event.NextSubscriptionID()
		c.addLifecycleListener(subscriptionID, handler)
		c.lifecycleListenerMap[uuid] = subscriptionID
	}
	for uuid, handler := range config.membershipListeners {
		subscriptionID := event.NextSubscriptionID()
		c.addMembershipListener(subscriptionID, handler)
		c.membershipListenerMap[uuid] = subscriptionID
	}
}

func (c *Client) createComponents(config *Config) {
	listenerBinder := icluster.NewConnectionListenerBinder(
		c.ic.ConnectionManager,
		c.ic.InvocationService,
		c.ic.InvocationFactory,
		c.ic.EventDispatcher,
		c.ic.Logger,
		!config.Cluster.Unisocket)
	proxyManagerServiceBundle := creationBundle{
		InvocationService:    c.ic.InvocationService,
		SerializationService: c.ic.SerializationService,
		PartitionService:     c.ic.PartitionService,
		ClusterService:       c.ic.ClusterService,
		Config:               config,
		InvocationFactory:    c.ic.InvocationFactory,
		ListenerBinder:       listenerBinder,
		Logger:               c.ic.Logger,
	}
	c.proxyManager = newProxyManager(proxyManagerServiceBundle)
<<<<<<< HEAD
=======
	c.invocationHandler = invocationHandler
	c.viewListenerService = viewListener
	c.connectionManager.SetInvocationService(invocationService)
	c.clusterService.SetInvocationService(invocationService)
}

func (c *Client) handleClusterEvent(e event.Event) {
	event := e.(*icluster.ClusterStateChangedEvent)
	if event.State == icluster.ClusterStateConnected {
		return
	}
	if atomic.LoadInt32(&c.state) != ready {
		return
	}
	ctx := context.Background()
	if c.clusterConfig.ConnectionStrategy.ReconnectMode == cluster.ReconnectModeOff {
		c.logger.Debug(func() string { return "reconnect mode is off, shutting down" })
		// Shutdown is blocking operation which will make sure all the event goroutines are closed.
		// If we wait here blocking, it will be a deadlock
		go c.Shutdown(ctx)
		return
	}
	c.logger.Debug(func() string { return "cluster disconnected, rebooting" })
	// try to reboot cluster connection
	c.connectionManager.Stop()
	c.clusterService.Reset()
	c.partitionService.Reset()
	if err := c.connectionManager.Start(ctx); err != nil {
		c.logger.Errorf("cannot reconnect to cluster, shutting down: %w", err)
		// Shutdown is blocking operation which will make sure all the event goroutines are closed.
		// If we wait here blocking, it will be a deadlock
		go c.Shutdown(ctx)
	}
}

func addrProviderTranslator(config *cluster.Config, logger ilogger.LogAdaptor) (icluster.AddressProvider, icluster.AddressTranslator) {
	if config.Cloud.Enabled {
		dc := cloud.NewDiscoveryClient(&config.Cloud, logger)
		return cloud.NewAddressProvider(dc), cloud.NewAddressTranslator(dc)
	}
	pr := icluster.NewDefaultAddressProvider(&config.Network)
	if config.Discovery.UsePublicIP {
		return pr, icluster.NewDefaultPublicAddressTranslator()
	}
	return pr, icluster.NewDefaultAddressTranslator()
>>>>>>> 40b05cee
}<|MERGE_RESOLUTION|>--- conflicted
+++ resolved
@@ -57,24 +57,12 @@
 // Client enables you to do all Hazelcast operations without being a member of the cluster.
 // It connects to one or more of the cluster members and delegates all cluster wide operations to them.
 type Client struct {
-<<<<<<< HEAD
-=======
-	invocationHandler       invocation.Handler
-	logger                  ilogger.LogAdaptor
->>>>>>> 40b05cee
 	membershipListenerMapMu *sync.Mutex
 	proxyManager            *proxyManager
 	membershipListenerMap   map[types.UUID]int64
-<<<<<<< HEAD
-	lifecyleListenerMap     map[types.UUID]int64
-	lifecyleListenerMapMu   *sync.Mutex
-	ic                      *client.Client
-=======
 	lifecycleListenerMap    map[types.UUID]int64
 	lifecycleListenerMapMu  *sync.Mutex
-	name                    string
-	state                   int32
->>>>>>> 40b05cee
+	ic                      *client.Client
 }
 
 func newClient(config Config) (*Client, error) {
@@ -82,7 +70,6 @@
 	if err := config.Validate(); err != nil {
 		return nil, err
 	}
-<<<<<<< HEAD
 	icc := &client.Config{
 		Name:          config.ClientName,
 		Cluster:       &config.Cluster,
@@ -94,55 +81,19 @@
 		StatsPeriod:   time.Duration(config.Stats.Period),
 	}
 	ic, err := client.New(icc)
-=======
-	id := atomic.AddInt32(&nextId, 1)
-	name := ""
-	if config.ClientName != "" {
-		name = config.ClientName
-	}
-	if name == "" {
-		name = fmt.Sprintf("hz.client_%d", id)
-	}
-	serializationService, err := serialization.NewService(&config.Serialization)
 	if err != nil {
 		return nil, err
 	}
-	clientLogger, err := loggerFromConf(config)
->>>>>>> 40b05cee
-	if err != nil {
-		return nil, err
-	}
 	c := &Client{
-<<<<<<< HEAD
 		ic:                      ic,
-		lifecyleListenerMap:     map[types.UUID]int64{},
-		lifecyleListenerMapMu:   &sync.Mutex{},
-=======
-		name:                    name,
-		logger:                  clientLogger,
-		clusterConfig:           &config.Cluster,
-		serializationService:    serializationService,
-		eventDispatcher:         event.NewDispatchService(clientLogger),
 		lifecycleListenerMap:    map[types.UUID]int64{},
 		lifecycleListenerMapMu:  &sync.Mutex{},
->>>>>>> 40b05cee
 		membershipListenerMap:   map[types.UUID]int64{},
 		membershipListenerMapMu: &sync.Mutex{},
 	}
 	c.addConfigEvents(&config)
 	c.createComponents(&config)
 	return c, nil
-}
-
-func loggerFromConf(config Config) (ilogger.LogAdaptor, error) {
-	if config.Logger.CustomLogger != nil {
-		return ilogger.LogAdaptor{Logger: config.Logger.CustomLogger}, nil
-	}
-	logger, err := ilogger.NewWithLevel(config.Logger.Level)
-	if err != nil {
-		return ilogger.LogAdaptor{}, err
-	}
-	return ilogger.LogAdaptor{Logger: logger}, nil
 }
 
 // Name returns client's name
@@ -268,17 +219,10 @@
 	if c.ic.State() >= client.Stopping {
 		return hzerrors.ErrClientNotActive
 	}
-<<<<<<< HEAD
-	c.lifecyleListenerMapMu.Lock()
-	if intID, ok := c.lifecyleListenerMap[subscriptionID]; ok {
-		c.ic.EventDispatcher.Unsubscribe(eventLifecycleEventStateChanged, intID)
-		delete(c.lifecyleListenerMap, subscriptionID)
-=======
 	c.lifecycleListenerMapMu.Lock()
 	if intID, ok := c.lifecycleListenerMap[subscriptionID]; ok {
-		c.eventDispatcher.Unsubscribe(eventLifecycleEventStateChanged, intID)
+		c.ic.EventDispatcher.Unsubscribe(eventLifecycleEventStateChanged, intID)
 		delete(c.lifecycleListenerMap, subscriptionID)
->>>>>>> 40b05cee
 	}
 	c.lifecycleListenerMapMu.Unlock()
 	return nil
@@ -416,52 +360,4 @@
 		Logger:               c.ic.Logger,
 	}
 	c.proxyManager = newProxyManager(proxyManagerServiceBundle)
-<<<<<<< HEAD
-=======
-	c.invocationHandler = invocationHandler
-	c.viewListenerService = viewListener
-	c.connectionManager.SetInvocationService(invocationService)
-	c.clusterService.SetInvocationService(invocationService)
-}
-
-func (c *Client) handleClusterEvent(e event.Event) {
-	event := e.(*icluster.ClusterStateChangedEvent)
-	if event.State == icluster.ClusterStateConnected {
-		return
-	}
-	if atomic.LoadInt32(&c.state) != ready {
-		return
-	}
-	ctx := context.Background()
-	if c.clusterConfig.ConnectionStrategy.ReconnectMode == cluster.ReconnectModeOff {
-		c.logger.Debug(func() string { return "reconnect mode is off, shutting down" })
-		// Shutdown is blocking operation which will make sure all the event goroutines are closed.
-		// If we wait here blocking, it will be a deadlock
-		go c.Shutdown(ctx)
-		return
-	}
-	c.logger.Debug(func() string { return "cluster disconnected, rebooting" })
-	// try to reboot cluster connection
-	c.connectionManager.Stop()
-	c.clusterService.Reset()
-	c.partitionService.Reset()
-	if err := c.connectionManager.Start(ctx); err != nil {
-		c.logger.Errorf("cannot reconnect to cluster, shutting down: %w", err)
-		// Shutdown is blocking operation which will make sure all the event goroutines are closed.
-		// If we wait here blocking, it will be a deadlock
-		go c.Shutdown(ctx)
-	}
-}
-
-func addrProviderTranslator(config *cluster.Config, logger ilogger.LogAdaptor) (icluster.AddressProvider, icluster.AddressTranslator) {
-	if config.Cloud.Enabled {
-		dc := cloud.NewDiscoveryClient(&config.Cloud, logger)
-		return cloud.NewAddressProvider(dc), cloud.NewAddressTranslator(dc)
-	}
-	pr := icluster.NewDefaultAddressProvider(&config.Network)
-	if config.Discovery.UsePublicIP {
-		return pr, icluster.NewDefaultPublicAddressTranslator()
-	}
-	return pr, icluster.NewDefaultAddressTranslator()
->>>>>>> 40b05cee
 }