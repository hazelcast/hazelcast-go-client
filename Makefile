--- conflicted
+++ resolved
@@ -3,11 +3,7 @@
 PORT ?= 5050
 MEMBER_COUNT ?= 3
 COVERAGE_OUT ?= coverage.out
-<<<<<<< HEAD
-TEST_FLAGS ?= -v -count 1 -p 1 -timeout 25m -tags=hazelcastinternal,hazelcastinternaltest
-=======
 TEST_FLAGS ?= -v -count 1 -p 1 -timeout 50m -tags=hazelcastinternal,hazelcastinternaltest
->>>>>>> 989e683d
 PACKAGES = $(go list ./... | grep -v org-website)
 
 build:
