--- conflicted
+++ resolved
@@ -14,13 +14,8 @@
 test-all:
 	env MEMBER_COUNT=$(MEMBER_COUNT) go test $(TEST_FLAGS) $(PACKAGES) ./...
 
-<<<<<<< HEAD
-test-all-race:
-	env RACE_ENABLED=1 MEMBER_COUNT=$(MEMBER_COUNT) go test $(TEST_FLAGS) -race $(PACKAGES)
-=======
 test-race:
 	env MEMBER_COUNT=$(MEMBER_COUNT) go test $(TEST_FLAGS) -race $(PACKAGES)
->>>>>>> 07c57457
 
 test-cover:
 	env TEST_FLAGS="$(TEST_FLAGS)" bash ./coverage.sh
