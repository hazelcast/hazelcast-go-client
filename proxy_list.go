--- conflicted
+++ resolved
@@ -87,7 +87,6 @@
 	return l.cl.AddListenerIncludeValue(context.Background(), handler)
 }
 
-<<<<<<< HEAD
 // Clear removes all elements from the list.
 func (l *List) Clear() error {
 	return l.cl.Clear(context.Background())
@@ -147,8 +146,359 @@
 // Returns true if the list has changed as the result of this operation, false otherwise.
 func (l *List) RemoveAll(elements ...interface{}) (bool, error) {
 	return l.cl.RemoveAll(context.Background(), elements...)
-=======
-func (l *List) addListener(includeValue bool, handler ListItemNotifiedHandler) (types.UUID, error) {
+}
+
+// RemoveListener removes the item listener with the given subscription ID.
+func (l *List) RemoveListener(subscriptionID types.UUID) error {
+	return l.cl.RemoveListener(context.Background(), subscriptionID)
+}
+
+// RetainAll removes all elements from this list except the ones contained in the given slice.
+// Returns true if the list has changed as a result of this operation, false otherwise.
+func (l *List) RetainAll(elements ...interface{}) (bool, error) {
+	return l.cl.RetainAll(context.Background(), elements...)
+}
+
+// Set replaces the element at the specified index in this list with the specified element.
+// Returns the previous element from the list.
+func (l *List) Set(index int, element interface{}) (interface{}, error) {
+	return l.cl.Set(context.Background(), index, element)
+}
+
+// Size returns the number of elements in this list.
+func (l *List) Size() (int, error) {
+	return l.cl.Size(context.Background())
+}
+
+// SubList returns a view of this list that contains elements between index numbers
+// from start (inclusive) to end (exclusive).
+func (l *List) SubList(start int, end int) ([]interface{}, error) {
+	return l.cl.SubList(context.Background(), start, end)
+}
+
+// ToSlice returns a slice that contains all elements of this list in proper sequence.
+func (l *List) ToSlice() ([]interface{}, error) {
+	return l.cl.ToSlice(context.Background())
+}
+
+/*
+ContextList has the same functionality with List, but has context support.
+
+List is a concurrent, distributed, ordered collection. The user of this
+data structure has precise control over where in the list each element is
+inserted. The user can access elements by their integer index (position in the list),
+and search for elements in the list.
+
+List is not a partitioned Hazelcast data structure. So all the contents of the List are stored in a single
+machine (and in the backup). So, a single List will not scale by adding more members in the cluster.
+*/
+type ContextList struct {
+	*proxy
+	partitionID int32
+}
+
+func newContextList(p *proxy) (*ContextList, error) {
+	if partitionID, err := p.stringToPartitionID(p.name); err != nil {
+		return nil, err
+	} else {
+		return &ContextList{proxy: p, partitionID: partitionID}, nil
+	}
+}
+
+// Add appends the specified element to the end of this list.
+// Returns true if the list has changed as a result of this operation, false otherwise.
+func (l *ContextList) Add(ctx context.Context, element interface{}) (bool, error) {
+	elementData, err := l.validateAndSerialize(element)
+	if err != nil {
+		return false, err
+	}
+	request := codec.EncodeListAddRequest(l.name, elementData)
+	response, err := l.invokeOnPartition(ctx, request, l.partitionID)
+	if err != nil {
+		return false, err
+	}
+	return codec.DecodeListAddResponse(response), nil
+}
+
+// AddAt inserts the specified element at the specified index.
+// Shifts the subsequent elements to the right.
+func (l *ContextList) AddAt(ctx context.Context, index int, element interface{}) error {
+	indexAsInt32, err := validationutil.ValidateAsNonNegativeInt32(index)
+	if err != nil {
+		return err
+	}
+	elementData, err := l.validateAndSerialize(element)
+	if err != nil {
+		return err
+	}
+	request := codec.EncodeListAddWithIndexRequest(l.name, indexAsInt32, elementData)
+	_, err = l.invokeOnPartition(ctx, request, l.partitionID)
+	return err
+}
+
+// AddAll appends all elements in the specified slice to the end of this list.
+// Returns true if the list has changed as a result of this operation, false otherwise.
+func (l *ContextList) AddAll(ctx context.Context, elements ...interface{}) (bool, error) {
+	elementsData, err := l.validateAndSerializeValues(elements...)
+	if err != nil {
+		return false, err
+	}
+	request := codec.EncodeListAddAllRequest(l.name, elementsData)
+	response, err := l.invokeOnPartition(ctx, request, l.partitionID)
+	if err != nil {
+		return false, err
+	}
+	return codec.DecodeListAddAllResponse(response), nil
+}
+
+// AddAllAt inserts all elements in the specified slice at specified index, keeping the order of the slice.
+// Shifts the subsequent elements to the right.
+// Returns true if the list has changed as a result of this operation, false otherwise.
+func (l *ContextList) AddAllAt(ctx context.Context, index int, elements ...interface{}) (bool, error) {
+	indexAsInt32, err := validationutil.ValidateAsNonNegativeInt32(index)
+	if err != nil {
+		return false, err
+	}
+	elementsData, err := l.validateAndSerializeValues(elements...)
+	if err != nil {
+		return false, err
+	}
+	request := codec.EncodeListAddAllWithIndexRequest(l.name, indexAsInt32, elementsData)
+	response, err := l.invokeOnPartition(ctx, request, l.partitionID)
+	if err != nil {
+		return false, err
+	}
+	return codec.DecodeListAddAllWithIndexResponse(response), nil
+}
+
+// AddListener adds an item listener for this list.
+// The listener will be invoked whenever an item is added to or removed from this list.
+// Returns subscription ID of the listener.
+func (l *ContextList) AddListener(ctx context.Context, handler ListItemNotifiedHandler) (types.UUID, error) {
+	return l.addListener(ctx, false, handler)
+}
+
+// AddListenerIncludeValue adds an item listener for this list.
+// The listener will be invoked whenever an item is added to or removed from this list.
+// Received events include the updated item.
+// Returns subscription ID of the listener.
+func (l *ContextList) AddListenerIncludeValue(ctx context.Context, handler ListItemNotifiedHandler) (types.UUID, error) {
+	return l.addListener(ctx, true, handler)
+}
+
+// Clear removes all elements from the list.
+func (l *ContextList) Clear(ctx context.Context) error {
+	request := codec.EncodeListClearRequest(l.name)
+	_, err := l.invokeOnPartition(ctx, request, l.partitionID)
+	return err
+}
+
+// Contains checks if the list contains the given element.
+// Returns true if the list contains the element, false otherwise.
+func (l *ContextList) Contains(ctx context.Context, element interface{}) (bool, error) {
+	elementData, err := l.validateAndSerialize(element)
+	if err != nil {
+		return false, err
+	}
+	request := codec.EncodeListContainsRequest(l.name, elementData)
+	response, err := l.invokeOnPartition(ctx, request, l.partitionID)
+	if err != nil {
+		return false, err
+	}
+	return codec.DecodeListContainsResponse(response), nil
+}
+
+// ContainsAll checks if the list contains all of the given elements.
+// Returns true if the list contains all of the elements, otherwise false.
+func (l *ContextList) ContainsAll(ctx context.Context, elements ...interface{}) (bool, error) {
+	elementsData, err := l.validateAndSerializeValues(elements...)
+	if err != nil {
+		return false, err
+	}
+	request := codec.EncodeListContainsAllRequest(l.name, elementsData)
+	response, err := l.invokeOnPartition(ctx, request, l.partitionID)
+	if err != nil {
+		return false, err
+	}
+	return codec.DecodeListContainsAllResponse(response), nil
+}
+
+// Get retrieves the element at given index.
+func (l *ContextList) Get(ctx context.Context, index int) (interface{}, error) {
+	indexAsInt32, err := validationutil.ValidateAsNonNegativeInt32(index)
+	if err != nil {
+		return nil, err
+	}
+	request := codec.EncodeListGetRequest(l.name, indexAsInt32)
+	response, err := l.invokeOnPartition(ctx, request, l.partitionID)
+	if err != nil {
+		return nil, err
+	}
+	return l.convertToObject(codec.DecodeListGetResponse(response))
+}
+
+// IndexOf returns the index of the first occurrence of the given element in this list.
+func (l *ContextList) IndexOf(ctx context.Context, element interface{}) (int, error) {
+	elementData, err := l.validateAndSerialize(element)
+	if err != nil {
+		return 0, err
+	}
+	request := codec.EncodeListIndexOfRequest(l.name, elementData)
+	response, err := l.invokeOnPartition(ctx, request, l.partitionID)
+	if err != nil {
+		return 0, err
+	}
+	return int(codec.DecodeListIndexOfResponse(response)), nil
+}
+
+// IsEmpty return true if the list is empty, false otherwise.
+func (l *ContextList) IsEmpty(ctx context.Context) (bool, error) {
+	request := codec.EncodeListIsEmptyRequest(l.name)
+	response, err := l.invokeOnPartition(ctx, request, l.partitionID)
+	if err != nil {
+		return false, err
+	}
+	return codec.DecodeListIsEmptyResponse(response), nil
+}
+
+// LastIndexOf returns the index of the last occurrence of the given element in this list.
+func (l *ContextList) LastIndexOf(ctx context.Context, element interface{}) (int, error) {
+	elementData, err := l.validateAndSerialize(element)
+	if err != nil {
+		return 0, err
+	}
+	request := codec.EncodeListLastIndexOfRequest(l.name, elementData)
+	response, err := l.invokeOnPartition(ctx, request, l.partitionID)
+	if err != nil {
+		return 0, err
+	}
+	return int(codec.DecodeListLastIndexOfResponse(response)), nil
+}
+
+// Remove removes the given element from this list.
+// Returns true if the list has changed as the result of this operation, false otherwise.
+func (l *ContextList) Remove(ctx context.Context, element interface{}) (bool, error) {
+	elementData, err := l.validateAndSerialize(element)
+	if err != nil {
+		return false, err
+	}
+	request := codec.EncodeListRemoveRequest(l.name, elementData)
+	response, err := l.invokeOnPartition(ctx, request, l.partitionID)
+	if err != nil {
+		return false, err
+	}
+	return codec.DecodeListRemoveResponse(response), nil
+}
+
+// RemoveAt removes the element at the given index.
+// Returns the removed element.
+func (l *ContextList) RemoveAt(ctx context.Context, index int) (interface{}, error) {
+	indexAsInt32, err := validationutil.ValidateAsNonNegativeInt32(index)
+	if err != nil {
+		return nil, err
+	}
+	request := codec.EncodeListRemoveWithIndexRequest(l.name, indexAsInt32)
+	response, err := l.invokeOnPartition(ctx, request, l.partitionID)
+	if err != nil {
+		return nil, err
+	}
+	return l.convertToObject(codec.DecodeListRemoveWithIndexResponse(response))
+}
+
+// RemoveAll removes the given elements from the list.
+// Returns true if the list has changed as the result of this operation, false otherwise.
+func (l *ContextList) RemoveAll(ctx context.Context, elements ...interface{}) (bool, error) {
+	elementsData, err := l.validateAndSerializeValues(elements...)
+	if err != nil {
+		return false, err
+	}
+	request := codec.EncodeListCompareAndRemoveAllRequest(l.name, elementsData)
+	response, err := l.invokeOnPartition(ctx, request, l.partitionID)
+	if err != nil {
+		return false, err
+	}
+	return codec.DecodeListCompareAndRemoveAllResponse(response), nil
+}
+
+// RemoveListener removes the item listener with the given subscription ID.
+func (l *ContextList) RemoveListener(ctx context.Context, subscriptionID types.UUID) error {
+	return l.listenerBinder.Remove(ctx, subscriptionID)
+}
+
+// RetainAll removes all elements from this list except the ones contained in the given slice.
+// Returns true if the list has changed as a result of this operation, false otherwise.
+func (l *ContextList) RetainAll(ctx context.Context, elements ...interface{}) (bool, error) {
+	elementsData, err := l.validateAndSerializeValues(elements...)
+	if err != nil {
+		return false, err
+	}
+	request := codec.EncodeListCompareAndRetainAllRequest(l.name, elementsData)
+	response, err := l.invokeOnPartition(ctx, request, l.partitionID)
+	if err != nil {
+		return false, err
+	}
+	return codec.DecodeListCompareAndRetainAllResponse(response), nil
+}
+
+// Set replaces the element at the specified index in this list with the specified element.
+// Returns the previous element from the list.
+func (l *ContextList) Set(ctx context.Context, index int, element interface{}) (interface{}, error) {
+	indexAsInt32, err := validationutil.ValidateAsNonNegativeInt32(index)
+	if err != nil {
+		return nil, err
+	}
+	elementData, err := l.validateAndSerialize(element)
+	if err != nil {
+		return nil, err
+	}
+	request := codec.EncodeListSetRequest(l.name, indexAsInt32, elementData)
+	response, err := l.invokeOnPartition(ctx, request, l.partitionID)
+	if err != nil {
+		return nil, err
+	}
+	return l.convertToObject(codec.DecodeListSetResponse(response))
+}
+
+// Size returns the number of elements in this list.
+func (l *ContextList) Size(ctx context.Context) (int, error) {
+	request := codec.EncodeListSizeRequest(l.name)
+	response, err := l.invokeOnPartition(ctx, request, l.partitionID)
+	if err != nil {
+		return 0, err
+	}
+	return int(codec.DecodeListSizeResponse(response)), nil
+}
+
+// SubList returns a view of this list that contains elements between index numbers
+// from start (inclusive) to end (exclusive).
+func (l *ContextList) SubList(ctx context.Context, start int, end int) ([]interface{}, error) {
+	startAsInt32, err := validationutil.ValidateAsNonNegativeInt32(start)
+	if err != nil {
+		return nil, err
+	}
+	endAsInt32, err := validationutil.ValidateAsNonNegativeInt32(end)
+	if err != nil {
+		return nil, err
+	}
+	request := codec.EncodeListSubRequest(l.name, startAsInt32, endAsInt32)
+	response, err := l.invokeOnPartition(ctx, request, l.partitionID)
+	if err != nil {
+		return nil, err
+	}
+	return l.convertToObjects(codec.DecodeListSubResponse(response))
+}
+
+// ToSlice returns a slice that contains all elements of this list in proper sequence.
+func (l *ContextList) ToSlice(ctx context.Context) ([]interface{}, error) {
+	request := codec.EncodeListGetAllRequest(l.name)
+	response, err := l.invokeOnPartition(ctx, request, l.partitionID)
+	if err != nil {
+		return nil, err
+	}
+	return l.convertToObjects(codec.DecodeListGetAllResponse(response))
+}
+
+func (l *ContextList) addListener(ctx context.Context, includeValue bool, handler ListItemNotifiedHandler) (types.UUID, error) {
 	subscriptionID := types.NewUUID()
 	addRequest := codec.EncodeListAddListenerRequest(l.name, includeValue, l.config.ClusterConfig.SmartRouting)
 	removeRequest := codec.EncodeListRemoveListenerRequest(l.name, subscriptionID)
@@ -163,376 +513,6 @@
 			handler(newListItemNotified(l.name, item, member, eventType))
 		})
 	}
-	err := l.listenerBinder.Add(subscriptionID, addRequest, removeRequest, listenerHandler)
-	return subscriptionID, err
->>>>>>> f484aa48
-}
-
-// RemoveListener removes the item listener with the given subscription ID.
-func (l *List) RemoveListener(subscriptionID types.UUID) error {
-	return l.cl.RemoveListener(context.Background(), subscriptionID)
-}
-
-// RetainAll removes all elements from this list except the ones contained in the given slice.
-// Returns true if the list has changed as a result of this operation, false otherwise.
-func (l *List) RetainAll(elements ...interface{}) (bool, error) {
-	return l.cl.RetainAll(context.Background(), elements...)
-}
-
-// Set replaces the element at the specified index in this list with the specified element.
-// Returns the previous element from the list.
-func (l *List) Set(index int, element interface{}) (interface{}, error) {
-	return l.cl.Set(context.Background(), index, element)
-}
-
-// Size returns the number of elements in this list.
-func (l *List) Size() (int, error) {
-	return l.cl.Size(context.Background())
-}
-
-// SubList returns a view of this list that contains elements between index numbers
-// from start (inclusive) to end (exclusive).
-func (l *List) SubList(start int, end int) ([]interface{}, error) {
-	return l.cl.SubList(context.Background(), start, end)
-}
-
-// ToSlice returns a slice that contains all elements of this list in proper sequence.
-func (l *List) ToSlice() ([]interface{}, error) {
-	return l.cl.ToSlice(context.Background())
-}
-
-/*
-ContextList has the same functionality with List, but has context support.
-
-List is a concurrent, distributed, ordered collection. The user of this
-data structure has precise control over where in the list each element is
-inserted. The user can access elements by their integer index (position in the list),
-and search for elements in the list.
-
-List is not a partitioned Hazelcast data structure. So all the contents of the List are stored in a single
-machine (and in the backup). So, a single List will not scale by adding more members in the cluster.
-*/
-type ContextList struct {
-	*proxy
-	partitionID int32
-}
-
-func newContextList(p *proxy) (*ContextList, error) {
-	if partitionID, err := p.stringToPartitionID(p.name); err != nil {
-		return nil, err
-	} else {
-		return &ContextList{proxy: p, partitionID: partitionID}, nil
-	}
-}
-
-// Add appends the specified element to the end of this list.
-// Returns true if the list has changed as a result of this operation, false otherwise.
-func (l *ContextList) Add(ctx context.Context, element interface{}) (bool, error) {
-	elementData, err := l.validateAndSerialize(element)
-	if err != nil {
-		return false, err
-	}
-	request := codec.EncodeListAddRequest(l.name, elementData)
-	response, err := l.invokeOnPartition(ctx, request, l.partitionID)
-	if err != nil {
-		return false, err
-	}
-	return codec.DecodeListAddResponse(response), nil
-}
-
-// AddAt inserts the specified element at the specified index.
-// Shifts the subsequent elements to the right.
-func (l *ContextList) AddAt(ctx context.Context, index int, element interface{}) error {
-	indexAsInt32, err := validationutil.ValidateAsNonNegativeInt32(index)
-	if err != nil {
-		return err
-	}
-	elementData, err := l.validateAndSerialize(element)
-	if err != nil {
-		return err
-	}
-	request := codec.EncodeListAddWithIndexRequest(l.name, indexAsInt32, elementData)
-	_, err = l.invokeOnPartition(ctx, request, l.partitionID)
-	return err
-}
-
-// AddAll appends all elements in the specified slice to the end of this list.
-// Returns true if the list has changed as a result of this operation, false otherwise.
-func (l *ContextList) AddAll(ctx context.Context, elements ...interface{}) (bool, error) {
-	elementsData, err := l.validateAndSerializeValues(elements...)
-	if err != nil {
-		return false, err
-	}
-	request := codec.EncodeListAddAllRequest(l.name, elementsData)
-	response, err := l.invokeOnPartition(ctx, request, l.partitionID)
-	if err != nil {
-		return false, err
-	}
-	return codec.DecodeListAddAllResponse(response), nil
-}
-
-// AddAllAt inserts all elements in the specified slice at specified index, keeping the order of the slice.
-// Shifts the subsequent elements to the right.
-// Returns true if the list has changed as a result of this operation, false otherwise.
-func (l *ContextList) AddAllAt(ctx context.Context, index int, elements ...interface{}) (bool, error) {
-	indexAsInt32, err := validationutil.ValidateAsNonNegativeInt32(index)
-	if err != nil {
-		return false, err
-	}
-	elementsData, err := l.validateAndSerializeValues(elements...)
-	if err != nil {
-		return false, err
-	}
-	request := codec.EncodeListAddAllWithIndexRequest(l.name, indexAsInt32, elementsData)
-	response, err := l.invokeOnPartition(ctx, request, l.partitionID)
-	if err != nil {
-		return false, err
-	}
-	return codec.DecodeListAddAllWithIndexResponse(response), nil
-}
-
-// AddListener adds an item listener for this list.
-// The listener will be invoked whenever an item is added to or removed from this list.
-// Returns subscription ID of the listener.
-func (l *ContextList) AddListener(ctx context.Context, handler ListItemNotifiedHandler) (types.UUID, error) {
-	return l.addListener(ctx, false, handler)
-}
-
-// AddListenerIncludeValue adds an item listener for this list.
-// The listener will be invoked whenever an item is added to or removed from this list.
-// Received events include the updated item.
-// Returns subscription ID of the listener.
-func (l *ContextList) AddListenerIncludeValue(ctx context.Context, handler ListItemNotifiedHandler) (types.UUID, error) {
-	return l.addListener(ctx, true, handler)
-}
-
-// Clear removes all elements from the list.
-func (l *ContextList) Clear(ctx context.Context) error {
-	request := codec.EncodeListClearRequest(l.name)
-	_, err := l.invokeOnPartition(ctx, request, l.partitionID)
-	return err
-}
-
-// Contains checks if the list contains the given element.
-// Returns true if the list contains the element, false otherwise.
-func (l *ContextList) Contains(ctx context.Context, element interface{}) (bool, error) {
-	elementData, err := l.validateAndSerialize(element)
-	if err != nil {
-		return false, err
-	}
-	request := codec.EncodeListContainsRequest(l.name, elementData)
-	response, err := l.invokeOnPartition(ctx, request, l.partitionID)
-	if err != nil {
-		return false, err
-	}
-	return codec.DecodeListContainsResponse(response), nil
-}
-
-// ContainsAll checks if the list contains all of the given elements.
-// Returns true if the list contains all of the elements, otherwise false.
-func (l *ContextList) ContainsAll(ctx context.Context, elements ...interface{}) (bool, error) {
-	elementsData, err := l.validateAndSerializeValues(elements...)
-	if err != nil {
-		return false, err
-	}
-	request := codec.EncodeListContainsAllRequest(l.name, elementsData)
-	response, err := l.invokeOnPartition(ctx, request, l.partitionID)
-	if err != nil {
-		return false, err
-	}
-	return codec.DecodeListContainsAllResponse(response), nil
-}
-
-// Get retrieves the element at given index.
-func (l *ContextList) Get(ctx context.Context, index int) (interface{}, error) {
-	indexAsInt32, err := validationutil.ValidateAsNonNegativeInt32(index)
-	if err != nil {
-		return nil, err
-	}
-	request := codec.EncodeListGetRequest(l.name, indexAsInt32)
-	response, err := l.invokeOnPartition(ctx, request, l.partitionID)
-	if err != nil {
-		return nil, err
-	}
-	return l.convertToObject(codec.DecodeListGetResponse(response))
-}
-
-// IndexOf returns the index of the first occurrence of the given element in this list.
-func (l *ContextList) IndexOf(ctx context.Context, element interface{}) (int, error) {
-	elementData, err := l.validateAndSerialize(element)
-	if err != nil {
-		return 0, err
-	}
-	request := codec.EncodeListIndexOfRequest(l.name, elementData)
-	response, err := l.invokeOnPartition(ctx, request, l.partitionID)
-	if err != nil {
-		return 0, err
-	}
-	return int(codec.DecodeListIndexOfResponse(response)), nil
-}
-
-// IsEmpty return true if the list is empty, false otherwise.
-func (l *ContextList) IsEmpty(ctx context.Context) (bool, error) {
-	request := codec.EncodeListIsEmptyRequest(l.name)
-	response, err := l.invokeOnPartition(ctx, request, l.partitionID)
-	if err != nil {
-		return false, err
-	}
-	return codec.DecodeListIsEmptyResponse(response), nil
-}
-
-// LastIndexOf returns the index of the last occurrence of the given element in this list.
-func (l *ContextList) LastIndexOf(ctx context.Context, element interface{}) (int, error) {
-	elementData, err := l.validateAndSerialize(element)
-	if err != nil {
-		return 0, err
-	}
-	request := codec.EncodeListLastIndexOfRequest(l.name, elementData)
-	response, err := l.invokeOnPartition(ctx, request, l.partitionID)
-	if err != nil {
-		return 0, err
-	}
-	return int(codec.DecodeListLastIndexOfResponse(response)), nil
-}
-
-// Remove removes the given element from this list.
-// Returns true if the list has changed as the result of this operation, false otherwise.
-func (l *ContextList) Remove(ctx context.Context, element interface{}) (bool, error) {
-	elementData, err := l.validateAndSerialize(element)
-	if err != nil {
-		return false, err
-	}
-	request := codec.EncodeListRemoveRequest(l.name, elementData)
-	response, err := l.invokeOnPartition(ctx, request, l.partitionID)
-	if err != nil {
-		return false, err
-	}
-	return codec.DecodeListRemoveResponse(response), nil
-}
-
-// RemoveAt removes the element at the given index.
-// Returns the removed element.
-func (l *ContextList) RemoveAt(ctx context.Context, index int) (interface{}, error) {
-	indexAsInt32, err := validationutil.ValidateAsNonNegativeInt32(index)
-	if err != nil {
-		return nil, err
-	}
-	request := codec.EncodeListRemoveWithIndexRequest(l.name, indexAsInt32)
-	response, err := l.invokeOnPartition(ctx, request, l.partitionID)
-	if err != nil {
-		return nil, err
-	}
-	return l.convertToObject(codec.DecodeListRemoveWithIndexResponse(response))
-}
-
-// RemoveAll removes the given elements from the list.
-// Returns true if the list has changed as the result of this operation, false otherwise.
-func (l *ContextList) RemoveAll(ctx context.Context, elements ...interface{}) (bool, error) {
-	elementsData, err := l.validateAndSerializeValues(elements...)
-	if err != nil {
-		return false, err
-	}
-	request := codec.EncodeListCompareAndRemoveAllRequest(l.name, elementsData)
-	response, err := l.invokeOnPartition(ctx, request, l.partitionID)
-	if err != nil {
-		return false, err
-	}
-	return codec.DecodeListCompareAndRemoveAllResponse(response), nil
-}
-
-// RemoveListener removes the item listener with the given subscription ID.
-func (l *ContextList) RemoveListener(ctx context.Context, subscriptionID types.UUID) error {
-	return l.listenerBinder.Remove(ctx, subscriptionID)
-}
-
-// RetainAll removes all elements from this list except the ones contained in the given slice.
-// Returns true if the list has changed as a result of this operation, false otherwise.
-func (l *ContextList) RetainAll(ctx context.Context, elements ...interface{}) (bool, error) {
-	elementsData, err := l.validateAndSerializeValues(elements...)
-	if err != nil {
-		return false, err
-	}
-	request := codec.EncodeListCompareAndRetainAllRequest(l.name, elementsData)
-	response, err := l.invokeOnPartition(ctx, request, l.partitionID)
-	if err != nil {
-		return false, err
-	}
-	return codec.DecodeListCompareAndRetainAllResponse(response), nil
-}
-
-// Set replaces the element at the specified index in this list with the specified element.
-// Returns the previous element from the list.
-func (l *ContextList) Set(ctx context.Context, index int, element interface{}) (interface{}, error) {
-	indexAsInt32, err := validationutil.ValidateAsNonNegativeInt32(index)
-	if err != nil {
-		return nil, err
-	}
-	elementData, err := l.validateAndSerialize(element)
-	if err != nil {
-		return nil, err
-	}
-	request := codec.EncodeListSetRequest(l.name, indexAsInt32, elementData)
-	response, err := l.invokeOnPartition(ctx, request, l.partitionID)
-	if err != nil {
-		return nil, err
-	}
-	return l.convertToObject(codec.DecodeListSetResponse(response))
-}
-
-// Size returns the number of elements in this list.
-func (l *ContextList) Size(ctx context.Context) (int, error) {
-	request := codec.EncodeListSizeRequest(l.name)
-	response, err := l.invokeOnPartition(ctx, request, l.partitionID)
-	if err != nil {
-		return 0, err
-	}
-	return int(codec.DecodeListSizeResponse(response)), nil
-}
-
-// SubList returns a view of this list that contains elements between index numbers
-// from start (inclusive) to end (exclusive).
-func (l *ContextList) SubList(ctx context.Context, start int, end int) ([]interface{}, error) {
-	startAsInt32, err := validationutil.ValidateAsNonNegativeInt32(start)
-	if err != nil {
-		return nil, err
-	}
-	endAsInt32, err := validationutil.ValidateAsNonNegativeInt32(end)
-	if err != nil {
-		return nil, err
-	}
-	request := codec.EncodeListSubRequest(l.name, startAsInt32, endAsInt32)
-	response, err := l.invokeOnPartition(ctx, request, l.partitionID)
-	if err != nil {
-		return nil, err
-	}
-	return l.convertToObjects(codec.DecodeListSubResponse(response))
-}
-
-// ToSlice returns a slice that contains all elements of this list in proper sequence.
-func (l *ContextList) ToSlice(ctx context.Context) ([]interface{}, error) {
-	request := codec.EncodeListGetAllRequest(l.name)
-	response, err := l.invokeOnPartition(ctx, request, l.partitionID)
-	if err != nil {
-		return nil, err
-	}
-	return l.convertToObjects(codec.DecodeListGetAllResponse(response))
-}
-
-func (l *ContextList) addListener(ctx context.Context, includeValue bool, handler ListItemNotifiedHandler) (types.UUID, error) {
-	subscriptionID := types.NewUUID()
-	addRequest := codec.EncodeListAddListenerRequest(l.name, includeValue, l.config.ClusterConfig.SmartRouting)
-	removeRequest := codec.EncodeListRemoveListenerRequest(l.name, subscriptionID)
-	listenerHandler := func(msg *proto.ClientMessage) {
-		codec.HandleListAddListener(msg, func(itemData *iserialization.Data, uuid types.UUID, eventType int32) {
-			item, err := l.convertToObject(itemData)
-			if err != nil {
-				l.logger.Warnf("cannot convert data to Go value: %v", err)
-				return
-			}
-			member := l.clusterService.GetMemberByUUID(uuid.String())
-			handler(newListItemNotified(l.name, item, member, eventType))
-		})
-	}
 	err := l.listenerBinder.Add(ctx, subscriptionID, addRequest, removeRequest, listenerHandler)
 	return subscriptionID, err
 }