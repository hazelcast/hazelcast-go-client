--- conflicted
+++ resolved
@@ -74,13 +74,8 @@
 				l.logger.Warnf("cannot convert data to Go value: %v", err)
 				return
 			}
-<<<<<<< HEAD
-			member := l.clusterService.GetMemberByUUID(uuid.String())
+			member := l.clusterService.GetMemberByUUID(uuid)
 			handler(newListItemNotified(l.name, item, *member, eventType))
-=======
-			member := l.clusterService.GetMemberByUUID(uuid)
-			handler(newListItemNotified(l.name, item, member, eventType))
->>>>>>> 18e5440f
 		})
 	}
 	err := l.listenerBinder.Add(subscriptionID, addRequest, removeRequest, listenerHandler)
