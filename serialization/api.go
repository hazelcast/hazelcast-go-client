--- conflicted
+++ resolved
@@ -412,17 +412,10 @@
 type FieldKind int32
 
 const (
-<<<<<<< HEAD
-	FieldKindBoolean        FieldKind = 0
-	FieldKindArrayOfBoolean FieldKind = 1
-	FieldKindInt8           FieldKind = 2
-	FieldKindArrayOfInt8    FieldKind = 3
-=======
 	FieldKindBoolean                      FieldKind = 0
 	FieldKindArrayOfBoolean               FieldKind = 1
 	FieldKindInt8                         FieldKind = 2
 	FieldKindArrayOfInt8                  FieldKind = 3
->>>>>>> 37a4aeac
 	// FieldKindChar                      FieldKind = 4
 	// FieldKindArrayOfChar               FieldKind = 5
 	FieldKindInt16                        FieldKind = 6
@@ -451,23 +444,6 @@
 	FieldKindArrayOfCompact               FieldKind = 29
 	// FieldKindPortable                  FieldKind = 30
 	// FieldKindArrayOfPortable           FieldKind = 31
-<<<<<<< HEAD
-	FieldKindNullableBoolean        FieldKind = 32
-	FieldKindArrayOfNullableBoolean FieldKind = 33
-	FieldKindNullableInt8           FieldKind = 34
-	FieldKindArrayOfNullableInt8    FieldKind = 35
-	FieldKindNullableInt16          FieldKind = 36
-	FieldKindArrayOfNullableInt16   FieldKind = 37
-	FieldKindNullableInt32          FieldKind = 38
-	FieldKindArrayOfNullableInt32   FieldKind = 39
-	FieldKindNullableInt64          FieldKind = 40
-	FieldKindArrayOfNullableInt64   FieldKind = 41
-	FieldKindNullableFloat32        FieldKind = 42
-	FieldKindArrayOfNullableFloat32 FieldKind = 43
-	FieldKindNullableFloat64        FieldKind = 44
-	FieldKindArrayOfNullableFloat64 FieldKind = 45
-	FieldKindNotAvailable           FieldKind = 46
-=======
 	FieldKindNullableBoolean              FieldKind = 32
 	FieldKindArrayOfNullableBoolean       FieldKind = 33
 	FieldKindNullableInt8                 FieldKind = 34
@@ -483,7 +459,6 @@
 	FieldKindNullableFloat64              FieldKind = 44
 	FieldKindArrayOfNullableFloat64       FieldKind = 45
 	FieldKindNotAvailable                 FieldKind = 46
->>>>>>> 37a4aeac
 )
 
 type CompactSerializer interface {
