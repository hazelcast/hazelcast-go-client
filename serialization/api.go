// Copyright (c) 2008-2017, Hazelcast, Inc. All Rights Reserved.
//
// Licensed under the Apache License, Version 2.0 (the "License")
// you may not use this file except in compliance with the License.
// You may obtain a copy of the License at
//
// http://www.apache.org/licenses/LICENSE-2.0
//
// Unless required by applicable law or agreed to in writing, software
// distributed under the License is distributed on an "AS IS" BASIS,
// WITHOUT WARRANTIES OR CONDITIONS OF ANY KIND, either express or implied.
// See the License for the specific language governing permissions and
// limitations under the License.

// Package serialization serializes user objects to Data and back to Object.
// Data is the internal representation of binary data in Hazelcast.
package serialization

// IdentifiedDataSerializableFactory is used to create IdentifiedDataSerializable instances during deserialization.
type IdentifiedDataSerializableFactory interface {
	// Creates an IdentifiedDataSerializable instance using given type ID.
	Create(id int32) IdentifiedDataSerializable
}

// IdentifiedDataSerializable is a serialization method as an alternative to standard Gob serialization.
// Each IdentifiedDataSerializable is created by a registered IdentifiedDataSerializableFactory.
type IdentifiedDataSerializable interface {
	// ReadData reads fields from the input stream.
	ReadData(input DataInput) error

	// WriteData writes object fields to output stream.
	WriteData(output DataOutput) error

	// FactoryId returns IdentifiedDataSerializableFactory factory ID for this struct.
	FactoryId() int32

	// ClassId returns type identifier for this struct. It should be unique per IdentifiedDataSerializableFactory.
	ClassId() int32
}

// Portable provides an alternative serialization method. Instead of relying on reflection, each Portable is
// created by a registered PortableFactory.
// Portable serialization has the following advantages:
//
// * Supporting multiversion of the same object type.
//
// * Fetching individual fields without having to rely on reflection.
//
// * Querying and indexing support without deserialization and/or reflection.
type Portable interface {
	// FactoryId returns PortableFactory ID for this portable struct.
	FactoryId() int32

	// ClassId returns type identifier for this portable struct. Class ID should be unique per PortableFactory.
	ClassId() int32
<<<<<<< HEAD
	WritePortable(writer PortableWriter) error
	ReadPortable(reader PortableReader) error
=======

	// WritePortable serializes this portable object using PortableWriter.
	WritePortable(writer PortableWriter)

	// ReadPortable reads portable fields using PortableReader.
	ReadPortable(reader PortableReader)
>>>>>>> 6e1d81a0
}

// VersionedPortable is an extension to Portable
// to support per class version instead of a global serialization version.
type VersionedPortable interface {
	Portable

	// Version returns version for this Portable struct.
	Version() int32
}

// PortableFactory is used to create Portable instances during deserialization.
type PortableFactory interface {
	// Create creates a Portable instance using given class ID and
	// returns portable instance or nil if class ID is not known by this factory.
	Create(classId int32) Portable
}

// Serializer is base interface of serializers.
type Serializer interface {
	// Id returns id of serializer.
	Id() int32

	// Read reads object from ObjectDataInput.
	Read(input DataInput) (interface{}, error)

	// Write writes object to ObjectDataOutput.
	Write(output DataOutput, object interface{}) error
}

// IData is the basic unit of serialization. It stores binary form of an object serialized
// by SerializationService's ToData() method.
type IData interface {
	// Returns byte array representation of internal binary format.
	Buffer() []byte

	// Returns serialization type of binary form.
	GetType() int32

	// Returns the total size of Data in bytes.
	TotalSize() int

	// Returns size of internal binary data in bytes.
	DataSize() int

	// Returns partition hash calculated for serialized object.
	GetPartitionHash() int32
}

// DataOutput provides serialization methods.
type DataOutput interface {
	// Returns the head position in the byte array.
	Position() int32

	// Sets the head position in the byte array.
	SetPosition(pos int32)

	// Writes a byte.
	WriteByte(v byte)

	// Writes a bool.
	WriteBool(v bool)

	// Writes an uint16.
	WriteUInt16(v uint16)

	// Writes an int16.
	WriteInt16(v int16)

	// Writes an int32.
	WriteInt32(v int32)

	// Writes an int64.
	WriteInt64(v int64)

	// Writes a float32.
	WriteFloat32(v float32)

	// Writes a float64.
	WriteFloat64(v float64)

	// Writes a string in UTF-8 format.
	WriteUTF(v string)

	// Writes an object.
	WriteObject(i interface{}) error

	// Writes an IData.
	WriteData(data IData)

	// Writes a []byte.
	WriteByteArray(v []byte)

	// Writes a []bool.
	WriteBoolArray(v []bool)

	// Writes an []uint16.
	WriteUInt16Array(v []uint16)

	// Writes an []int16.
	WriteInt16Array(v []int16)

	// Writes an []int32.
	WriteInt32Array(v []int32)

	// Writes an []int64.
	WriteInt64Array(v []int64)

	// Writes a []float32.
	WriteFloat32Array(v []float32)

	// Writes a []float64.
	WriteFloat64Array(v []float64)

	// Writes a []string in UTF-8 format.
	WriteUTFArray(v []string)

	// Writes a string's characters.
	WriteBytes(bytes string)

	// Writes zero bytes as given length.
	WriteZeroBytes(count int)
}

// PositionalDataOutput provides some serialization methods for a specific position.
type PositionalDataOutput interface {
	// Provides serialization methods.
	DataOutput

	// Writes a byte to a specific position.
	PWriteByte(position int32, v byte)

	// Writes a bool to a specific position.
	PWriteBool(position int32, v bool)

	// Writes an uint16 to a specific position.
	PWriteUInt16(position int32, v uint16)

	// Writes an int16 to a specific position.
	PWriteInt16(position int32, v int16)

	// Writes an int32 to a specific position.
	PWriteInt32(position int32, v int32)

	// Writes an int64 to a specific position.
	PWriteInt64(position int32, v int64)

	// Writes a float32 to a specific position.
	PWriteFloat32(position int32, v float32)

	// Writes a float64 to a specific position.
	PWriteFloat64(position int32, v float64)
}

// DataInput provides deserialization methods.
type DataInput interface {
	// Returns the head position in the byte array.
	Position() int32

	// Sets the head position in the byte array.
	SetPosition(pos int32)

	// Returns byte read and error.
	ReadByte() (byte, error)

	// Returns bool read and error.
	ReadBool() (bool, error)

	// Returns uint16 read and error.
	ReadUInt16() (uint16, error)

	// Returns int16 read and error.
	ReadInt16() (int16, error)

	// Returns int32 read and error.
	ReadInt32() (int32, error)

	// Returns int64 read and error.
	ReadInt64() (int64, error)

	// Returns float32 read and error.
	ReadFloat32() (float32, error)

	// Returns float64 read and error.
	ReadFloat64() (float64, error)

	// Returns string read and error.
	ReadUTF() (string, error)

	// Returns object read and error.
	ReadObject() (interface{}, error)

	// Returns IData read and error.
	ReadData() (IData, error)

	// Returns []byte read and error.
	ReadByteArray() ([]byte, error)

	// Returns []bool read and error.
	ReadBoolArray() ([]bool, error)

	// Returns []uint16 read and error.
	ReadUInt16Array() ([]uint16, error)

	// Returns []int16 read and error.
	ReadInt16Array() ([]int16, error)

	// Returns []int32 read and error.
	ReadInt32Array() ([]int32, error)

	// Returns []int64 read and error.
	ReadInt64Array() ([]int64, error)

	// Returns []float32 read and error.
	ReadFloat32Array() ([]float32, error)

	// Returns []float64 read and error.
	ReadFloat64Array() ([]float64, error)

	// Returns []string read and error.
	ReadUTFArray() ([]string, error)
}

// Provides a mean of writing portable fields to a binary in form of go primitives
// arrays of go primitives, nested portable fields and array of portable fields.
type PortableWriter interface {
	// Writes a byte with fieldName.
	WriteByte(fieldName string, value byte)

	// Writes a bool with fieldName.
	WriteBool(fieldName string, value bool)

	// Writes a uint16 with fieldName.
	WriteUInt16(fieldName string, value uint16)

	// Writes a int16 with fieldName.
	WriteInt16(fieldName string, value int16)

	// Writes a int32 with fieldName.
	WriteInt32(fieldName string, value int32)

	// Writes a int64 with fieldName.
	WriteInt64(fieldName string, value int64)

	// Writes a float32 with fieldName.
	WriteFloat32(fieldName string, value float32)

	// Writes a float64 with fieldName.
	WriteFloat64(fieldName string, value float64)

	// Writes a string in UTF-8 format with fieldName.
	WriteUTF(fieldName string, value string)

	// Writes a Portable with fieldName.
	WritePortable(fieldName string, value Portable) error

	// Writes a NilPortable with fieldName, factoryId and classId.
	WriteNilPortable(fieldName string, factoryId int32, classId int32) error

	// Writes a []byte with fieldName.
	WriteByteArray(fieldName string, value []byte)

	// Writes a []bool with fieldName.
	WriteBoolArray(fieldName string, value []bool)

	// Writes a []uint16 with fieldName.
	WriteUInt16Array(fieldName string, value []uint16)

	// Writes a []int16 with fieldName.
	WriteInt16Array(fieldName string, value []int16)

	// Writes a []int32 with fieldName.
	WriteInt32Array(fieldName string, value []int32)

	// Writes a []int64 with fieldName.
	WriteInt64Array(fieldName string, value []int64)

	// Writes a []float32 with fieldName.
	WriteFloat32Array(fieldName string, value []float32)

	// Writes a []float64 with fieldName.
	WriteFloat64Array(fieldName string, value []float64)

	// Writes a []string in UTF-8 format with fieldName.
	WriteUTFArray(fieldName string, value []string)

	// Writes a []Portable with fieldName.
	WritePortableArray(fieldName string, value []Portable) error
}

// Provides a mean of reading portable fields from a binary in form of go primitives
// arrays of go primitives, nested portable fields and array of portable fields.
type PortableReader interface {
	// It takes fieldName name of the field and returns the byte value read and error.
	ReadByte(fieldName string) (byte, error)

	// It takes fieldName name of the field and returns the bool value read and error.
	ReadBool(fieldName string) (bool, error)

	// It takes fieldName name of the field and returns the uint16 value read and error.
	ReadUInt16(fieldName string) (uint16, error)

	// It takes fieldName name of the field and returns the int16 value read and error.
	ReadInt16(fieldName string) (int16, error)

	// It takes fieldName name of the field and returns the int32 value read and error.
	ReadInt32(fieldName string) (int32, error)

	// It takes fieldName name of the field and returns the int64 value read and error.
	ReadInt64(fieldName string) (int64, error)

	// It takes fieldName name of the field and returns the float32 value read and error.
	ReadFloat32(fieldName string) (float32, error)

	// It takes fieldName name of the field and returns the float64 value read and error.
	ReadFloat64(fieldName string) (float64, error)

	// It takes fieldName name of the field and returns the string value read and error.
	ReadUTF(fieldName string) (string, error)

	// It takes fieldName name of the field and returns the Portable value read and error.
	ReadPortable(fieldName string) (Portable, error)

	// It takes fieldName name of the field and returns the []byte value read and error.
	ReadByteArray(fieldName string) ([]byte, error)

	// It takes fieldName name of the field and returns the []bool value read and error.
	ReadBoolArray(fieldName string) ([]bool, error)

	// It takes fieldName name of the field and returns the []uint16 value read and error.
	ReadUInt16Array(fieldName string) ([]uint16, error)

	// It takes fieldName name of the field and returns the []int16 value read and error.
	ReadInt16Array(fieldName string) ([]int16, error)

	// It takes fieldName name of the field and returns the []int32 value read and error.
	ReadInt32Array(fieldName string) ([]int32, error)

	// It takes fieldName name of the field and returns the []int64 value read and error.
	ReadInt64Array(fieldName string) ([]int64, error)

	// It takes fieldName name of the field and returns the []float32 value read and error.
	ReadFloat32Array(fieldName string) ([]float32, error)

	// It takes fieldName name of the field and returns the []float64 value read and error.
	ReadFloat64Array(fieldName string) ([]float64, error)

	// It takes fieldName name of the field and returns the []string value read and error.
	ReadUTFArray(fieldName string) ([]string, error)

	// It takes fieldName name of the field and returns the []Portable value read and error.
	ReadPortableArray(fieldName string) ([]Portable, error)
}

// Represents a predicate (boolean-valued function) of one argument.
type IPredicate interface {
	// IPredicate implements IdentifiedDataSerializable interface.
	IdentifiedDataSerializable
}<|MERGE_RESOLUTION|>--- conflicted
+++ resolved
@@ -25,17 +25,17 @@
 // IdentifiedDataSerializable is a serialization method as an alternative to standard Gob serialization.
 // Each IdentifiedDataSerializable is created by a registered IdentifiedDataSerializableFactory.
 type IdentifiedDataSerializable interface {
+	// FactoryId returns IdentifiedDataSerializableFactory factory ID for this struct.
+	FactoryId() int32
+
+	// ClassId returns type identifier for this struct. It should be unique per IdentifiedDataSerializableFactory.
+	ClassId() int32
+
+	// WriteData writes object fields to output stream.
+	WriteData(output DataOutput) error
+
 	// ReadData reads fields from the input stream.
 	ReadData(input DataInput) error
-
-	// WriteData writes object fields to output stream.
-	WriteData(output DataOutput) error
-
-	// FactoryId returns IdentifiedDataSerializableFactory factory ID for this struct.
-	FactoryId() int32
-
-	// ClassId returns type identifier for this struct. It should be unique per IdentifiedDataSerializableFactory.
-	ClassId() int32
 }
 
 // Portable provides an alternative serialization method. Instead of relying on reflection, each Portable is
@@ -53,17 +53,12 @@
 
 	// ClassId returns type identifier for this portable struct. Class ID should be unique per PortableFactory.
 	ClassId() int32
-<<<<<<< HEAD
+
+	// WritePortable serializes this portable object using PortableWriter.
 	WritePortable(writer PortableWriter) error
+
+	// ReadPortable reads portable fields using PortableReader.
 	ReadPortable(reader PortableReader) error
-=======
-
-	// WritePortable serializes this portable object using PortableWriter.
-	WritePortable(writer PortableWriter)
-
-	// ReadPortable reads portable fields using PortableReader.
-	ReadPortable(reader PortableReader)
->>>>>>> 6e1d81a0
 }
 
 // VersionedPortable is an extension to Portable
