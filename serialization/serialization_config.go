/*
 * Copyright (c) 2008-2021, Hazelcast, Inc. All Rights Reserved.
 *
 * Licensed under the Apache License, Version 2.0 (the "License")
 * you may not use this file except in compliance with the License.
 * You may obtain a copy of the License at
 *
 * http://www.apache.org/licenses/LICENSE-2.0
 *
 * Unless required by applicable law or agreed to in writing, software
 * distributed under the License is distributed on an "AS IS" BASIS,
 * WITHOUT WARRANTIES OR CONDITIONS OF ANY KIND, either express or implied.
 * See the License for the specific language governing permissions and
 * limitations under the License.
 */

package serialization

import (
	"errors"
	"reflect"
)

// Config contains the serialization configuration of a Hazelcast instance.
type Config struct {
<<<<<<< HEAD
	// GlobalSerializer is the fall back serializer that will be used if no other serializer is applicable.
	GlobalSerializer Serializer
	// IdentifiedDataSerializableFactories contains IdentifiedDataSerializable factories.
	IdentifiedDataSerializableFactories map[int32]IdentifiedDataSerializableFactory
	// PortableFactories contains Portable factories.
	PortableFactories map[int32]PortableFactory
	// CustomSerializers contains custom serializers.
	CustomSerializers map[reflect.Type]Serializer
	// ClassDefinitions contains ClassDefinitions for portable structs.
	ClassDefinitions []ClassDefinition
	// PortableVersion will be used to differentiate two versions of the same struct that have changes on the struct,
	PortableVersion int32
	// BigEndian specify big endian byte order if true.
=======
	// GlobalSerializer is the serializer that will be used if no other serializer is applicable.
	GlobalSerializer Serializer
	// CustomSerializers is a map of object types and corresponding custom serializers.
	CustomSerializers map[reflect.Type]Serializer
	// IdentifiedDataSerializableFactories is a map of factory IDs and corresponding IdentifiedDataSerializable factories.
	IdentifiedDataSerializableFactories []IdentifiedDataSerializableFactory
	// PortableFactories is a map of factory IDs and corresponding Portable factories.
	PortableFactories []PortableFactory
	// ClassDefinitions contains ClassDefinitions for portable structs.
	ClassDefinitions []ClassDefinition
	PortableVersion  int32
	// PortableVersion will be used to differentiate two versions of the same struct that have changes on the struct,
	// like adding/removing a field or changing a type of a field.
	// BigEndian is the Little Endinan byte order bool. If false, it is Big Endian.
>>>>>>> cea917a1
	BigEndian bool
}

func NewConfig() Config {
	return Config{
		BigEndian:         true,
		CustomSerializers: map[reflect.Type]Serializer{},
	}
}

func (c Config) Clone() Config {
	idFactories := make([]IdentifiedDataSerializableFactory, len(c.IdentifiedDataSerializableFactories))
	copy(idFactories, c.IdentifiedDataSerializableFactories)
	pFactories := make([]PortableFactory, len(c.PortableFactories))
	copy(pFactories, c.PortableFactories)
	defs := make([]ClassDefinition, len(c.ClassDefinitions))
	copy(defs, c.ClassDefinitions)
	serializers := map[reflect.Type]Serializer{}
	for k, v := range c.CustomSerializers {
		serializers[k] = v
	}
	return Config{
		BigEndian:                           c.BigEndian,
		IdentifiedDataSerializableFactories: idFactories,
		PortableFactories:                   pFactories,
		PortableVersion:                     c.PortableVersion,
		CustomSerializers:                   serializers,
		GlobalSerializer:                    c.GlobalSerializer,
		ClassDefinitions:                    defs,
	}
}

func (c Config) Validate() error {
	return nil
}

// AddIdentifiedDataSerializableFactory adds an identified data serializable factory.
func (b *Config) AddIdentifiedDataSerializableFactory(factory IdentifiedDataSerializableFactory) {
	b.IdentifiedDataSerializableFactories = append(b.IdentifiedDataSerializableFactories, factory)
}

// AddPortableFactory adds a portable factory.
func (b *Config) AddPortableFactory(factory PortableFactory) {
	b.PortableFactories = append(b.PortableFactories, factory)
}

// AddCustomSerializer adds a customer serializer for the given type.
func (b *Config) AddCustomSerializer(t reflect.Type, serializer Serializer) error {
	if serializer.ID() <= 0 {
		return errors.New("serializerID must be positive")
	}
	b.CustomSerializers[t] = serializer
	return nil
}

func (b *Config) AddClassDefinition(definition ClassDefinition) {
	b.ClassDefinitions = append(b.ClassDefinitions, definition)
}<|MERGE_RESOLUTION|>--- conflicted
+++ resolved
@@ -23,21 +23,6 @@
 
 // Config contains the serialization configuration of a Hazelcast instance.
 type Config struct {
-<<<<<<< HEAD
-	// GlobalSerializer is the fall back serializer that will be used if no other serializer is applicable.
-	GlobalSerializer Serializer
-	// IdentifiedDataSerializableFactories contains IdentifiedDataSerializable factories.
-	IdentifiedDataSerializableFactories map[int32]IdentifiedDataSerializableFactory
-	// PortableFactories contains Portable factories.
-	PortableFactories map[int32]PortableFactory
-	// CustomSerializers contains custom serializers.
-	CustomSerializers map[reflect.Type]Serializer
-	// ClassDefinitions contains ClassDefinitions for portable structs.
-	ClassDefinitions []ClassDefinition
-	// PortableVersion will be used to differentiate two versions of the same struct that have changes on the struct,
-	PortableVersion int32
-	// BigEndian specify big endian byte order if true.
-=======
 	// GlobalSerializer is the serializer that will be used if no other serializer is applicable.
 	GlobalSerializer Serializer
 	// CustomSerializers is a map of object types and corresponding custom serializers.
@@ -52,7 +37,6 @@
 	// PortableVersion will be used to differentiate two versions of the same struct that have changes on the struct,
 	// like adding/removing a field or changing a type of a field.
 	// BigEndian is the Little Endinan byte order bool. If false, it is Big Endian.
->>>>>>> cea917a1
 	BigEndian bool
 }
 
