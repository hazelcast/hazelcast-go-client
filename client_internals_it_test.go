<<<<<<< HEAD
//go:build hazelcastinternal
// +build hazelcastinternal
=======
//go:build hazelcastinternal && hazelcastinternaltest
// +build hazelcastinternal,hazelcastinternaltest
>>>>>>> aea8e272

/*
 * Copyright (c) 2008-2022, Hazelcast, Inc. All Rights Reserved.
 *
 * Licensed under the Apache License, Version 2.0 (the "License")
 * you may not use this file except in compliance with the License.
 * You may obtain a copy of the License at
 *
 * http://www.apache.org/licenses/LICENSE-2.0
 *
 * Unless required by applicable law or agreed to in writing, software
 * distributed under the License is distributed on an "AS IS" BASIS,
 * WITHOUT WARRANTIES OR CONDITIONS OF ANY KIND, either express or implied.
 * See the License for the specific language governing permissions and
 * limitations under the License.
 */

package hazelcast_test

import (
	"context"
	"errors"
	"fmt"
	"reflect"
	"sync"
	"sync/atomic"
	"testing"
	"time"

	"github.com/stretchr/testify/assert"

	hz "github.com/hazelcast/hazelcast-go-client"
	"github.com/hazelcast/hazelcast-go-client/cluster"
	"github.com/hazelcast/hazelcast-go-client/hzerrors"
	"github.com/hazelcast/hazelcast-go-client/internal/invocation"
	"github.com/hazelcast/hazelcast-go-client/internal/it"
	"github.com/hazelcast/hazelcast-go-client/internal/proto"
	"github.com/hazelcast/hazelcast-go-client/internal/proto/codec"
	"github.com/hazelcast/hazelcast-go-client/logger"
	"github.com/hazelcast/hazelcast-go-client/types"
)

// Tests that require the hazelcastinternal tag.

func TestListenersAfterClientDisconnected(t *testing.T) {
	t.Run("MemberHostname_ClientIP_AddEntryListener", func(t *testing.T) {
		testListenersAfterClientDisconnected(t, "localhost", "127.0.0.1", 46501, addEntryListener)
	})
	t.Run("MemberHostname_ClientIP_AddListener", func(t *testing.T) {
		testListenersAfterClientDisconnected(t, "localhost", "127.0.0.1", 46501, addListener)
	})

	t.Run("MemberHostname_ClientHostname_AddEntryListener", func(t *testing.T) {
		testListenersAfterClientDisconnected(t, "localhost", "localhost", 47501, addEntryListener)
	})
	t.Run("MemberHostname_ClientHostname_AddListener", func(t *testing.T) {
		testListenersAfterClientDisconnected(t, "localhost", "localhost", 47501, addListener)
	})

	t.Run("MemberIP_ClientIP", func(t *testing.T) {
		testListenersAfterClientDisconnected(t, "127.0.0.1", "127.0.0.1", 48501, addEntryListener)
	})
	t.Run("MemberIP_ClientIP_AddListener_AddEntryListener", func(t *testing.T) {
		testListenersAfterClientDisconnected(t, "127.0.0.1", "127.0.0.1", 48501, addListener)
	})

	t.Run("MemberIP_ClientHostname_AddEntryListener", func(t *testing.T) {
		testListenersAfterClientDisconnected(t, "127.0.0.1", "localhost", 49501, addEntryListener)
	})
	t.Run("MemberIP_ClientHostname_AddListener", func(t *testing.T) {
		testListenersAfterClientDisconnected(t, "127.0.0.1", "localhost", 49501, addListener)
	})
}

func TestNotReceivedInvocation(t *testing.T) {
	// This test skips sending an invocation to the member in order to simulate lost connection.
	// After 5 seconds, a GroupLost event is published to simulate the disconnection.
	clientTester(t, func(t *testing.T, smart bool) {
		tc := it.StartNewClusterWithOptions("not-received-invocation", 55741, 1)
		defer tc.Shutdown()
		ctx := context.Background()
		config := tc.DefaultConfig()
		config.Cluster.Unisocket = !smart
		client := it.MustClient(hz.StartNewClientWithConfig(ctx, config))
		defer client.Shutdown(ctx)
		ci := hz.NewClientInternal(client)
		var cnt int32
		handler := newRiggedInvocationHandler(ci.InvocationHandler(), func(inv invocation.Invocation) bool {
			if inv.Request().Type() == codec.MapSetCodecRequestMessageType {
				return atomic.AddInt32(&cnt, 1) != 1
			}
			return true
		})
		ci.InvocationService().SetHandler(handler)
		m := it.MustValue(client.GetMap(ctx, "test-map")).(*hz.Map)
		go func() {
			time.Sleep(5 * time.Second)
			conns := ci.ConnectionManager().ActiveConnections()
			ci.DispatchService().Publish(invocation.NewGroupLost(conns[0].ConnectionID(), fmt.Errorf("foo error: %w", hzerrors.ErrIO)))
		}()
		// the invocation should be sent after 5 seconds, make sure the set operation below succeeds in 10 seconds or times out.
		ctx, cancel := context.WithTimeout(ctx, 10*time.Second)
		defer cancel()
		err := m.Set(ctx, "foo", "bar")
		if err != nil {
			t.Fatal(err)
		}
	})
}

<<<<<<< HEAD
func TestLiteMembersPartitionService(t *testing.T) {
	conf := it.MemberXMLConf{
		ClusterName: "lite-member-partition-test",
		Port:        it.DefaultPort,
		// enable lite members
		LiteMember: true,
	}
	tc := it.StartNewClusterWithConfig(3, conf.String(), it.DefaultPort)
	defer tc.Shutdown()
	ctx := context.Background()
	config := tc.DefaultConfig()
	config.Cluster.Unisocket = false
	client := it.MustClient(hz.StartNewClientWithConfig(ctx, config))
	defer client.Shutdown(ctx)
	ci := hz.NewClientInternal(client)
	_, found := ci.PartitionService().GetPartitionOwner(0)
	assert.False(t, found)
	tmap, err := client.GetMap(ctx, "test-map")
	assert.Nil(t, err)
	_, err = tmap.Put(ctx, "key", "value")
	assert.True(t, errors.Is(err, hzerrors.ErrNoDataMember))
	assert.True(t, errors.Is(err, hzerrors.ErrNoDataMember))
}

func testListenersAfterClientDisconnected(t *testing.T, memberHost string, clientHost string, port int) {
=======
func addEntryListener(ctx context.Context, m *hz.Map, counter *int64) {
	lc := hz.MapEntryListenerConfig{}
	lc.NotifyEntryAdded(true)
	it.MustValue(m.AddEntryListener(ctx, lc, func(event *hz.EntryNotified) {
		atomic.AddInt64(counter, 1)
	}))
}

func addListener(ctx context.Context, m *hz.Map, counter *int64) {
	it.MustValue(m.AddListener(ctx, hz.MapListener{
		EntryAdded: func(event *hz.EntryNotified) {
			atomic.AddInt64(counter, 1)
		},
	}, false))
}

func testListenersAfterClientDisconnected(t *testing.T, memberHost string, clientHost string, port int, f func(context.Context, *hz.Map, *int64)) {
>>>>>>> aea8e272
	const heartBeatSec = 6
	// launch the cluster
	memberConfig := listenersAfterClientDisconnectedXMLConfig(t.Name(), memberHost, port, heartBeatSec)
	if it.SSLEnabled() {
		memberConfig = listenersAfterClientDisconnectedXMLSSLConfig(t.Name(), memberHost, port, heartBeatSec)
	}
	tc := it.StartNewClusterWithConfig(1, memberConfig, port)
	// create and start the client
	config := tc.DefaultConfig()
	config.Cluster.Network.SetAddresses(fmt.Sprintf("%s:%d", clientHost, port))
	if it.TraceLoggingEnabled() {
		config.Logger.Level = logger.TraceLevel
	}
	ctx := context.Background()
	client := it.MustClient(hz.StartNewClientWithConfig(ctx, config))
	defer client.Shutdown(ctx)
	ec := int64(0)
	m := it.MustValue(client.GetMap(ctx, it.NewUniqueObjectName("map"))).(*hz.Map)
	f(ctx, m, &ec)
	ci := hz.NewClientInternal(client)
	// make sure the client connected to the member
	it.Eventually(t, func() bool {
		ac := len(ci.ConnectionManager().ActiveConnections())
		t.Logf("active connections: %d", ac)
		return ac == 1
	})
	// shutdown the member
	tc.Shutdown()
	time.Sleep(2 * heartBeatSec * time.Second)
	// launch a member with the same address
	tc = it.StartNewClusterWithConfig(1, memberConfig, port)
	defer tc.Shutdown()
	// entry notified event handler should run
	it.Eventually(t, func() bool {
		it.MustValue(m.Remove(ctx, 1))
		it.MustValue(m.Put(ctx, 1, 2))
		return atomic.LoadInt64(&ec) > 0
	})
}

func TestClusterID(t *testing.T) {
	it.MarkFlaky(t, "https://github.com/hazelcast/hazelcast-go-client/issues/844")
	it.SkipIf(t, "oss")
	clientTester(t, func(t *testing.T, smart bool) {
		ctx := context.Background()
		cls1 := it.StartNewClusterWithOptions("clusterId-test-cluster1", 15701, it.MemberCount())
		cls2 := it.StartNewClusterWithOptions("clusterId-test-cluster2", 16701, it.MemberCount())
		defer func() {
			cls2.Shutdown()
			cls1.Shutdown()
		}()
		var wg sync.WaitGroup
		wg.Add(1)
		config1 := cls1.DefaultConfig()
		config1.Cluster.ConnectionStrategy.Timeout = types.Duration(5 * time.Second)
		config2 := cls2.DefaultConfig()
		config := hz.Config{
			Failover: cluster.FailoverConfig{
				Enabled:  true,
				TryCount: 5,
			},
		}
		config.Failover.SetConfigs(config1.Cluster, config2.Cluster)
		config.AddLifecycleListener(func(event hz.LifecycleStateChanged) {
			if event.State == hz.LifecycleStateChangedCluster {
				wg.Done()
			}
		})
		c := ensureClient(config)
		defer func(ctx context.Context, c *hz.Client) {
			err := c.Shutdown(ctx)
			if err != nil {
				t.Error("client should had shutdown properly")
			}
		}(ctx, c)
		ci := hz.NewClientInternal(c)
		prevClusterId := ci.ClusterID()
		cls1.Shutdown()
		assert.Equal(t, ci.ClusterID(), types.UUID{})
		wg.Wait()
		it.Eventually(t, func() bool {
			if !c.Running() {
				return false
			}
			currClusterId := ci.ClusterID()
			switch currClusterId {
			case types.UUID{}, prevClusterId:
				return false
			default:
				return true
			}
		})
	})
}

func TestClientInternal_ClusterID(t *testing.T) {
	tc := it.StartNewClusterWithOptions("ci-cluster-id", 55711, 1)
	ctx := context.Background()
	client := it.MustClient(hz.StartNewClientWithConfig(ctx, tc.DefaultConfig()))
	defer client.Shutdown(ctx)
	ci := hz.NewClientInternal(client)
	assert.NotEqual(t, types.UUID{}, ci.ClusterID())
	tc.Shutdown()
	assert.Equal(t, types.UUID{}, ci.ClusterID())
}

func TestClientInternal_OrderedMembers(t *testing.T) {
	it.MarkFlaky(t, "https://github.com/hazelcast/hazelcast-go-client/issues/789")
	// start a 1 member cluster
	tc := it.StartNewClusterWithOptions("ci-orderedmembers", 55721, 1)
	defer tc.Shutdown()
	ctx := context.Background()
	client := it.MustClient(hz.StartNewClientWithConfig(ctx, tc.DefaultConfig()))
	defer client.Shutdown(ctx)
	ci := hz.NewClientInternal(client)
	targetUUIDs := tc.MemberUUIDs
	assert.True(t, sameMembers(targetUUIDs, ci.OrderedMembers()))
	// start another member
	mem, err := tc.RC.StartMember(ctx, tc.ClusterID)
	if err != nil {
		t.Fatal(err)
	}
	targetUUIDs = append(targetUUIDs, mem.UUID)
	assert.True(t, sameMembers(targetUUIDs, ci.OrderedMembers()))
	// start another member
	mem, err = tc.RC.StartMember(ctx, tc.ClusterID)
	if err != nil {
		t.Fatal(err)
	}
	targetUUIDs = append(targetUUIDs, mem.UUID)
	assert.True(t, sameMembers(targetUUIDs, ci.OrderedMembers()))
	// stop a member
	stopped := ci.OrderedMembers()[0]
	if _, err := tc.RC.ShutdownMember(ctx, tc.ClusterID, stopped.UUID.String()); err != nil {
		t.Fatal(err)
	}
	targetUUIDs = targetUUIDs[1:]
	it.Eventually(t, func() bool {
		return sameMembers(targetUUIDs, ci.OrderedMembers())
	})
}

func TestClientInternal_ConnectedToMember(t *testing.T) {
	tc := it.StartNewClusterWithOptions("ci-connected-to-member", 55731, 2)
	ctx := context.Background()
	client := it.MustClient(hz.StartNewClientWithConfig(ctx, tc.DefaultConfig()))
	defer client.Shutdown(ctx)
	ci := hz.NewClientInternal(client)
	tc.Shutdown()
	it.Eventually(t, func() bool {
		return len(filterConnectedMembers(ci)) == 0
	})
}

func TestClientInternal_InvokeOnRandomTarget(t *testing.T) {
	clientInternalTester(t, "ci-invoke-random", func(t *testing.T, ci *hz.ClientInternal) {
		ctx := context.Background()
		t.Run("without handler", func(t *testing.T) {
			req := EncodeMCGetMemberConfigRequest()
			resp, err := ci.InvokeOnRandomTarget(ctx, req, nil)
			if err != nil {
				t.Fatal(err)
			}
			s := DecodeMCGetMemberConfigResponse(resp)
			assert.Greater(t, len(s), 0)
		})
		t.Run("with handler", func(t *testing.T) {
			invoked := int32(0)
			opts := &hz.InvokeOptions{
				Handler: func(clientMessage *hz.ClientMessage) {
					atomic.StoreInt32(&invoked, 1)
				},
			}
			req := codec.EncodeMapAddEntryListenerRequest("foo", true, int32(hz.EntryAdded), false)
			if _, err := ci.InvokeOnRandomTarget(ctx, req, opts); err != nil {
				t.Fatal(err)
			}
			m, err := ci.Client().GetMap(ctx, "foo")
			if err != nil {
				t.Fatal(err)
			}
			if err := m.Set(ctx, "key", "value"); err != nil {
				t.Fatal(err)
			}
			it.Eventually(t, func() bool {
				return atomic.LoadInt32(&invoked) == 1
			})
		})

	})
}

func TestClientInternal_InvokeOnPartition(t *testing.T) {
	clientInternalTester(t, "ci-invoke-partition", func(t *testing.T, ci *hz.ClientInternal) {
		req := EncodeMCGetMemberConfigRequest()
		resp, err := ci.InvokeOnPartition(context.Background(), req, 1, nil)
		if err != nil {
			t.Fatal(err)
		}
		s := DecodeMCGetMemberConfigResponse(resp)
		assert.Greater(t, len(s), 0)
	})
}

func TestClientInternal_InvokeOnKey(t *testing.T) {
	clientInternalTester(t, "ci-invoke-key", func(t *testing.T, ci *hz.ClientInternal) {
		keyData, err := ci.EncodeData("foo")
		if err != nil {
			t.Fatal(err)
		}
		req := EncodeMCGetMemberConfigRequest()
		resp, err := ci.InvokeOnKey(context.Background(), req, keyData, nil)
		if err != nil {
			t.Fatal(err)
		}
		s := DecodeMCGetMemberConfigResponse(resp)
		assert.Greater(t, len(s), 0)
	})
}

func TestClientInternal_InvokeOnMember(t *testing.T) {
	clientInternalTester(t, "ci-invoke-member", func(t *testing.T, ci *hz.ClientInternal) {
		ctx := context.Background()
		t.Run("invalid member", func(t *testing.T) {
			_, err := ci.InvokeOnMember(ctx, nil, types.UUID{}, nil)
			if !errors.Is(err, hzerrors.ErrIllegalArgument) {
				t.Fatalf("expected hzerrors.ErrIllegalArgument but received: %v", err)
			}
		})
		t.Run("valid member", func(t *testing.T) {
			mem := ci.ClusterService().OrderedMembers()[0]
			req := EncodeMCGetMemberConfigRequest()
			resp, err := ci.InvokeOnMember(ctx, req, mem.UUID, nil)
			if err != nil {
				t.Fatal(err)
			}
			s := DecodeMCGetMemberConfigResponse(resp)
			assert.Greater(t, len(s), 0)
		})
	})
}

func TestClientInternal_EncodeData(t *testing.T) {
	clientInternalTester(t, "ci-encode-data", func(t *testing.T, ci *hz.ClientInternal) {
		data, err := ci.EncodeData("foo")
		if err != nil {
			t.Fatal(err)
		}
		v, err := ci.DecodeData(data)
		if err != nil {
			t.Fatal(err)
		}
		assert.Equal(t, "foo", v)
	})
}

type invokeFilter func(inv invocation.Invocation) (ok bool)

type riggedInvocationHandler struct {
	invocation.Handler
	invokeFilter invokeFilter
}

func newRiggedInvocationHandler(handler invocation.Handler, filter invokeFilter) *riggedInvocationHandler {
	return &riggedInvocationHandler{Handler: handler, invokeFilter: filter}
}

func (h *riggedInvocationHandler) Invoke(inv invocation.Invocation) (int64, error) {
	if !h.invokeFilter(inv) {
		return 1, nil
	}
	return h.Handler.Invoke(inv)
}

func clientInternalTester(t *testing.T, clusterName string, f func(t *testing.T, ci *hz.ClientInternal)) {
	tc := it.StartNewClusterWithOptions(clusterName, 55751, 1)
	defer tc.Shutdown()
	ctx := context.Background()
	client := it.MustClient(hz.StartNewClientWithConfig(ctx, tc.DefaultConfig()))
	defer client.Shutdown(ctx)
	ci := hz.NewClientInternal(client)
	f(t, ci)
}

func sameMembers(target []string, mems []cluster.MemberInfo) bool {
	memUUIDs := make([]string, len(mems))
	for i, mem := range mems {
		memUUIDs[i] = mem.UUID.String()
	}
	return reflect.DeepEqual(target, memUUIDs)
}

func filterConnectedMembers(ci *hz.ClientInternal) []cluster.MemberInfo {
	mems := ci.OrderedMembers()
	var connected []cluster.MemberInfo
	for _, mem := range mems {
		if ci.ConnectedToMember(mem.UUID) {
			connected = append(connected, mem)
		}
	}
	return connected
}

const (
	MCGetMemberConfigCodecRequestMessageType  = int32(0x200500)
	MCGetMemberConfigCodecResponseMessageType = int32(0x200501)

	MCGetMemberConfigCodecRequestInitialFrameSize = proto.PartitionIDOffset + proto.IntSizeInBytes
)

// Gets the effective config of a member rendered as XML.

func EncodeMCGetMemberConfigRequest() *proto.ClientMessage {
	clientMessage := proto.NewClientMessageForEncode()
	clientMessage.SetRetryable(true)

	initialFrame := proto.NewFrameWith(make([]byte, MCGetMemberConfigCodecRequestInitialFrameSize), proto.UnfragmentedMessage)
	clientMessage.AddFrame(initialFrame)
	clientMessage.SetMessageType(MCGetMemberConfigCodecRequestMessageType)
	clientMessage.SetPartitionId(-1)

	return clientMessage
}

func DecodeMCGetMemberConfigResponse(clientMessage *proto.ClientMessage) string {
	frameIterator := clientMessage.FrameIterator()
	// empty initial frame
	frameIterator.Next()

	return codec.DecodeString(frameIterator)
}

// ensureClient prevents client start to fail the test when the client is not allowed in the cluster.
func ensureClient(config hz.Config) *hz.Client {
	for i := 0; i < 60; i++ {
		client, err := hz.StartNewClientWithConfig(context.Background(), config)
		if err != nil {
			if errors.Is(err, hzerrors.ErrClientNotAllowedInCluster) {
				time.Sleep(1 * time.Second)
				continue
			}
			panic(err)
		}
		return client
	}
	panic("the client could not connect to the cluster in 60 seconds.")
}<|MERGE_RESOLUTION|>--- conflicted
+++ resolved
@@ -1,10 +1,5 @@
-<<<<<<< HEAD
-//go:build hazelcastinternal
-// +build hazelcastinternal
-=======
 //go:build hazelcastinternal && hazelcastinternaltest
 // +build hazelcastinternal,hazelcastinternaltest
->>>>>>> aea8e272
 
 /*
  * Copyright (c) 2008-2022, Hazelcast, Inc. All Rights Reserved.
@@ -115,7 +110,22 @@
 	})
 }
 
-<<<<<<< HEAD
+func addEntryListener(ctx context.Context, m *hz.Map, counter *int64) {
+	lc := hz.MapEntryListenerConfig{}
+	lc.NotifyEntryAdded(true)
+	it.MustValue(m.AddEntryListener(ctx, lc, func(event *hz.EntryNotified) {
+		atomic.AddInt64(counter, 1)
+	}))
+}
+
+func addListener(ctx context.Context, m *hz.Map, counter *int64) {
+	it.MustValue(m.AddListener(ctx, hz.MapListener{
+		EntryAdded: func(event *hz.EntryNotified) {
+			atomic.AddInt64(counter, 1)
+		},
+	}, false))
+}
+
 func TestLiteMembersPartitionService(t *testing.T) {
 	conf := it.MemberXMLConf{
 		ClusterName: "lite-member-partition-test",
@@ -140,26 +150,7 @@
 	assert.True(t, errors.Is(err, hzerrors.ErrNoDataMember))
 }
 
-func testListenersAfterClientDisconnected(t *testing.T, memberHost string, clientHost string, port int) {
-=======
-func addEntryListener(ctx context.Context, m *hz.Map, counter *int64) {
-	lc := hz.MapEntryListenerConfig{}
-	lc.NotifyEntryAdded(true)
-	it.MustValue(m.AddEntryListener(ctx, lc, func(event *hz.EntryNotified) {
-		atomic.AddInt64(counter, 1)
-	}))
-}
-
-func addListener(ctx context.Context, m *hz.Map, counter *int64) {
-	it.MustValue(m.AddListener(ctx, hz.MapListener{
-		EntryAdded: func(event *hz.EntryNotified) {
-			atomic.AddInt64(counter, 1)
-		},
-	}, false))
-}
-
 func testListenersAfterClientDisconnected(t *testing.T, memberHost string, clientHost string, port int, f func(context.Context, *hz.Map, *int64)) {
->>>>>>> aea8e272
 	const heartBeatSec = 6
 	// launch the cluster
 	memberConfig := listenersAfterClientDisconnectedXMLConfig(t.Name(), memberHost, port, heartBeatSec)
