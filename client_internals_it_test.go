--- conflicted
+++ resolved
@@ -155,7 +155,6 @@
 	return h.Handler.Invoke(inv)
 }
 
-<<<<<<< HEAD
 func TestProxyManagerShutdown(t *testing.T) {
 	ctx := context.Background()
 	client := it.MustClient(hz.StartNewClient(ctx))
@@ -178,7 +177,8 @@
 		t.Fatalf("cannot shutdown properly, err: %q", err)
 	}
 	assert.EqualValues(t, len(proxies), 0)
-=======
+}
+
 func TestClusterID(t *testing.T) {
 	it.SkipIf(t, "oss")
 	clientTester(t, func(t *testing.T, smart bool) {
@@ -231,5 +231,4 @@
 			}
 		})
 	})
->>>>>>> 6d974ee1
 }