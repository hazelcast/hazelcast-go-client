/*
 * Copyright (c) 2008-2021, Hazelcast, Inc. All Rights Reserved.
 *
 * Licensed under the Apache License, Version 2.0 (the "License")
 * you may not use this file except in compliance with the License.
 * You may obtain a copy of the License at
 *
 * http://www.apache.org/licenses/LICENSE-2.0
 *
 * Unless required by applicable law or agreed to in writing, software
 * distributed under the License is distributed on an "AS IS" BASIS,
 * WITHOUT WARRANTIES OR CONDITIONS OF ANY KIND, either express or implied.
 * See the License for the specific language governing permissions and
 * limitations under the License.
 */

package hazelcast

import (
	"context"
	"fmt"
	"strings"
	"time"

<<<<<<< HEAD
=======
	"github.com/hazelcast/hazelcast-go-client/aggregate"
	"github.com/hazelcast/hazelcast-go-client/hzerrors"
>>>>>>> 9ebbb9b8
	"github.com/hazelcast/hazelcast-go-client/internal/cb"
	"github.com/hazelcast/hazelcast-go-client/internal/cluster"
	ihzerrors "github.com/hazelcast/hazelcast-go-client/internal/hzerrors"
	"github.com/hazelcast/hazelcast-go-client/internal/invocation"
	ilogger "github.com/hazelcast/hazelcast-go-client/internal/logger"
	"github.com/hazelcast/hazelcast-go-client/internal/proto"
	"github.com/hazelcast/hazelcast-go-client/internal/proto/codec"
	iproxy "github.com/hazelcast/hazelcast-go-client/internal/proxy"
	iserialization "github.com/hazelcast/hazelcast-go-client/internal/serialization"
	"github.com/hazelcast/hazelcast-go-client/internal/util/nilutil"
	"github.com/hazelcast/hazelcast-go-client/predicate"
	"github.com/hazelcast/hazelcast-go-client/types"
)

const (
	ServiceNameMap           = "hz:impl:mapService"
	ServiceNameReplicatedMap = "hz:impl:replicatedMapService"
	ServiceNameQueue         = "hz:impl:queueService"
	ServiceNameTopic         = "hz:impl:topicService"
	ServiceNameList          = "hz:impl:listService"
	ServiceNameSet           = "hz:impl:setService"
	ServiceNamePNCounter     = "hz:impl:PNCounterService"
)

const (
	ttlUnset     = -1
	ttlUnlimited = 0
)

type creationBundle struct {
	RequestCh            chan<- invocation.Invocation
	RemoveCh             chan<- int64
	SerializationService *iserialization.Service
	PartitionService     *cluster.PartitionService
	ClusterService       *cluster.Service
	InvocationFactory    *cluster.ConnectionInvocationFactory
	ListenerBinder       *cluster.ConnectionListenerBinder
	Config               *Config
	Logger               ilogger.Logger
}

func (b creationBundle) Check() {
	if b.RequestCh == nil {
		panic("RequestCh is nil")
	}
	if b.RemoveCh == nil {
		panic("RemoveCh is nil")
	}
	if b.SerializationService == nil {
		panic("SerializationService is nil")
	}
	if b.PartitionService == nil {
		panic("PartitionService is nil")
	}
	if b.ClusterService == nil {
		panic("ClusterService is nil")
	}
	if b.InvocationFactory == nil {
		panic("ConnectionInvocationFactory is nil")
	}
	if b.ListenerBinder == nil {
		panic("ListenerBinder is nil")
	}
	if b.Config == nil {
		panic("Config is nil")
	}
	if b.Logger == nil {
		panic("Logger is nil")
	}
}

type proxy struct {
	logger               ilogger.Logger
	requestCh            chan<- invocation.Invocation
	removeCh             chan<- int64
	serializationService *iserialization.Service
	partitionService     *cluster.PartitionService
	listenerBinder       *cluster.ConnectionListenerBinder
	config               *Config
	clusterService       *cluster.Service
	invocationFactory    *cluster.ConnectionInvocationFactory
	cb                   *cb.CircuitBreaker
	refIDGen             *iproxy.ReferenceIDGenerator
	removeFromCacheFn    func() bool
	serviceName          string
	name                 string
}

func newProxy(
	ctx context.Context,
	bundle creationBundle,
	serviceName string,
	objectName string,
	refIDGen *iproxy.ReferenceIDGenerator,
	removeFromCacheFn func() bool) (*proxy, error) {

	bundle.Check()
	// TODO: make circuit breaker configurable
	circuitBreaker := cb.NewCircuitBreaker(
		cb.MaxRetries(10),
		cb.MaxFailureCount(10),
		cb.RetryPolicy(func(attempt int) time.Duration {
			return time.Duration((attempt+1)*100) * time.Millisecond
		}))
	p := &proxy{
		serviceName:          serviceName,
		name:                 objectName,
		requestCh:            bundle.RequestCh,
		removeCh:             bundle.RemoveCh,
		serializationService: bundle.SerializationService,
		partitionService:     bundle.PartitionService,
		clusterService:       bundle.ClusterService,
		invocationFactory:    bundle.InvocationFactory,
		listenerBinder:       bundle.ListenerBinder,
		config:               bundle.Config,
		logger:               bundle.Logger,
		cb:                   circuitBreaker,
		removeFromCacheFn:    removeFromCacheFn,
		refIDGen:             refIDGen,
	}
	if err := p.create(ctx); err != nil {
		return nil, err
	}
	return p, nil
}

func (p *proxy) create(ctx context.Context) error {
	request := codec.EncodeClientCreateProxyRequest(p.name, p.serviceName)
	if _, err := p.invokeOnRandomTarget(ctx, request, nil); err != nil {
		return fmt.Errorf("error creating proxy: %w", err)
	}
	return nil
}

// Destroy removes this object cluster-wide.
// Clears and releases all resources for this object.
func (p *proxy) Destroy(ctx context.Context) error {
	// wipe from proxy manager cache
	if !p.removeFromCacheFn() {
		// no need to destroy on cluster, since the proxy is stale and was already destroyed
		return nil
	}
	// destroy on cluster
	request := codec.EncodeClientDestroyProxyRequest(p.name, p.serviceName)
	if _, err := p.invokeOnRandomTarget(ctx, request, nil); err != nil {
		return fmt.Errorf("error destroying proxy: %w", err)
	}
	return nil
}

func (p *proxy) validateAndSerialize(arg1 interface{}) (*iserialization.Data, error) {
	if nilutil.IsNil(arg1) {
		return nil, ihzerrors.NewIllegalArgumentError("nil arg is not allowed")
	}
	return p.serializationService.ToData(arg1)
}

func (p *proxy) validateAndSerialize2(arg1 interface{}, arg2 interface{}) (arg1Data *iserialization.Data,
	arg2Data *iserialization.Data, err error) {
	if nilutil.IsNil(arg1) || nilutil.IsNil(arg2) {
		return nil, nil, ihzerrors.NewIllegalArgumentError("nil arg is not allowed")
	}
	arg1Data, err = p.serializationService.ToData(arg1)
	if err != nil {
		return
	}
	arg2Data, err = p.serializationService.ToData(arg2)
	return
}

func (p *proxy) validateAndSerialize3(arg1 interface{}, arg2 interface{}, arg3 interface{}) (arg1Data *iserialization.Data,
	arg2Data *iserialization.Data, arg3Data *iserialization.Data, err error) {
	if nilutil.IsNil(arg1) || nilutil.IsNil(arg2) || nilutil.IsNil(arg3) {
		return nil, nil, nil, ihzerrors.NewIllegalArgumentError("nil arg is not allowed")
	}
	arg1Data, err = p.serializationService.ToData(arg1)
	if err != nil {
		return
	}
	arg2Data, err = p.serializationService.ToData(arg2)
	if err != nil {
		return
	}
	arg3Data, err = p.serializationService.ToData(arg3)
	return
}

<<<<<<< HEAD
func (p *proxy) validateAndSerializePredicate(arg1 interface{}) (arg1Data *iserialization.Data, err error) {
	if nilutil.IsNil(arg1) {
		return nil, ihzerrors.NewSerializationError("predicate should not be nil", nil)
=======
func (p *proxy) validateAndSerializeAggregate(agg aggregate.Aggregator) (arg1Data *iserialization.Data, err error) {
	if nilutil.IsNil(agg) {
		return nil, hzerrors.NewHazelcastSerializationError("aggregator should not be nil", nil)
	}
	arg1Data, err = p.serializationService.ToData(agg)
	return
}

func (p *proxy) validateAndSerializePredicate(pred predicate.Predicate) (arg1Data *iserialization.Data, err error) {
	if nilutil.IsNil(pred) {
		return nil, hzerrors.NewHazelcastSerializationError("predicate should not be nil", nil)
>>>>>>> 9ebbb9b8
	}
	arg1Data, err = p.serializationService.ToData(pred)
	return
}

func (p *proxy) validateAndSerializeValues(values []interface{}) ([]*iserialization.Data, error) {
	valuesData := make([]*iserialization.Data, len(values))
	for i, value := range values {
		if data, err := p.validateAndSerialize(value); err != nil {
			return nil, err
		} else {
			valuesData[i] = data
		}
	}
	return valuesData, nil
}

func (p *proxy) tryInvoke(ctx context.Context, f cb.TryHandler) (*proto.ClientMessage, error) {
	if ctx == nil {
		ctx = context.Background()
	}
	if res, err := p.cb.TryContext(ctx, f); err != nil {
		return nil, err
	} else {
		return res.(*proto.ClientMessage), nil
	}
}

func (p *proxy) invokeOnKey(ctx context.Context, request *proto.ClientMessage, keyData *iserialization.Data) (*proto.ClientMessage, error) {
	if partitionID, err := p.partitionService.GetPartitionID(keyData); err != nil {
		return nil, err
	} else {
		return p.invokeOnPartition(ctx, request, partitionID)
	}
}

func (p *proxy) invokeOnRandomTarget(ctx context.Context, request *proto.ClientMessage, handler proto.ClientMessageHandler) (*proto.ClientMessage, error) {
	return p.tryInvoke(ctx, func(ctx context.Context, attempt int) (interface{}, error) {
		if attempt > 0 {
			request = request.Copy()
		}
		inv := p.invocationFactory.NewInvocationOnRandomTarget(request, handler)
		if err := p.sendInvocation(ctx, inv); err != nil {
			return nil, err
		}
		return inv.GetWithContext(ctx)
	})
}

func (p *proxy) invokeOnPartition(ctx context.Context, request *proto.ClientMessage, partitionID int32) (*proto.ClientMessage, error) {
	return p.tryInvoke(ctx, func(ctx context.Context, attempt int) (interface{}, error) {
		if inv, err := p.invokeOnPartitionAsync(ctx, request, partitionID); err != nil {
			return nil, err
		} else {
			return inv.GetWithContext(ctx)
		}
	})
}

func (p *proxy) invokeOnPartitionAsync(ctx context.Context, request *proto.ClientMessage, partitionID int32) (invocation.Invocation, error) {
	inv := p.invocationFactory.NewInvocationOnPartitionOwner(request, partitionID)
	err := p.sendInvocation(ctx, inv)
	return inv, err
}

func (p *proxy) convertToObject(data *iserialization.Data) (interface{}, error) {
	return p.serializationService.ToObject(data)
}

func (p *proxy) convertToObjects(values []*iserialization.Data) ([]interface{}, error) {
	decodedValues := make([]interface{}, len(values))
	for i, value := range values {
		if decodedValue, err := p.convertToObject(value); err != nil {
			return nil, err
		} else {
			decodedValues[i] = decodedValue
		}
	}
	return decodedValues, nil
}

func (p *proxy) convertToData(object interface{}) (*iserialization.Data, error) {
	return p.serializationService.ToData(object)
}

func (p *proxy) partitionToPairs(keyValuePairs []types.Entry) (map[int32][]proto.Pair, error) {
	ps := p.partitionService
	partitionToPairs := map[int32][]proto.Pair{}
	for _, pair := range keyValuePairs {
		if keyData, valueData, err := p.validateAndSerialize2(pair.Key, pair.Value); err != nil {
			return nil, err
		} else {
			if partitionKey, err := ps.GetPartitionID(keyData); err != nil {
				return nil, err
			} else {
				arr := partitionToPairs[partitionKey]
				partitionToPairs[partitionKey] = append(arr, proto.NewPair(keyData, valueData))
			}
		}
	}
	return partitionToPairs, nil
}

func (p *proxy) convertPairsToEntries(pairs []proto.Pair) ([]types.Entry, error) {
	kvPairs := make([]types.Entry, len(pairs))
	for i, pair := range pairs {
		key, err := p.convertToObject(pair.Key().(*iserialization.Data))
		if err != nil {
			return nil, err
		}
		value, err := p.convertToObject(pair.Value().(*iserialization.Data))
		if err != nil {
			return nil, err
		}
		kvPairs[i] = types.Entry{Key: key, Value: value}
	}
	return kvPairs, nil
}

func (p *proxy) putAll(keyValuePairs []types.Entry, f func(partitionID int32, entries []proto.Pair) cb.Future) error {
	if partitionToPairs, err := p.partitionToPairs(keyValuePairs); err != nil {
		return err
	} else {
		// create futures
		futures := make([]cb.Future, 0, len(partitionToPairs))
		for partitionID, entries := range partitionToPairs {
			futures = append(futures, f(partitionID, entries))
		}
		for _, future := range futures {
			if _, err := future.Result(); err != nil {
				return err
			}
		}
		return nil
	}
}

func (p *proxy) stringToPartitionID(key string) (int32, error) {
	idx := strings.Index(key, "@")
	if keyData, err := p.convertToData(key[idx+1:]); err != nil {
		return 0, err
	} else if partitionID, err := p.partitionService.GetPartitionID(keyData); err != nil {
		return 0, err
	} else {
		return partitionID, nil
	}
}

func (p *proxy) decodeEntryNotified(binKey, binValue, binOldValue, binMergingValue *iserialization.Data) (key, value, oldValue, mergingValue interface{}, err error) {
	if key, err = p.convertToObject(binKey); err != nil {
		err = fmt.Errorf("invalid key: %w", err)
	} else if value, err = p.convertToObject(binValue); err != nil {
		err = fmt.Errorf("invalid value: %w", err)
	} else if oldValue, err = p.convertToObject(binOldValue); err != nil {
		err = fmt.Errorf("invalid oldValue: %w", err)
	} else if mergingValue, err = p.convertToObject(binMergingValue); err != nil {
		err = fmt.Errorf("invalid mergingValue: %w", err)
	}
	return
}

func (p *proxy) makeEntryNotifiedListenerHandler(handler EntryNotifiedHandler) entryNotifiedHandler {
	return func(
		binKey, binValue, binOldValue, binMergingValue *iserialization.Data,
		binEventType int32,
		binUUID types.UUID,
		affectedEntries int32) {
		key, value, oldValue, mergingValue, err := p.decodeEntryNotified(binKey, binValue, binOldValue, binMergingValue)
		if err != nil {
			p.logger.Errorf("error at AddEntryListener: %w", err)
			return
		}
		member := p.clusterService.GetMemberByUUID(binUUID)
		handler(newEntryNotifiedEvent(p.name, *member, key, value, oldValue, mergingValue, int(affectedEntries)))
	}
}

func (p *proxy) sendInvocation(ctx context.Context, inv invocation.Invocation) error {
	select {
	case p.requestCh <- inv:
		return nil
	case <-ctx.Done():
		p.removeCh <- inv.Request().CorrelationID()
		return ctx.Err()
	}
}

type entryNotifiedHandler func(
	binKey, binValue, binOldValue, binMergingValue *iserialization.Data,
	binEventType int32,
	binUUID types.UUID,
	affectedEntries int32)<|MERGE_RESOLUTION|>--- conflicted
+++ resolved
@@ -22,11 +22,7 @@
 	"strings"
 	"time"
 
-<<<<<<< HEAD
-=======
 	"github.com/hazelcast/hazelcast-go-client/aggregate"
-	"github.com/hazelcast/hazelcast-go-client/hzerrors"
->>>>>>> 9ebbb9b8
 	"github.com/hazelcast/hazelcast-go-client/internal/cb"
 	"github.com/hazelcast/hazelcast-go-client/internal/cluster"
 	ihzerrors "github.com/hazelcast/hazelcast-go-client/internal/hzerrors"
@@ -214,14 +210,9 @@
 	return
 }
 
-<<<<<<< HEAD
-func (p *proxy) validateAndSerializePredicate(arg1 interface{}) (arg1Data *iserialization.Data, err error) {
-	if nilutil.IsNil(arg1) {
-		return nil, ihzerrors.NewSerializationError("predicate should not be nil", nil)
-=======
 func (p *proxy) validateAndSerializeAggregate(agg aggregate.Aggregator) (arg1Data *iserialization.Data, err error) {
 	if nilutil.IsNil(agg) {
-		return nil, hzerrors.NewHazelcastSerializationError("aggregator should not be nil", nil)
+		return nil, ihzerrors.NewIllegalArgumentError("aggregate should not be nil")
 	}
 	arg1Data, err = p.serializationService.ToData(agg)
 	return
@@ -229,8 +220,7 @@
 
 func (p *proxy) validateAndSerializePredicate(pred predicate.Predicate) (arg1Data *iserialization.Data, err error) {
 	if nilutil.IsNil(pred) {
-		return nil, hzerrors.NewHazelcastSerializationError("predicate should not be nil", nil)
->>>>>>> 9ebbb9b8
+		return nil, ihzerrors.NewIllegalArgumentError("predicate should not be nil")
 	}
 	arg1Data, err = p.serializationService.ToData(pred)
 	return
