--- conflicted
+++ resolved
@@ -361,13 +361,8 @@
 			p.logger.Errorf("error at AddEntryListener: %w", err)
 			return
 		}
-<<<<<<< HEAD
-		member := p.clusterService.GetMemberByUUID(binUUID.String())
+		member := p.clusterService.GetMemberByUUID(binUUID)
 		handler(newEntryNotifiedEvent(p.name, *member, key, value, oldValue, mergingValue, int(affectedEntries)))
-=======
-		member := p.clusterService.GetMemberByUUID(binUUID)
-		handler(newEntryNotifiedEvent(p.name, member, key, value, oldValue, mergingValue, int(affectedEntries)))
->>>>>>> 18e5440f
 	}
 }
 
