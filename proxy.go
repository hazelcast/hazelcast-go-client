/*
 * Copyright (c) 2008-2022, Hazelcast, Inc. All Rights Reserved.
 *
 * Licensed under the Apache License, Version 2.0 (the "License")
 * you may not use this file except in compliance with the License.
 * You may obtain a copy of the License at
 *
 * http://www.apache.org/licenses/LICENSE-2.0
 *
 * Unless required by applicable law or agreed to in writing, software
 * distributed under the License is distributed on an "AS IS" BASIS,
 * WITHOUT WARRANTIES OR CONDITIONS OF ANY KIND, either express or implied.
 * See the License for the specific language governing permissions and
 * limitations under the License.
 */

package hazelcast

import (
	"context"
	"fmt"
	"strings"
	"time"

	"github.com/hazelcast/hazelcast-go-client/aggregate"
	pubcluster "github.com/hazelcast/hazelcast-go-client/cluster"
	"github.com/hazelcast/hazelcast-go-client/internal/cb"
	"github.com/hazelcast/hazelcast-go-client/internal/check"
	"github.com/hazelcast/hazelcast-go-client/internal/client"
	"github.com/hazelcast/hazelcast-go-client/internal/cluster"
	ihzerrors "github.com/hazelcast/hazelcast-go-client/internal/hzerrors"
	"github.com/hazelcast/hazelcast-go-client/internal/invocation"
	"github.com/hazelcast/hazelcast-go-client/internal/logger"
	"github.com/hazelcast/hazelcast-go-client/internal/proto"
	"github.com/hazelcast/hazelcast-go-client/internal/proto/codec"
	iproxy "github.com/hazelcast/hazelcast-go-client/internal/proxy"
	iserialization "github.com/hazelcast/hazelcast-go-client/internal/serialization"
	"github.com/hazelcast/hazelcast-go-client/predicate"
	"github.com/hazelcast/hazelcast-go-client/types"
)

const (
	ServiceNameMap              = "hz:impl:mapService"
	ServiceNameReplicatedMap    = "hz:impl:replicatedMapService"
	ServiceNameMultiMap         = "hz:impl:multiMapService"
	ServiceNameQueue            = "hz:impl:queueService"
	ServiceNameTopic            = "hz:impl:topicService"
	ServiceNameList             = "hz:impl:listService"
	ServiceNameRingBuffer       = "hz:impl:ringbufferService"
	ServiceNameSet              = "hz:impl:setService"
	ServiceNamePNCounter        = "hz:impl:PNCounterService"
	ServiceNameFlakeIDGenerator = "hz:impl:flakeIdGeneratorService"
)

const (
	ttlUnset     = -1
	ttlUnlimited = 0
)

const (
	maxIndexAttributes = 255
	defaultLockID      = 0
	leaseUnset         = -1
)

type lockID int64
type lockIDKey struct{}

type creationBundle struct {
	InvocationService    *invocation.Service
	SerializationService *iserialization.Service
	PartitionService     *cluster.PartitionService
	ClusterService       *cluster.Service
	InvocationFactory    *cluster.ConnectionInvocationFactory
	ListenerBinder       *cluster.ConnectionListenerBinder
	Config               *Config
	Logger               logger.LogAdaptor
	NCMDestroyFn         func(service, object string)
<<<<<<< HEAD
=======
	Invoker              *client.Invoker
>>>>>>> ac068484
}

func (b creationBundle) Check() {
	if b.InvocationService == nil {
		panic("InvocationService is nil")
	}
	if b.SerializationService == nil {
		panic("SerializationService is nil")
	}
	if b.PartitionService == nil {
		panic("PartitionService is nil")
	}
	if b.ClusterService == nil {
		panic("ClusterService is nil")
	}
	if b.InvocationFactory == nil {
		panic("ConnectionInvocationFactory is nil")
	}
	if b.ListenerBinder == nil {
		panic("ListenerBinder is nil")
	}
	if b.Config == nil {
		panic("Config is nil")
	}
	if b.Logger.Logger == nil {
		panic("LogAdaptor is nil")
	}
	if b.NCMDestroyFn == nil {
		panic("NearCacheManager is nil")
	}
<<<<<<< HEAD
=======
	if b.Invoker == nil {
		panic("Invoker is nil")
	}
>>>>>>> ac068484
}

type proxy struct {
	logger               logger.LogAdaptor
	serializationService *iserialization.Service
	partitionService     *cluster.PartitionService
	listenerBinder       *cluster.ConnectionListenerBinder
	config               *Config
	clusterService       *cluster.Service
	refIDGen             *iproxy.ReferenceIDGenerator
	removeFromCacheFn    func(ctx context.Context) bool
<<<<<<< HEAD
=======
	invoker              *client.Invoker
>>>>>>> ac068484
	serviceName          string
	name                 string
	smart                bool
}

func newProxy(ctx context.Context, bundle creationBundle, svc string, obj string, idg *iproxy.ReferenceIDGenerator, removeFromCacheFn func(ctx context.Context) bool, remote bool) (*proxy, error) {
	bundle.Check()
<<<<<<< HEAD
	circuitBreaker := cb.NewCircuitBreaker(
		cb.MaxRetries(math.MaxInt32),
		cb.MaxFailureCount(10),
		cb.RetryPolicy(func(attempt int) time.Duration {
			return time.Duration((attempt+1)*100) * time.Millisecond
		}))
	p := &proxy{
		serviceName:          svc,
		name:                 obj,
		invocationService:    bundle.InvocationService,
=======
	p := &proxy{
		serviceName:          svc,
		name:                 obj,
>>>>>>> ac068484
		serializationService: bundle.SerializationService,
		partitionService:     bundle.PartitionService,
		clusterService:       bundle.ClusterService,
		listenerBinder:       bundle.ListenerBinder,
		config:               bundle.Config,
		logger:               bundle.Logger,
		invoker:              bundle.Invoker,
		removeFromCacheFn:    removeFromCacheFn,
		refIDGen:             idg,
		smart:                !bundle.Config.Cluster.Unisocket,
	}
	if !remote {
		return p, nil
	}
	if err := p.create(ctx); err != nil {
		return nil, err
	}
	return p, nil
}

func (p *proxy) create(ctx context.Context) error {
	request := codec.EncodeClientCreateProxyRequest(p.name, p.serviceName)
	if _, err := p.invokeOnRandomTarget(ctx, request, nil); err != nil {
		return fmt.Errorf("error creating proxy: %w", err)
	}
	return nil
}

// Destroy removes this object cluster-wide.
// Clears and releases all resources for this object.
func (p *proxy) Destroy(ctx context.Context) error {
	// wipe from proxy manager cache
	if !p.removeFromCacheFn(ctx) {
		// no need to destroy on cluster, since the proxy is stale and was already destroyed
		return nil
	}
	// destroy on cluster
	request := codec.EncodeClientDestroyProxyRequest(p.name, p.serviceName)
	if _, err := p.invokeOnRandomTarget(ctx, request, nil); err != nil {
		return fmt.Errorf("error destroying proxy: %w", err)
	}
	return nil
}

func (p *proxy) removeFromCache(ctx context.Context) bool {
	return p.removeFromCacheFn(ctx)
}

func (p *proxy) validateAndSerialize(arg1 interface{}) (iserialization.Data, error) {
	if check.Nil(arg1) {
		return nil, ihzerrors.NewIllegalArgumentError("nil arg is not allowed", nil)
	}
	return p.serializationService.ToData(arg1)
}

func (p *proxy) validateAndSerialize2(arg1 interface{}, arg2 interface{}) (arg1Data iserialization.Data,
	arg2Data iserialization.Data, err error) {
	if check.Nil(arg1) || check.Nil(arg2) {
		return nil, nil, ihzerrors.NewIllegalArgumentError("nil arg is not allowed", nil)
	}
	arg1Data, err = p.serializationService.ToData(arg1)
	if err != nil {
		return
	}
	arg2Data, err = p.serializationService.ToData(arg2)
	return
}

func (p *proxy) validateAndSerialize3(arg1 interface{}, arg2 interface{}, arg3 interface{}) (arg1Data iserialization.Data,
	arg2Data iserialization.Data, arg3Data iserialization.Data, err error) {
	if check.Nil(arg1) || check.Nil(arg2) || check.Nil(arg3) {
		return nil, nil, nil, ihzerrors.NewIllegalArgumentError("nil arg is not allowed", nil)
	}
	arg1Data, err = p.serializationService.ToData(arg1)
	if err != nil {
		return
	}
	arg2Data, err = p.serializationService.ToData(arg2)
	if err != nil {
		return
	}
	arg3Data, err = p.serializationService.ToData(arg3)
	return
}

func (p *proxy) validateAndSerializeAggregate(agg aggregate.Aggregator) (arg1Data iserialization.Data, err error) {
	if check.Nil(agg) {
		return nil, ihzerrors.NewIllegalArgumentError("aggregate should not be nil", nil)
	}
	arg1Data, err = p.serializationService.ToData(agg)
	return
}

func (p *proxy) validateAndSerializePredicate(pred predicate.Predicate) (arg1Data iserialization.Data, err error) {
	if check.Nil(pred) {
		return nil, ihzerrors.NewIllegalArgumentError("predicate should not be nil", nil)
	}
	arg1Data, err = p.serializationService.ToData(pred)
	return
}

func (p *proxy) validateAndSerializeValues(values []interface{}) ([]iserialization.Data, error) {
	valuesData := make([]iserialization.Data, len(values))
	for i, value := range values {
		if data, err := p.validateAndSerialize(value); err != nil {
			return nil, err
		} else {
			valuesData[i] = data
		}
	}
	return valuesData, nil
}

func (p *proxy) invokeOnKey(ctx context.Context, request *proto.ClientMessage, keyData iserialization.Data) (*proto.ClientMessage, error) {
	partitionID, err := p.partitionService.GetPartitionID(keyData)
	if err != nil {
		return nil, err
	}
	return p.invoker.InvokeOnPartition(ctx, request, partitionID)
}

func (p *proxy) invokeOnRandomTarget(ctx context.Context, request *proto.ClientMessage, handler proto.ClientMessageHandler) (*proto.ClientMessage, error) {
	return p.invoker.InvokeOnRandomTarget(ctx, request, handler)
}

func (p *proxy) invokeOnPartition(ctx context.Context, request *proto.ClientMessage, partitionID int32) (*proto.ClientMessage, error) {
	return p.invoker.InvokeOnPartition(ctx, request, partitionID)
}

func (p *proxy) invokeOnPartitionAsync(ctx context.Context, request *proto.ClientMessage, partitionID int32, now time.Time) (invocation.Invocation, error) {
	return p.invoker.InvokeOnPartitionAsync(ctx, request, partitionID, now)
}

func (p *proxy) convertToObject(data iserialization.Data) (interface{}, error) {
	return p.serializationService.ToObject(data)
}

func (p *proxy) convertToObjects(values []iserialization.Data) ([]interface{}, error) {
	decodedValues := make([]interface{}, len(values))
	for i, value := range values {
		if decodedValue, err := p.convertToObject(value); err != nil {
			return nil, err
		} else {
			decodedValues[i] = decodedValue
		}
	}
	return decodedValues, nil
}

func (p *proxy) convertToData(object interface{}) (iserialization.Data, error) {
	return p.serializationService.ToData(object)
}

func (p *proxy) partitionToPairs(keyValuePairs []types.Entry) (map[int32][]proto.Pair, error) {
	ps := p.partitionService
	partitionToPairs := map[int32][]proto.Pair{}
	for _, pair := range keyValuePairs {
		if keyData, valueData, err := p.validateAndSerialize2(pair.Key, pair.Value); err != nil {
			return nil, err
		} else {
			if partitionKey, err := ps.GetPartitionID(keyData); err != nil {
				return nil, err
			} else {
				arr := partitionToPairs[partitionKey]
				partitionToPairs[partitionKey] = append(arr, proto.NewPair(keyData, valueData))
			}
		}
	}
	return partitionToPairs, nil
}

func (p *proxy) convertPairsToEntries(pairs []proto.Pair) ([]types.Entry, error) {
	kvPairs := make([]types.Entry, len(pairs))
	for i, pair := range pairs {
		key, err := p.convertToObject(pair.Key.(iserialization.Data))
		if err != nil {
			return nil, err
		}
		value, err := p.convertToObject(pair.Value.(iserialization.Data))
		if err != nil {
			return nil, err
		}
		kvPairs[i] = types.Entry{Key: key, Value: value}
	}
	return kvPairs, nil
}

func (p *proxy) convertPairsToValues(pairs []proto.Pair) ([]interface{}, error) {
	values := make([]interface{}, len(pairs))
	for i, pair := range pairs {
		value, err := p.convertToObject(pair.Value.(iserialization.Data))
		if err != nil {
			return nil, err
		}
		values[i] = value
	}
	return values, nil
}

func (p *proxy) putAll(keyValuePairs []types.Entry, f func(partitionID int32, entries []proto.Pair) cb.Future) error {
	if partitionToPairs, err := p.partitionToPairs(keyValuePairs); err != nil {
		return err
	} else {
		// create futures
		futures := make([]cb.Future, 0, len(partitionToPairs))
		for partitionID, entries := range partitionToPairs {
			futures = append(futures, f(partitionID, entries))
		}
		for _, future := range futures {
			if _, err := future.Result(); err != nil {
				return err
			}
		}
		return nil
	}
}

func (p *proxy) stringToPartitionID(key string) (int32, error) {
	idx := strings.Index(key, "@")
	if keyData, err := p.convertToData(key[idx+1:]); err != nil {
		return 0, err
	} else if partitionID, err := p.partitionService.GetPartitionID(keyData); err != nil {
		return 0, err
	} else {
		return partitionID, nil
	}
}

func (p *proxy) decodeEntryNotified(binKey, binValue, binOldValue, binMergingValue iserialization.Data) (key, value, oldValue, mergingValue interface{}, err error) {
	if key, err = p.convertToObject(binKey); err != nil {
		err = fmt.Errorf("invalid key: %w", err)
	} else if value, err = p.convertToObject(binValue); err != nil {
		err = fmt.Errorf("invalid value: %w", err)
	} else if oldValue, err = p.convertToObject(binOldValue); err != nil {
		err = fmt.Errorf("invalid oldValue: %w", err)
	} else if mergingValue, err = p.convertToObject(binMergingValue); err != nil {
		err = fmt.Errorf("invalid mergingValue: %w", err)
	}
	return
}

func (p *proxy) makeEntryNotifiedListenerHandler(handler EntryNotifiedHandler) entryNotifiedHandler {
	return func(binKey, binValue, binOldValue, binMergingValue iserialization.Data, binEventType int32, binUUID types.UUID, affectedEntries int32) {
		event, err := p.prepareEntryNotifiedEvent(binKey, binValue, binOldValue, binMergingValue, binEventType, binUUID, affectedEntries)
		if err != nil {
			p.logger.Errorf("error while preparing entry notified event: %w", err)
			return
		}
		handler(event)
	}
}

func (p *proxy) prepareEntryNotifiedEvent(binKey, binValue, binOldValue, binMergingValue iserialization.Data, binEventType int32, binUUID types.UUID, affectedEntries int32) (*EntryNotified, error) {
	key, value, oldValue, mergingValue, err := p.decodeEntryNotified(binKey, binValue, binOldValue, binMergingValue)
	if err != nil {
		return nil, err
	}
	// prevent panic if member not found
	var member pubcluster.MemberInfo
	if m := p.clusterService.GetMemberByUUID(binUUID); m != nil {
		member = *m
	}
	eventType := EntryEventType(binEventType)
	event := newEntryNotifiedEvent(p.name, member, key, value, oldValue, mergingValue, int(affectedEntries), eventType)
	return event, nil
}

func (p *proxy) Name() string {
	return p.name
}

func (p *proxy) Name() string {
	return p.name
}

type entryNotifiedHandler func(
	binKey, binValue, binOldValue, binMergingValue iserialization.Data,
	binEventType int32,
	binUUID types.UUID,
	affectedEntries int32)

func flagsSetOrClear(flags *int32, flag int32, enable bool) {
	if enable {
		*flags |= flag
	} else {
		*flags &^= flag
	}
}

// extractLockID extracts lock ID from the context.
// If the lock ID is not found, it returns the default lock ID.
func extractLockID(ctx context.Context) int64 {
	if ctx == nil {
		return defaultLockID
	}
	lidv := ctx.Value(lockIDKey{})
	if lidv == nil {
		return defaultLockID
	}
	lid, ok := lidv.(lockID)
	if !ok {
		return defaultLockID
	}
	return int64(lid)
}<|MERGE_RESOLUTION|>--- conflicted
+++ resolved
@@ -76,10 +76,7 @@
 	Config               *Config
 	Logger               logger.LogAdaptor
 	NCMDestroyFn         func(service, object string)
-<<<<<<< HEAD
-=======
 	Invoker              *client.Invoker
->>>>>>> ac068484
 }
 
 func (b creationBundle) Check() {
@@ -110,12 +107,9 @@
 	if b.NCMDestroyFn == nil {
 		panic("NearCacheManager is nil")
 	}
-<<<<<<< HEAD
-=======
 	if b.Invoker == nil {
 		panic("Invoker is nil")
 	}
->>>>>>> ac068484
 }
 
 type proxy struct {
@@ -127,10 +121,7 @@
 	clusterService       *cluster.Service
 	refIDGen             *iproxy.ReferenceIDGenerator
 	removeFromCacheFn    func(ctx context.Context) bool
-<<<<<<< HEAD
-=======
 	invoker              *client.Invoker
->>>>>>> ac068484
 	serviceName          string
 	name                 string
 	smart                bool
@@ -138,22 +129,9 @@
 
 func newProxy(ctx context.Context, bundle creationBundle, svc string, obj string, idg *iproxy.ReferenceIDGenerator, removeFromCacheFn func(ctx context.Context) bool, remote bool) (*proxy, error) {
 	bundle.Check()
-<<<<<<< HEAD
-	circuitBreaker := cb.NewCircuitBreaker(
-		cb.MaxRetries(math.MaxInt32),
-		cb.MaxFailureCount(10),
-		cb.RetryPolicy(func(attempt int) time.Duration {
-			return time.Duration((attempt+1)*100) * time.Millisecond
-		}))
 	p := &proxy{
 		serviceName:          svc,
 		name:                 obj,
-		invocationService:    bundle.InvocationService,
-=======
-	p := &proxy{
-		serviceName:          svc,
-		name:                 obj,
->>>>>>> ac068484
 		serializationService: bundle.SerializationService,
 		partitionService:     bundle.PartitionService,
 		clusterService:       bundle.ClusterService,
@@ -425,10 +403,6 @@
 	return p.name
 }
 
-func (p *proxy) Name() string {
-	return p.name
-}
-
 type entryNotifiedHandler func(
 	binKey, binValue, binOldValue, binMergingValue iserialization.Data,
 	binEventType int32,
