--- conflicted
+++ resolved
@@ -36,22 +36,17 @@
 )
 
 const (
-<<<<<<< HEAD
 	ServiceNameMap           = "hz:impl:mapService"
 	ServiceNameReplicatedMap = "hz:impl:replicatedMapService"
 	ServiceNameQueue         = "hz:impl:queueService"
 	ServiceNameTopic         = "hz:impl:topicService"
 	ServiceNameList          = "hz:impl:listService"
+	ServiceNameSet           = "hz:impl:setService"
 )
 
 const (
-	TtlDefault     = -1
-	TtlUnlimited   = 0
-	MaxIdleDefault = -1
-=======
 	ttlUnset     = -1
 	ttlUnlimited = 0
->>>>>>> 26512e45
 )
 
 var errNilArg = hzerrors.NewHazelcastNilPointerError("nil arg is not allowed", nil)
