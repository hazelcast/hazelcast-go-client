package internal

import (
	"github.com/hazelcast/go-client/internal/common"
	. "github.com/hazelcast/go-client/internal/protocol"
	"github.com/hazelcast/go-client/internal/serialization"
	"log"
	"sync/atomic"
	"time"
)

const PARTITION_UPDATE_INTERVAL time.Duration = 5

type PartitionService struct {
	client         *HazelcastClient
	mp             atomic.Value
	partitionCount int32
	cancel         chan struct{}
	refresh        chan bool
}

func NewPartitionService(client *HazelcastClient) *PartitionService {
	return &PartitionService{client: client, cancel: make(chan struct{}), refresh: make(chan bool, 1)}
}

func (partitionService *PartitionService) start() {
	partitionService.doRefresh()
	go func() {
		ticker := time.NewTicker(PARTITION_UPDATE_INTERVAL * time.Second)
		for {
			select {
			case <-ticker.C:
				partitionService.doRefresh()
			case <-partitionService.refresh:
				partitionService.doRefresh()
			case <-partitionService.cancel:
				ticker.Stop()
				return
			}
		}
	}()

}
func (partitionService *PartitionService) PartitionCount() int32 {
	partitions := partitionService.mp.Load().(map[int32]*Address)
	return int32(len(partitions))
}
func (partitionService *PartitionService) PartitionOwner(partitionId int32) (*Address, bool) {
	partitions := partitionService.mp.Load().(map[int32]*Address)
	address, ok := partitions[partitionId]
	return address, ok
}

func (partitionService *PartitionService) GetPartitionId(keyData *serialization.Data) int32 {
	count := partitionService.PartitionCount()
	if count <= 0 {
		return 0
	}
	return common.HashToIndex(keyData.GetPartitionHash(), count)
}

func (partitionService *PartitionService) doRefresh() {
	address := partitionService.client.ClusterService.ownerConnectionAddress
	connectionChan, errChannel := partitionService.client.ConnectionManager.GetOrConnect(address)
	var connection *Connection
	select {
	case connection = <-connectionChan:
	case err := <-errChannel:
		log.Println("error while fetching cluster partition table! ", err)
		return
	}
	if connection == nil {
<<<<<<< HEAD
		log.Println("error while fetching cluster partition table!")
=======
		//TODO:: Handle error
>>>>>>> 5e3b8b74
		return
	}
	request := ClientGetPartitionsEncodeRequest()
	result, err := partitionService.client.InvocationService.InvokeOnConnection(request, connection).Result()
	if err != nil {
<<<<<<< HEAD
		log.Println("error while fetching cluster partition table! ", err)
=======
		//TODO:: Handle error
>>>>>>> 5e3b8b74
		return
	}
	partitionService.processPartitionResponse(result)
}
func (partitionService *PartitionService) processPartitionResponse(result *ClientMessage) {
	partitions := ClientGetPartitionsDecodeResponse(result).Partitions
	newPartitions := make(map[int32]*Address, len(*partitions))
	for _, partitionList := range *partitions {
		addr := partitionList.Key().(*Address)
		for _, partition := range partitionList.Value().([]int32) {
			newPartitions[int32(partition)] = addr
		}
	}
	partitionService.mp.Store(newPartitions)
}
func (partitionService *PartitionService) shutdown() {
	close(partitionService.cancel)
}<|MERGE_RESOLUTION|>--- conflicted
+++ resolved
@@ -70,21 +70,15 @@
 		return
 	}
 	if connection == nil {
-<<<<<<< HEAD
 		log.Println("error while fetching cluster partition table!")
-=======
 		//TODO:: Handle error
->>>>>>> 5e3b8b74
 		return
 	}
 	request := ClientGetPartitionsEncodeRequest()
 	result, err := partitionService.client.InvocationService.InvokeOnConnection(request, connection).Result()
 	if err != nil {
-<<<<<<< HEAD
 		log.Println("error while fetching cluster partition table! ", err)
-=======
 		//TODO:: Handle error
->>>>>>> 5e3b8b74
 		return
 	}
 	partitionService.processPartitionResponse(result)
