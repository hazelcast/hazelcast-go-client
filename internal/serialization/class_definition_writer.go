/*
 * Copyright (c) 2008-2021, Hazelcast, Inc. All Rights Reserved.
 *
 * Licensed under the Apache License, Version 2.0 (the "License")
 * you may not use this file except in compliance with the License.
 * You may obtain a copy of the License at
 *
 * http://www.apache.org/licenses/LICENSE-2.0
 *
 * Unless required by applicable law or agreed to in writing, software
 * distributed under the License is distributed on an "AS IS" BASIS,
 * WITHOUT WARRANTIES OR CONDITIONS OF ANY KIND, either express or implied.
 * See the License for the specific language governing permissions and
 * limitations under the License.
 */

package serialization

import (
	"github.com/hazelcast/hazelcast-go-client/hzerrors"
	"github.com/hazelcast/hazelcast-go-client/serialization"
)

type ClassDefinitionWriter struct {
	portableContext        *PortableContext
	classDefinitionBuilder *ClassDefinitionBuilder
}

func NewClassDefinitionWriter(portableContext *PortableContext, factoryID int32, classID int32,
	version int32) *ClassDefinitionWriter {
	return &ClassDefinitionWriter{portableContext,
		NewClassDefinitionBuilder(factoryID, classID, version)}
}

func (cdw *ClassDefinitionWriter) WriteByte(fieldName string, value byte) {
	cdw.classDefinitionBuilder.AddByteField(fieldName)
}

func (cdw *ClassDefinitionWriter) WriteBool(fieldName string, value bool) {
	cdw.classDefinitionBuilder.AddBoolField(fieldName)
}

func (cdw *ClassDefinitionWriter) WriteUInt16(fieldName string, value uint16) {
	cdw.classDefinitionBuilder.AddUInt16Field(fieldName)
}

func (cdw *ClassDefinitionWriter) WriteInt16(fieldName string, value int16) {
	cdw.classDefinitionBuilder.AddInt16Field(fieldName)
}

func (cdw *ClassDefinitionWriter) WriteInt32(fieldName string, value int32) {
	cdw.classDefinitionBuilder.AddInt32Field(fieldName)
}

func (cdw *ClassDefinitionWriter) WriteInt64(fieldName string, value int64) {
	cdw.classDefinitionBuilder.AddInt64Field(fieldName)
}

func (cdw *ClassDefinitionWriter) WriteFloat32(fieldName string, value float32) {
	cdw.classDefinitionBuilder.AddFloat32Field(fieldName)
}

func (cdw *ClassDefinitionWriter) WriteFloat64(fieldName string, value float64) {
	cdw.classDefinitionBuilder.AddFloat64Field(fieldName)
}

func (cdw *ClassDefinitionWriter) WriteString(fieldName string, value string) {
	cdw.classDefinitionBuilder.AddUTFField(fieldName)
}

func (cdw *ClassDefinitionWriter) WritePortable(fieldName string, portable serialization.Portable) {
	if portable == nil {
<<<<<<< HEAD
		panic(hzerror.NewHazelcastSerializationError("cannot write nil portable without explicitly registering class definition", nil))
=======
		panic(hzerrors.NewHazelcastSerializationError("cannot write nil portable without explicitly registering class definition", nil))
>>>>>>> cea917a1
	}
	nestedCD, err := cdw.portableContext.LookUpOrRegisterClassDefiniton(portable)
	if err != nil {
		panic(err)
	}
	cdw.classDefinitionBuilder.AddPortableField(fieldName, nestedCD)
}

func (cdw *ClassDefinitionWriter) WriteNilPortable(fieldName string, factoryID int32, classID int32) {
	var version int32
	nestedCD := cdw.portableContext.LookUpClassDefinition(factoryID, classID, version)
	if nestedCD == nil {
<<<<<<< HEAD
		panic(hzerror.NewHazelcastSerializationError("cannot write nil portable without explicitly registering class definition", nil))
=======
		panic(hzerrors.NewHazelcastSerializationError("cannot write nil portable without explicitly registering class definition", nil))
>>>>>>> cea917a1
	}
	cdw.classDefinitionBuilder.AddPortableField(fieldName, nestedCD)
}

func (cdw *ClassDefinitionWriter) WriteByteArray(fieldName string, value []byte) {
	cdw.classDefinitionBuilder.AddByteArrayField(fieldName)
}

func (cdw *ClassDefinitionWriter) WriteBoolArray(fieldName string, value []bool) {
	cdw.classDefinitionBuilder.AddBoolArrayField(fieldName)
}

func (cdw *ClassDefinitionWriter) WriteUInt16Array(fieldName string, value []uint16) {
	cdw.classDefinitionBuilder.AddUInt16ArrayField(fieldName)
}

func (cdw *ClassDefinitionWriter) WriteInt16Array(fieldName string, value []int16) {
	cdw.classDefinitionBuilder.AddInt16ArrayField(fieldName)
}

func (cdw *ClassDefinitionWriter) WriteInt32Array(fieldName string, value []int32) {
	cdw.classDefinitionBuilder.AddInt32ArrayField(fieldName)
}

func (cdw *ClassDefinitionWriter) WriteInt64Array(fieldName string, value []int64) {
	cdw.classDefinitionBuilder.AddInt64ArrayField(fieldName)
}

func (cdw *ClassDefinitionWriter) WriteFloat32Array(fieldName string, value []float32) {
	cdw.classDefinitionBuilder.AddFloat32ArrayField(fieldName)
}

func (cdw *ClassDefinitionWriter) WriteFloat64Array(fieldName string, value []float64) {
	cdw.classDefinitionBuilder.AddFloat64ArrayField(fieldName)
}

func (cdw *ClassDefinitionWriter) WriteStringArray(fieldName string, value []string) {
	cdw.classDefinitionBuilder.AddUTFArrayField(fieldName)
}

func (cdw *ClassDefinitionWriter) WritePortableArray(fieldName string, portables []serialization.Portable) {
	if len(portables) == 0 {
<<<<<<< HEAD
		panic(hzerror.NewHazelcastSerializationError("cannot write empty array", nil))
=======
		panic(hzerrors.NewHazelcastSerializationError("cannot write empty array", nil))
>>>>>>> cea917a1
	}
	var sample = portables[0]
	var nestedCD, err = cdw.portableContext.LookUpOrRegisterClassDefiniton(sample)
	if err != nil {
		panic(err)
	}
	cdw.classDefinitionBuilder.AddPortableArrayField(fieldName, nestedCD)
}

func (cdw *ClassDefinitionWriter) registerAndGet() (serialization.ClassDefinition, error) {
	cd := cdw.classDefinitionBuilder.Build()
	return cdw.portableContext.RegisterClassDefinition(cd)
}<|MERGE_RESOLUTION|>--- conflicted
+++ resolved
@@ -70,11 +70,7 @@
 
 func (cdw *ClassDefinitionWriter) WritePortable(fieldName string, portable serialization.Portable) {
 	if portable == nil {
-<<<<<<< HEAD
-		panic(hzerror.NewHazelcastSerializationError("cannot write nil portable without explicitly registering class definition", nil))
-=======
 		panic(hzerrors.NewHazelcastSerializationError("cannot write nil portable without explicitly registering class definition", nil))
->>>>>>> cea917a1
 	}
 	nestedCD, err := cdw.portableContext.LookUpOrRegisterClassDefiniton(portable)
 	if err != nil {
@@ -87,11 +83,7 @@
 	var version int32
 	nestedCD := cdw.portableContext.LookUpClassDefinition(factoryID, classID, version)
 	if nestedCD == nil {
-<<<<<<< HEAD
-		panic(hzerror.NewHazelcastSerializationError("cannot write nil portable without explicitly registering class definition", nil))
-=======
 		panic(hzerrors.NewHazelcastSerializationError("cannot write nil portable without explicitly registering class definition", nil))
->>>>>>> cea917a1
 	}
 	cdw.classDefinitionBuilder.AddPortableField(fieldName, nestedCD)
 }
@@ -134,11 +126,7 @@
 
 func (cdw *ClassDefinitionWriter) WritePortableArray(fieldName string, portables []serialization.Portable) {
 	if len(portables) == 0 {
-<<<<<<< HEAD
-		panic(hzerror.NewHazelcastSerializationError("cannot write empty array", nil))
-=======
 		panic(hzerrors.NewHazelcastSerializationError("cannot write empty array", nil))
->>>>>>> cea917a1
 	}
 	var sample = portables[0]
 	var nestedCD, err = cdw.portableContext.LookUpOrRegisterClassDefiniton(sample)
