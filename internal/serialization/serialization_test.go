--- conflicted
+++ resolved
@@ -1,5 +1,5 @@
 /*
- * Copyright (c) 2008-2021, Hazelcast, Inc. All Rights Reserved.
+ * Copyright (c) 2008-2022, Hazelcast, Inc. All Rights Reserved.
  *
  * Licensed under the Apache License, Version 2.0 (the "License")
  * you may not use this file except in compliance with the License.
@@ -19,11 +19,7 @@
 import (
 	"bytes"
 	"encoding/gob"
-<<<<<<< HEAD
 	"math/big"
-=======
-	"github.com/hazelcast/hazelcast-go-client/internal/it"
->>>>>>> d108c929
 	"reflect"
 	"testing"
 	"time"
@@ -167,20 +163,11 @@
 	customSerializer := &CustomArtistSerializer{}
 	config := &serialization.Config{}
 	config.SetCustomSerializer(reflect.TypeOf((*artist)(nil)).Elem(), customSerializer)
-<<<<<<< HEAD
-	service := it.MustValue(iserialization.NewService(config)).(*iserialization.Service)
-	data := it.MustValue(service.ToData(m)).(iserialization.Data)
-	ret := it.MustValue(service.ToObject(data))
-	data2 := it.MustValue(service.ToData(p)).(iserialization.Data)
-	ret2 := it.MustValue(service.ToObject(data2))
-
-=======
 	service := it.MustSerializationService(iserialization.NewService(config))
 	data := it.MustData(service.ToData(m))
 	ret := it.MustValue(service.ToObject(data))
 	data2 := it.MustData(service.ToData(p))
 	ret2 := it.MustValue(service.ToObject(data2))
->>>>>>> d108c929
 	if !reflect.DeepEqual(m, ret) || !reflect.DeepEqual(p, ret2) {
 		t.Error("custom serialization failed")
 	}
@@ -267,13 +254,8 @@
 func TestInt64SerializerWithInt(t *testing.T) {
 	var id = 15
 	config := &serialization.Config{}
-<<<<<<< HEAD
-	service := mustSerializationService(iserialization.NewService(config))
-	data := mustData(service.ToData(id))
-=======
 	service := it.MustSerializationService(iserialization.NewService(config))
 	data := it.MustData(service.ToData(id))
->>>>>>> d108c929
 	ret := it.MustValue(service.ToObject(data))
 	assert.Equal(t, int64(id), ret)
 }
@@ -281,13 +263,8 @@
 func TestInt64ArraySerializerWithIntArray(t *testing.T) {
 	var ids = []int{15, 10, 20, 12, 35}
 	config := &serialization.Config{}
-<<<<<<< HEAD
-	service := mustSerializationService(iserialization.NewService(config))
-	data := mustData(service.ToData(ids))
-=======
 	service := it.MustSerializationService(iserialization.NewService(config))
 	data := it.MustData(service.ToData(ids))
->>>>>>> d108c929
 	ret := it.MustValue(service.ToObject(data))
 	var ids64 = make([]int64, 5)
 	for k := 0; k < 5; k++ {
@@ -304,13 +281,8 @@
 	// This is wrong!
 	var id = uint(15)
 	config := &serialization.Config{}
-<<<<<<< HEAD
-	service := mustSerializationService(iserialization.NewService(config))
-	data := mustData(service.ToData(id))
-=======
 	service := it.MustSerializationService(iserialization.NewService(config))
 	data := it.MustData(service.ToData(id))
->>>>>>> d108c929
 	ret := it.MustValue(service.ToObject(data))
 	assert.Equal(t, id, ret)
 }
@@ -318,13 +290,8 @@
 func TestIntSerializer(t *testing.T) {
 	var id = 15
 	config := &serialization.Config{}
-<<<<<<< HEAD
-	service := mustSerializationService(iserialization.NewService(config))
-	data := mustData(service.ToData(id))
-=======
 	service := it.MustSerializationService(iserialization.NewService(config))
 	data := it.MustData(service.ToData(id))
->>>>>>> d108c929
 	ret := it.MustValue(service.ToObject(data))
 	assert.Equal(t, int64(id), ret)
 }
@@ -357,7 +324,6 @@
 	data := iserialization.Data(dataOutput.ToBuffer())
 	_, err := s.ToObject(data)
 	require.Errorf(t, err, "err should not be nil")
-<<<<<<< HEAD
 }
 
 func mustData(value interface{}, err error) iserialization.Data {
@@ -679,6 +645,4 @@
 	returnedEmployeeDTO := ret.(EmployeeDTO)
 	assert.Equal(t, employeeDTO.age, returnedEmployeeDTO.age)
 	assert.EqualValues(t, 0, returnedEmployeeDTO.id)
-=======
->>>>>>> d108c929
 }