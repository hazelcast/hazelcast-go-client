--- conflicted
+++ resolved
@@ -164,26 +164,13 @@
 	m := &musician{"Furkan", "Şenharputlu"}
 	p := &painter{"Leonardo", "da Vinci"}
 	customSerializer := &CustomArtistSerializer{}
-<<<<<<< HEAD
 	config := &serialization.Config{}
 	config.SetCustomSerializer(reflect.TypeOf((*artist)(nil)).Elem(), customSerializer)
-	service := MustValue(iserialization.NewService(config)).(*iserialization.Service)
-	data := MustValue(service.ToData(m)).(*iserialization.Data)
-	ret := MustValue(service.ToObject(data))
-	data2 := MustValue(service.ToData(p)).(*iserialization.Data)
-	ret2 := MustValue(service.ToObject(data2))
-=======
-	config := &serialization.Config{
-		BigEndian:         true,
-		CustomSerializers: map[reflect.Type]serialization.Serializer{},
-	}
-	config.CustomSerializers[reflect.TypeOf((*artist)(nil)).Elem()] = customSerializer
 	service := mustValue(iserialization.NewService(config)).(*iserialization.Service)
 	data := mustValue(service.ToData(m)).(*iserialization.Data)
 	ret := mustValue(service.ToObject(data))
 	data2 := mustValue(service.ToData(p)).(*iserialization.Data)
 	ret2 := mustValue(service.ToObject(data2))
->>>>>>> a11d2632
 
 	if !reflect.DeepEqual(m, ret) || !reflect.DeepEqual(p, ret2) {
 		t.Error("custom serialization failed")
@@ -281,38 +268,19 @@
 
 func TestInt64SerializerWithInt(t *testing.T) {
 	var id = 15
-<<<<<<< HEAD
-	config := &serialization.Config{}
-	service, _ := iserialization.NewService(config)
-	data, _ := service.ToData(id)
-	ret, _ := service.ToObject(data)
-
-	if !reflect.DeepEqual(int64(id), ret) {
-		t.Error("int type serialization failed")
-	}
-=======
-	config := &serialization.Config{BigEndian: true}
+	config := &serialization.Config{}
 	service := mustSerializationService(iserialization.NewService(config))
 	data := mustData(service.ToData(id))
 	ret := mustValue(service.ToObject(data))
 	assert.Equal(t, int64(id), ret)
->>>>>>> a11d2632
 }
 
 func TestInt64ArraySerializerWithIntArray(t *testing.T) {
 	var ids = []int{15, 10, 20, 12, 35}
-<<<<<<< HEAD
-	config := &serialization.Config{}
-	service, _ := iserialization.NewService(config)
-	data, _ := service.ToData(ids)
-	ret, _ := service.ToObject(data)
-
-=======
-	config := &serialization.Config{BigEndian: true}
+	config := &serialization.Config{}
 	service := mustSerializationService(iserialization.NewService(config))
 	data := mustData(service.ToData(ids))
 	ret := mustValue(service.ToObject(data))
->>>>>>> a11d2632
 	var ids64 = make([]int64, 5)
 	for k := 0; k < 5; k++ {
 		ids64[k] = int64(ids[k])
@@ -328,7 +296,7 @@
 	// since the value is serialized with the default serialzer.
 	// This is wrong!
 	var id = uint(15)
-	config := &serialization.Config{BigEndian: true}
+	config := &serialization.Config{}
 	service := mustSerializationService(iserialization.NewService(config))
 	data := mustData(service.ToData(id))
 	ret := mustValue(service.ToObject(data))
@@ -337,7 +305,7 @@
 
 func TestIntSerializer(t *testing.T) {
 	var id = 15
-	config := &serialization.Config{BigEndian: true}
+	config := &serialization.Config{}
 	service := mustSerializationService(iserialization.NewService(config))
 	data := mustData(service.ToData(id))
 	ret := mustValue(service.ToObject(data))
@@ -346,28 +314,19 @@
 
 func TestSerializeData(t *testing.T) {
 	data := iserialization.NewData([]byte{10, 20, 0, 30, 5, 7, 6})
-<<<<<<< HEAD
-	config := &serialization.Config{}
-	service, _ := iserialization.NewService(config)
-	serializedData, _ := service.ToData(data)
-=======
-	config := &serialization.Config{BigEndian: true}
+	config := &serialization.Config{}
 	service := mustSerializationService(iserialization.NewService(config))
 	serializedData, err := service.ToData(data)
 	if err != nil {
 		t.Fatal(err)
 	}
->>>>>>> a11d2632
 	if !reflect.DeepEqual(data, serializedData) {
 		t.Error("Data type should not be serialized")
 	}
 }
 
 func TestSerializeRune(t *testing.T) {
-	config := &serialization.Config{
-		BigEndian:        true,
-		GlobalSerializer: &PanicingGlobalSerializer{},
-	}
+	config := &serialization.Config{}
 	ss := mustSerializationService(iserialization.NewService(config))
 	var target rune = 0x2318
 	data, err := ss.ToData(target)
