/*
 * Copyright (c) 2008-2022, Hazelcast, Inc. All Rights Reserved.
 *
 * Licensed under the Apache License, Version 2.0 (the "License")
 * you may not use this file except in compliance with the License.
 * You may obtain a copy of the License at
 *
 * http://www.apache.org/licenses/LICENSE-2.0
 *
 * Unless required by applicable law or agreed to in writing, software
 * distributed under the License is distributed on an "AS IS" BASIS,
 * WITHOUT WARRANTIES OR CONDITIONS OF ANY KIND, either express or implied.
 * See the License for the specific language governing permissions and
 * limitations under the License.
 */

package serialization_test

import (
	"bytes"
	"encoding/gob"
<<<<<<< HEAD
	"math/big"
=======
>>>>>>> 235fd4e1
	"reflect"
	"testing"
	"time"

	"github.com/hazelcast/hazelcast-go-client/internal/it"

	"github.com/stretchr/testify/assert"
	"github.com/stretchr/testify/require"

	"github.com/hazelcast/hazelcast-go-client/internal/it"
	iserialization "github.com/hazelcast/hazelcast-go-client/internal/serialization"
	"github.com/hazelcast/hazelcast-go-client/serialization"
	"github.com/hazelcast/hazelcast-go-client/types"
)

const (
	musicianType = 1
	painterType  = 2
)

func TestSerializationService_LookUpDefaultSerializer(t *testing.T) {
	var a int32 = 5
	service := it.MustSerializationService(iserialization.NewService(&serialization.Config{}))
	id := service.LookUpDefaultSerializer(a).ID()
	var expectedID int32 = -7
	require.Equal(t, expectedID, id)
}

func TestSerializationService_ToData(t *testing.T) {
	var v int32 = 5
	c := &serialization.Config{}
	service := it.MustSerializationService(iserialization.NewService(c))
	data := it.MustData(service.ToData(v))
	obj := it.MustValue(service.ToObject(data))
	require.Equal(t, obj, v)
}

func TestSerializationService_ToData_LittleEndianTrue(t *testing.T) {
	var v int32 = 100
	c := &serialization.Config{}
	c.LittleEndian = true
	service := it.MustSerializationService(iserialization.NewService(c))
	data := it.MustData(service.ToData(v))
	obj := it.MustValue(service.ToObject(data))
	require.Equal(t, obj, v)
}

type CustomArtistSerializer struct {
	readerCalled bool
	writerCalled bool
}

func (*CustomArtistSerializer) ID() int32 {
	return 10
}

func (s *CustomArtistSerializer) Read(input serialization.DataInput) interface{} {
	s.readerCalled = true
	var network bytes.Buffer
	typ := input.ReadInt32()
	data := input.ReadByteArray()
	network.Write(data)
	dec := gob.NewDecoder(&network)
	var v artist
	if typ == musicianType {
		v = &musician{}
	} else if typ == painterType {
		v = &painter{}
	}
	if err := dec.Decode(v); err != nil {
		panic(err)
	}
	return v
}

func (s *CustomArtistSerializer) Write(output serialization.DataOutput, obj interface{}) {
	s.writerCalled = true
	var network bytes.Buffer
	enc := gob.NewEncoder(&network)
	if err := enc.Encode(obj); err != nil {
		panic(err)
	}
	payload := (&network).Bytes()
	output.WriteInt32(obj.(artist).Type())
	output.WriteByteArray(payload)
}

type customObject struct {
	Person string
	ID     int
}

type GlobalSerializer struct {
}

func (s *GlobalSerializer) ID() int32 {
	return 123
}

func (s *GlobalSerializer) Read(input serialization.DataInput) interface{} {
	var network bytes.Buffer
	data := input.ReadByteArray()
	network.Write(data)
	dec := gob.NewDecoder(&network)
	v := &customObject{}
	if err := dec.Decode(v); err != nil {
		panic(err)
	}
	return v
}

func (s *GlobalSerializer) Write(output serialization.DataOutput, obj interface{}) {
	var network bytes.Buffer
	enc := gob.NewEncoder(&network)
	if err := enc.Encode(obj); err != nil {
		panic(err)
	}
	payload := (&network).Bytes()
	output.WriteByteArray(payload)
}

type artist interface {
	Type() int32
}

type musician struct {
	Name    string
	Surname string
}

func (*musician) Type() int32 {
	return musicianType
}

type painter struct {
	Name    string
	Surname string
}

func (*painter) Type() int32 {
	return painterType
}

func TestCustomSerializer(t *testing.T) {
	m := &musician{"Furkan", "Şenharputlu"}
	ser := &CustomArtistSerializer{}
	config := &serialization.Config{}
	it.Must(config.SetCustomSerializer(reflect.TypeOf((*artist)(nil)).Elem(), ser))
	service := it.MustSerializationService(iserialization.NewService(config))
	data := it.MustData(service.ToData(m))
	ret := it.MustValue(service.ToObject(data))
	require.Equal(t, m, ret)
	assert.True(t, ser.readerCalled)
	assert.True(t, ser.writerCalled)
}

func TestGlobalSerializer(t *testing.T) {
	obj := &customObject{ID: 10, Person: "Furkan Şenharputlu"}
	config := &serialization.Config{}
	config.SetGlobalSerializer(&GlobalSerializer{})
	service := it.MustSerializationService(iserialization.NewService(config))
	data := it.MustData(service.ToData(obj))
	ret := it.MustValue(service.ToObject(data))
	if !reflect.DeepEqual(obj, ret) {
		t.Error("global serialization failed")
	}
}

type fake2 struct {
	Str        string
	BoolsNil   []bool
	IntsNil    []int32
	FloatsNil  []float32
	ShortsNil  []int16
	DoublesNil []float64
	CharsNil   []uint16
	BytesNil   []byte
	LongsNil   []int64
	Bools      []bool
	Bytes      []byte
	Chars      []uint16
	Doubles    []float64
	Shorts     []int16
	Floats     []float32
	Ints       []int32
	Longs      []int64
	Strings    []string
	StringsNil []string
	L          int64
	D          float64
	I          int32
	F          float32
	S          int16
	C          uint16
	B          byte
	Bool       bool
}

func TestGobSerializer(t *testing.T) {
	var aBoolean = true
	var aByte byte = 113
	var aChar uint16 = 'x'
	var aDouble = -897543.3678909
	var aShort int16 = -500
	var aFloat float32 = 900.5678
	var anInt int32 = 56789
	var aLong int64 = -50992225
	var aString = "Pijamalı hasta, yağız şoföre çabucak güvendi.イロハニホヘト チリヌルヲ ワカヨタレソ ツネナラム" +
		"The quick brown fox jumps over the lazy dog"

	var bools = []bool{true, false, true}

	// byte is signed in Java but unsigned in Go!
	var bytes = []byte{112, 4, 255, 4, 112, 221, 43}
	var chars = []uint16{'a', 'b', 'c'}
	var doubles = []float64{-897543.3678909, 11.1, 22.2, 33.3}
	var shorts = []int16{-500, 2, 3}
	var floats = []float32{900.5678, 1.0, 2.1, 3.4}
	var ints = []int32{56789, 2, 3}
	var longs = []int64{-50992225, 1231232141, 2, 3}
	w1 := "Pijamalı hasta, yağız şoföre çabucak güvendi."
	w2 := "イロハニホヘト チリヌルヲ ワカヨタレソ ツネナラム"
	w3 := "The quick brown fox jumps over the lazy dog"
	var strings = []string{w1, w2, w3}
	expected := &fake2{Bool: aBoolean, B: aByte, C: aChar, D: aDouble, S: aShort, F: aFloat, I: anInt, L: aLong, Str: aString,
		Bools: bools, Bytes: bytes, Chars: chars, Doubles: doubles, Shorts: shorts, Floats: floats, Ints: ints, Longs: longs, Strings: strings}
	service := it.MustSerializationService(iserialization.NewService(&serialization.Config{}))
	data := it.MustData(service.ToData(expected))
	ret := it.MustValue(service.ToObject(data))
	if !reflect.DeepEqual(expected, ret) {
		t.Error("Gob Serializer failed")
	}
}

func TestInt64SerializerWithInt(t *testing.T) {
	var id = 15
	config := &serialization.Config{}
	service := it.MustSerializationService(iserialization.NewService(config))
	data := it.MustData(service.ToData(id))
	ret := it.MustValue(service.ToObject(data))
	assert.Equal(t, int64(id), ret)
}

func TestInt64ArraySerializerWithIntArray(t *testing.T) {
	var ids = []int{15, 10, 20, 12, 35}
	config := &serialization.Config{}
	service := it.MustSerializationService(iserialization.NewService(config))
	data := it.MustData(service.ToData(ids))
	ret := it.MustValue(service.ToObject(data))
	var ids64 = make([]int64, 5)
	for k := 0; k < 5; k++ {
		ids64[k] = int64(ids[k])
	}
	if !reflect.DeepEqual(ids64, ret) {
		t.Error("[]int type serialization failed")
	}
}

func TestDefaultSerializerWithUInt(t *testing.T) {
	// XXX: This test succeeds even though uint is not a builtin serializer,
	// since the value is serialized with the default serialzer.
	// This is wrong!
	var id = uint(15)
	config := &serialization.Config{}
	service := it.MustSerializationService(iserialization.NewService(config))
	data := it.MustData(service.ToData(id))
	ret := it.MustValue(service.ToObject(data))
	assert.Equal(t, id, ret)
}

func TestIntSerializer(t *testing.T) {
	var id = 15
	config := &serialization.Config{}
	service := it.MustSerializationService(iserialization.NewService(config))
	data := it.MustData(service.ToData(id))
	ret := it.MustValue(service.ToObject(data))
	assert.Equal(t, int64(id), ret)
}

func TestSerializeData(t *testing.T) {
	data := iserialization.Data([]byte{10, 20, 0, 30, 5, 7, 6})
	config := &serialization.Config{}
	service := it.MustSerializationService(iserialization.NewService(config))
	serializedData := it.MustData(service.ToData(data))
	if !reflect.DeepEqual(data, serializedData) {
		t.Error("Data type should not be serialized")
	}
}

func TestSerializeRune(t *testing.T) {
	config := &serialization.Config{}
	ss := it.MustSerializationService(iserialization.NewService(config))
	var target rune = 0x2318
	data := it.MustData(ss.ToData(target))
	value := it.MustValue(ss.ToObject(data))
	assert.Equal(t, target, value)
}

func TestUndefinedDataDeserialization(t *testing.T) {
	s := it.MustSerializationService(iserialization.NewService(&serialization.Config{}))
	dataOutput := iserialization.NewPositionalObjectDataOutput(1, s, !s.SerializationConfig.LittleEndian)
	dataOutput.WriteInt32BigEndian(0)    // partition
	dataOutput.WriteInt32BigEndian(-100) // serializer id
	dataOutput.WriteString("Furkan")
	data := iserialization.Data(dataOutput.ToBuffer())
	_, err := s.ToObject(data)
	require.Errorf(t, err, "err should not be nil")
}

func mustData(value interface{}, err error) iserialization.Data {
	if err != nil {
		panic(err)
	}
	return value.(iserialization.Data)
}

func TestWithExplicitSerializer(t *testing.T) {
	compactConfig := serialization.CompactConfig{}
	serializer := EmployeeDTOCompactSerializer{}
	compactConfig.SetSerializers(serializer)
	c := &serialization.Config{
		Compact: compactConfig,
	}
	service := mustSerializationService(iserialization.NewService(c))
	obj := EmployeeDTO{age: 30, id: 102310312}
	data, err := service.ToData(obj)
	// Ensure that data is serialized as compact
	assert.EqualValues(t, data.Type(), iserialization.TypeCompact)
	if err != nil {
		t.Fatal(err)
	}
	ret, err := service.ToObject(data)
	if err != nil {
		t.Fatal(err)
	}
	if !reflect.DeepEqual(obj, ret) {
		t.Error("compact serialization failed")
	}
}

func TestAllTypesWithCustomSerializer(t *testing.T) {
	compactConfig := serialization.CompactConfig{}
	compactConfig.SetSerializers(MainDTOSerializer{}, InnerDTOSerializer{}, NamedDTOSerializer{})
	c := &serialization.Config{
		Compact: compactConfig,
	}
	service := mustSerializationService(iserialization.NewService(c))
	mainDTO := NewMainDTO()
	data, err := service.ToData(mainDTO)
	if err != nil {
		t.Fatal(err)
	}
	// Ensure that data is serialized as compact
	assert.EqualValues(t, data.Type(), iserialization.TypeCompact)
	ret, err := service.ToObject(data)
	returnedMainDTO := ret.(MainDTO)
	if err != nil {
		t.Fatal(err)
	}
	assert.Equal(t, mainDTO.b, returnedMainDTO.b)
	assert.Equal(t, mainDTO.boolean, returnedMainDTO.boolean)
	assert.Equal(t, mainDTO.s, returnedMainDTO.s)
	assert.Equal(t, mainDTO.i, returnedMainDTO.i)
	assert.Equal(t, mainDTO.l, returnedMainDTO.l)
	assert.Equal(t, mainDTO.f, returnedMainDTO.f)
	assert.Equal(t, mainDTO.d, returnedMainDTO.d)
	assert.Equal(t, mainDTO.str, returnedMainDTO.str)
	assert.Equal(t, mainDTO.p.bools, returnedMainDTO.p.bools)
	assert.Equal(t, mainDTO.p.bytes, returnedMainDTO.p.bytes)
	assert.Equal(t, mainDTO.p.shorts, returnedMainDTO.p.shorts)
	assert.Equal(t, mainDTO.p.ints, returnedMainDTO.p.ints)
	assert.Equal(t, mainDTO.p.longs, returnedMainDTO.p.longs)
	assert.Equal(t, mainDTO.p.floats, returnedMainDTO.p.floats)
	assert.Equal(t, mainDTO.p.doubles, returnedMainDTO.p.doubles)
	assert.Equal(t, mainDTO.p.strings, returnedMainDTO.p.strings)
	assert.Equal(t, mainDTO.p.nn, returnedMainDTO.p.nn)
	assert.Equal(t, mainDTO.p.bigDecimals, returnedMainDTO.p.bigDecimals)
	assert.Equal(t, mainDTO.p.localTimes, returnedMainDTO.p.localTimes)
	assert.Equal(t, mainDTO.p.localDates, returnedMainDTO.p.localDates)
	assert.Equal(t, mainDTO.p.localDateTimes, returnedMainDTO.p.localDateTimes)
	if len(mainDTO.p.offsetDateTimes) != len(returnedMainDTO.p.offsetDateTimes) {
		t.Error("innerDTO.offsetDateTimes is not equal")
	}

	for i := 0; i < len(mainDTO.p.offsetDateTimes); i++ {
		if mainDTO.p.offsetDateTimes[i] == nil && returnedMainDTO.p.offsetDateTimes[i] == nil {
			continue
		}
		odt1 := time.Time(*mainDTO.p.offsetDateTimes[i])
		odt2 := time.Time(*returnedMainDTO.p.offsetDateTimes[i])

		if !odt1.Equal(odt2) {
			t.Errorf("One of offsetDateTimes in innerDTO.offsetDateTimes is not equal, %s != %s", odt1, odt2)
		}
	}
	assert.Equal(t, mainDTO.p.nullableBools, returnedMainDTO.p.nullableBools)
	assert.Equal(t, mainDTO.p.nullableBytes, returnedMainDTO.p.nullableBytes)
	assert.Equal(t, mainDTO.p.nullableShorts, returnedMainDTO.p.nullableShorts)
	assert.Equal(t, mainDTO.p.nullableIntegers, returnedMainDTO.p.nullableIntegers)
	assert.Equal(t, mainDTO.p.nullableLongs, returnedMainDTO.p.nullableLongs)
	assert.Equal(t, mainDTO.p.nullableFloats, returnedMainDTO.p.nullableFloats)
	assert.Equal(t, mainDTO.p.nullableDoubles, returnedMainDTO.p.nullableDoubles)
	assert.Equal(t, mainDTO.bigDecimal, returnedMainDTO.bigDecimal)
	assert.Equal(t, mainDTO.localTime, returnedMainDTO.localTime)
	assert.Equal(t, mainDTO.localDate, returnedMainDTO.localDate)
	assert.Equal(t, mainDTO.localDateTime, returnedMainDTO.localDateTime)
	offsetDateTimesEqual := false
	if mainDTO.offsetDateTime == nil && returnedMainDTO.offsetDateTime == nil {
		offsetDateTimesEqual = true
	} else {
		offsetDateTimesEqual = time.Time(*mainDTO.offsetDateTime).Equal(time.Time(*returnedMainDTO.offsetDateTime))
	}
	assert.True(t, offsetDateTimesEqual, "MainDTO.offsetDateTimes are not equal")
	assert.Equal(t, mainDTO.nullableB, returnedMainDTO.nullableB)
	assert.Equal(t, mainDTO.nullableBool, returnedMainDTO.nullableBool)
	assert.Equal(t, mainDTO.nullableS, returnedMainDTO.nullableS)
	assert.Equal(t, mainDTO.nullableI, returnedMainDTO.nullableI)
	assert.Equal(t, mainDTO.nullableL, returnedMainDTO.nullableL)
	assert.Equal(t, mainDTO.nullableF, returnedMainDTO.nullableF)
	assert.Equal(t, mainDTO.nullableD, returnedMainDTO.nullableD)
}

func TestMissingNestedCompactSerializerPanicsNoSerializerFound(t *testing.T) {
	compactConfig := serialization.CompactConfig{}
	compactConfig.SetSerializers(MainDTOSerializer{}, NamedDTOSerializer{})
	c := &serialization.Config{
		Compact: compactConfig,
	}
	service := mustSerializationService(iserialization.NewService(c))
	mainDTO := NewMainDTO()
	_, err := service.ToData(mainDTO)
	if err == nil {
		t.Fatal("Expected ToData to panic but it didnot")
	}
	assert.Contains(t, err.Error(), "no compact serializer found for type")
}

func TestReaderReturnsDefaultValues_whenDataIsMissing(t *testing.T) {
	compactConfig := serialization.CompactConfig{}
	compactConfig.SetSerializers(NoWriteMainDTOSerializer{}, NoWriteInnerDTOSerializer{}, NamedDTOSerializer{})
	c := &serialization.Config{
		Compact: compactConfig,
	}
	service := mustSerializationService(iserialization.NewService(c))
	mainDTO := NewMainDTO()
	data, err := service.ToData(mainDTO)
	if err != nil {
		t.Fatal(err)
	}
	ret, err := service.ToObject(data)
	returnedMainDTO := ret.(MainDTO)
	if err != nil {
		t.Fatal(err)
	}
	assert.EqualValues(t, 1, returnedMainDTO.b)
	assert.False(t, returnedMainDTO.boolean)
	assert.EqualValues(t, 1, returnedMainDTO.s)
	assert.EqualValues(t, 1, returnedMainDTO.i)
	assert.EqualValues(t, 1, returnedMainDTO.l)
	assert.EqualValues(t, 1, returnedMainDTO.f)
	assert.EqualValues(t, 1, returnedMainDTO.d)
	assert.Equal(t, "NA", *returnedMainDTO.str)
	assert.Equal(t, types.NewDecimal(big.NewInt(1), 0), *returnedMainDTO.bigDecimal)
	assert.True(t, time.Date(0, 0, 0, 1, 1, 1, 0, time.Local).Equal(time.Time(*returnedMainDTO.localTime)))
	assert.True(t, time.Date(1, 1, 1, 0, 0, 0, 0, time.Local).Equal(time.Time(*returnedMainDTO.localDate)))
	assert.True(t, time.Date(1, 1, 1, 1, 1, 1, 0, time.Local).Equal(time.Time(*returnedMainDTO.localDateTime)))
	assert.True(t, time.Date(1, 1, 1, 1, 1, 1, 1, time.FixedZone("", 3600)).Equal(time.Time(*returnedMainDTO.offsetDateTime)))
	assert.EqualValues(t, 1, *returnedMainDTO.nullableB)
	assert.False(t, *returnedMainDTO.nullableBool)
	assert.EqualValues(t, 1, *returnedMainDTO.nullableS)
	assert.EqualValues(t, 1, *returnedMainDTO.nullableI)
	assert.EqualValues(t, 1, *returnedMainDTO.nullableL)
	assert.EqualValues(t, 1, *returnedMainDTO.nullableF)
	assert.EqualValues(t, 1, *returnedMainDTO.nullableD)
	// Test InnerDTO
	innerDTO := NewInnerDTO()
	data, err = service.ToData(innerDTO)
	if err != nil {
		t.Fatal(err)
	}
	ret, err = service.ToObject(data)
	returnedInnerDTO := ret.(InnerDTO)
	if err != nil {
		t.Fatal(err)
	}
	assert.Equal(t, returnedInnerDTO.bools, []bool{})
	assert.Equal(t, returnedInnerDTO.bytes, []int8{})
	assert.Equal(t, returnedInnerDTO.shorts, []int16{})
	assert.Equal(t, returnedInnerDTO.ints, []int32{})
	assert.Equal(t, returnedInnerDTO.longs, []int64{})
	assert.Equal(t, returnedInnerDTO.floats, []float32{})
	assert.Equal(t, returnedInnerDTO.doubles, []float64{})
	assert.Equal(t, returnedInnerDTO.strings, []*string{})
	assert.Equal(t, returnedInnerDTO.nn, []*NamedDTO{})
	assert.Equal(t, returnedInnerDTO.bigDecimals, []*types.Decimal{})
	assert.Equal(t, returnedInnerDTO.localTimes, []*types.LocalTime{})
	assert.Equal(t, returnedInnerDTO.localDates, []*types.LocalDate{})
	assert.Equal(t, returnedInnerDTO.localDateTimes, []*types.LocalDateTime{})
	assert.Equal(t, returnedInnerDTO.offsetDateTimes, []*types.OffsetDateTime{})
	assert.Equal(t, returnedInnerDTO.nullableBools, []*bool{})
	assert.Equal(t, returnedInnerDTO.nullableBytes, []*int8{})
	assert.Equal(t, returnedInnerDTO.nullableShorts, []*int16{})
	assert.Equal(t, returnedInnerDTO.nullableIntegers, []*int32{})
	assert.Equal(t, returnedInnerDTO.nullableLongs, []*int64{})
	assert.Equal(t, returnedInnerDTO.nullableFloats, []*float32{})
	assert.Equal(t, returnedInnerDTO.nullableDoubles, []*float64{})
}

func TestBits(t *testing.T) {
	compactConfig := serialization.CompactConfig{}
	compactConfig.SetSerializers(BitsDTOSerializer{})
	c := &serialization.Config{
		Compact: compactConfig,
	}
	service := mustSerializationService(iserialization.NewService(c))
	service2 := mustSerializationService(iserialization.NewService(c))
	booleans := make([]bool, 8)
	booleans[0] = true
	booleans[4] = true
	bitsDTO := BitsDTO{a: true, h: true, id: 121, booleans: booleans}
	data, err := service.ToData(bitsDTO)
	if err != nil {
		t.Fatal(err)
	}
	// hash(4) + typeid(4) + schemaId(8) + (4 byte length) + (1 bytes for 8 bits) + (4 bytes for int)
	// (4 byte length of byte array) + (1 byte for booleans array of 8 bits) + (1 byte offset bytes)
	assert.Equal(t, 31, len(data.ToByteArray()))
	// To create schema in service2
	_, err = service2.ToData(BitsDTO{})
	if err != nil {
		t.Fatal(err)
	}
	ret, err := service2.ToObject(data)
	returnedBitsDTO := ret.(BitsDTO)
	if err != nil {
		t.Fatal(err)
	}
	if !reflect.DeepEqual(returnedBitsDTO, bitsDTO) {
		t.Fatal("BitsDTOs are not equal")
	}
}

func TestWithExplicitSerializerNested(t *testing.T) {
	compactConfig := serialization.CompactConfig{}
	compactConfig.SetSerializers(EmployeeDTOCompactSerializer{}, EmployerDTOCompactSerializer{})
	c := &serialization.Config{
		Compact: compactConfig,
	}
	service := mustSerializationService(iserialization.NewService(c))
	employeeDTO := EmployeeDTO{age: 30, id: 102310312}
	ids := make([]int64, 2)
	ids[0] = 22
	ids[1] = 44
	employeeDTOs := make([]*EmployeeDTO, 5)
	for i := 0; i < len(employeeDTOs); i++ {
		employeeDTOs[i] = &EmployeeDTO{
			age: int32(20 + i),
			id:  int64(i * 100),
		}
	}
	hiringStatus := "HIRING"
	name := "nbss"
	employerDTO := EmployerDTO{
		name:           &name,
		zcode:          40,
		hiringStatus:   &hiringStatus,
		ids:            ids,
		singleEmployee: &employeeDTO,
		otherEmployees: employeeDTOs,
	}
	data, err := service.ToData(employerDTO)
	if err != nil {
		t.Fatal(err)
	}
	ret, err := service.ToObject(data)
	if err != nil {
		t.Fatal(err)
	}
	returnedEmployerDTO := ret.(EmployerDTO)
	if !reflect.DeepEqual(returnedEmployerDTO, employerDTO) {
		t.Fatal("EmployerDTOs are not equal")
	}
}
func TestSchemaEvolution_fieldAdded(t *testing.T) {
	schemaService := iserialization.NewSchemaService()
	compactConfig := serialization.CompactConfig{}
	compactConfig.SetSerializers(EmployeeDTOCompactSerializerV2{})
	c := &serialization.Config{
		Compact: compactConfig,
	}
	service := mustSerializationService(iserialization.NewService(c))
	service.SetSchemaService(schemaService)
	employeeDTO := EmployeeDTO{age: 30, id: 102310312}
	data := it.MustValue(service.ToData(employeeDTO)).(iserialization.Data)
	compactConfig2 := serialization.CompactConfig{}
	compactConfig2.SetSerializers(EmployeeDTOCompactSerializer{})
	c2 := &serialization.Config{
		Compact: compactConfig2,
	}
	service2 := mustSerializationService(iserialization.NewService(c2))
	service2.SetSchemaService(schemaService)
	ret := it.MustValue(service2.ToObject(data))
	returnedEmployeeDTO := ret.(EmployeeDTO)
	assert.Equal(t, employeeDTO.age, returnedEmployeeDTO.age)
	assert.Equal(t, employeeDTO.id, returnedEmployeeDTO.id)
}
func TestSchemaEvolution_fieldRemoved(t *testing.T) {
	schemaService := iserialization.NewSchemaService()
	compactConfig := serialization.CompactConfig{}
	compactConfig.SetSerializers(EmployeeDTOCompactSerializerV3{})
	c := &serialization.Config{
		Compact: compactConfig,
	}
	service := mustSerializationService(iserialization.NewService(c))
	service.SetSchemaService(schemaService)
	employeeDTO := EmployeeDTO{age: 30, id: 102310312}
	data := it.MustValue(service.ToData(employeeDTO)).(iserialization.Data)
	compactConfig2 := serialization.CompactConfig{}
	compactConfig2.SetSerializers(EmployeeDTOCompactSerializer{})
	c2 := &serialization.Config{
		Compact: compactConfig2,
	}
	service2 := mustSerializationService(iserialization.NewService(c2))
	service2.SetSchemaService(schemaService)
	ret := it.MustValue(service2.ToObject(data))
	returnedEmployeeDTO := ret.(EmployeeDTO)
	assert.Equal(t, employeeDTO.age, returnedEmployeeDTO.age)
	assert.EqualValues(t, 0, returnedEmployeeDTO.id)
}<|MERGE_RESOLUTION|>--- conflicted
+++ resolved
@@ -1,5 +1,5 @@
 /*
- * Copyright (c) 2008-2022, Hazelcast, Inc. All Rights Reserved.
+ * Copyright (c) 2008-2023, Hazelcast, Inc. All Rights Reserved.
  *
  * Licensed under the Apache License, Version 2.0 (the "License")
  * you may not use this file except in compliance with the License.
@@ -19,10 +19,7 @@
 import (
 	"bytes"
 	"encoding/gob"
-<<<<<<< HEAD
 	"math/big"
-=======
->>>>>>> 235fd4e1
 	"reflect"
 	"testing"
 	"time"
@@ -32,7 +29,6 @@
 	"github.com/stretchr/testify/assert"
 	"github.com/stretchr/testify/require"
 
-	"github.com/hazelcast/hazelcast-go-client/internal/it"
 	iserialization "github.com/hazelcast/hazelcast-go-client/internal/serialization"
 	"github.com/hazelcast/hazelcast-go-client/serialization"
 	"github.com/hazelcast/hazelcast-go-client/types"
@@ -346,7 +342,7 @@
 	c := &serialization.Config{
 		Compact: compactConfig,
 	}
-	service := mustSerializationService(iserialization.NewService(c))
+	service := it.MustSerializationService(iserialization.NewService(c))
 	obj := EmployeeDTO{age: 30, id: 102310312}
 	data, err := service.ToData(obj)
 	// Ensure that data is serialized as compact
@@ -369,7 +365,7 @@
 	c := &serialization.Config{
 		Compact: compactConfig,
 	}
-	service := mustSerializationService(iserialization.NewService(c))
+	service := it.MustSerializationService(iserialization.NewService(c))
 	mainDTO := NewMainDTO()
 	data, err := service.ToData(mainDTO)
 	if err != nil {
@@ -451,7 +447,7 @@
 	c := &serialization.Config{
 		Compact: compactConfig,
 	}
-	service := mustSerializationService(iserialization.NewService(c))
+	service := it.MustSerializationService(iserialization.NewService(c))
 	mainDTO := NewMainDTO()
 	_, err := service.ToData(mainDTO)
 	if err == nil {
@@ -466,7 +462,7 @@
 	c := &serialization.Config{
 		Compact: compactConfig,
 	}
-	service := mustSerializationService(iserialization.NewService(c))
+	service := it.MustSerializationService(iserialization.NewService(c))
 	mainDTO := NewMainDTO()
 	data, err := service.ToData(mainDTO)
 	if err != nil {
@@ -537,8 +533,8 @@
 	c := &serialization.Config{
 		Compact: compactConfig,
 	}
-	service := mustSerializationService(iserialization.NewService(c))
-	service2 := mustSerializationService(iserialization.NewService(c))
+	service := it.MustSerializationService(iserialization.NewService(c))
+	service2 := it.MustSerializationService(iserialization.NewService(c))
 	booleans := make([]bool, 8)
 	booleans[0] = true
 	booleans[4] = true
@@ -571,7 +567,7 @@
 	c := &serialization.Config{
 		Compact: compactConfig,
 	}
-	service := mustSerializationService(iserialization.NewService(c))
+	service := it.MustSerializationService(iserialization.NewService(c))
 	employeeDTO := EmployeeDTO{age: 30, id: 102310312}
 	ids := make([]int64, 2)
 	ids[0] = 22
@@ -613,7 +609,7 @@
 	c := &serialization.Config{
 		Compact: compactConfig,
 	}
-	service := mustSerializationService(iserialization.NewService(c))
+	service := it.MustSerializationService(iserialization.NewService(c))
 	service.SetSchemaService(schemaService)
 	employeeDTO := EmployeeDTO{age: 30, id: 102310312}
 	data := it.MustValue(service.ToData(employeeDTO)).(iserialization.Data)
@@ -622,7 +618,7 @@
 	c2 := &serialization.Config{
 		Compact: compactConfig2,
 	}
-	service2 := mustSerializationService(iserialization.NewService(c2))
+	service2 := it.MustSerializationService(iserialization.NewService(c2))
 	service2.SetSchemaService(schemaService)
 	ret := it.MustValue(service2.ToObject(data))
 	returnedEmployeeDTO := ret.(EmployeeDTO)
@@ -636,7 +632,7 @@
 	c := &serialization.Config{
 		Compact: compactConfig,
 	}
-	service := mustSerializationService(iserialization.NewService(c))
+	service := it.MustSerializationService(iserialization.NewService(c))
 	service.SetSchemaService(schemaService)
 	employeeDTO := EmployeeDTO{age: 30, id: 102310312}
 	data := it.MustValue(service.ToData(employeeDTO)).(iserialization.Data)
@@ -645,7 +641,7 @@
 	c2 := &serialization.Config{
 		Compact: compactConfig2,
 	}
-	service2 := mustSerializationService(iserialization.NewService(c2))
+	service2 := it.MustSerializationService(iserialization.NewService(c2))
 	service2.SetSchemaService(schemaService)
 	ret := it.MustValue(service2.ToObject(data))
 	returnedEmployeeDTO := ret.(EmployeeDTO)
