--- conflicted
+++ resolved
@@ -32,13 +32,8 @@
 // See: https://hazelcast.atlassian.net/wiki/spaces/IMDG/pages/1650294837/Hazelcast+Serialization+Improvements
 
 func TestSerializationImprovements_1_UTFString(t *testing.T) {
-<<<<<<< HEAD
 	ss := mustSerializationService(iserialization.NewService(&serialization.Config{}))
-	target := `😭‍😭‍😭‍` // \x60\xf0\x9f\x98\xad\xe2\x80\x8d\xf0\x9f\x98\xad\xe2\x80\x8d\xf0\x9f\x98\xad\xe2\x80\x8d\x60
-=======
-	ss := mustSerializationService(iserialization.NewService(&serialization.Config{BigEndian: true}))
 	target := "\x60\xf0\x9f\x98\xad\xe2\x80\x8d\xf0\x9f\x98\xad\xe2\x80\x8d\xf0\x9f\x98\xad\xe2\x80\x8d\x60" // 😭‍😭‍😭
->>>>>>> 9ebbb9b8
 	data, err := ss.ToData(target)
 	if err != nil {
 		t.Fatal(err)
@@ -96,26 +91,6 @@
 
 }
 
-<<<<<<< HEAD
-func TestSerializationImprovements_BigInt(t *testing.T) {
-	config := &serialization.Config{}
-	config.SetGlobalSerializer(&PanicingGlobalSerializer{})
-	ss := mustSerializationService(iserialization.NewService(config))
-	target := big.NewInt(1024)
-	data, err := ss.ToData(target)
-	if err != nil {
-		t.Fatal(err)
-	}
-	value, err := ss.ToObject(data)
-	if err != nil {
-		t.Fatal(err)
-	}
-	assert.Equal(t, target, value)
-
-}
-
-=======
->>>>>>> 9ebbb9b8
 func mustSerializationService(ss *iserialization.Service, err error) *iserialization.Service {
 	if err != nil {
 		panic(err)
