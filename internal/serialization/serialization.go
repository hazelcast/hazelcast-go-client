/*
 * Copyright (c) 2008-2021, Hazelcast, Inc. All Rights Reserved.
 *
 * Licensed under the Apache License, Version 2.0 (the "License")
 * you may not use this file except in compliance with the License.
 * You may obtain a copy of the License at
 *
 * http://www.apache.org/licenses/LICENSE-2.0
 *
 * Unless required by applicable law or agreed to in writing, software
 * distributed under the License is distributed on an "AS IS" BASIS,
 * WITHOUT WARRANTIES OR CONDITIONS OF ANY KIND, either express or implied.
 * See the License for the specific language governing permissions and
 * limitations under the License.
 */

package serialization

import (
	"fmt"
	"reflect"
	"strconv"

	"github.com/hazelcast/hazelcast-go-client/hzerrors"
	pubserialization "github.com/hazelcast/hazelcast-go-client/serialization"
)

// Service serializes user objects to Data and back to Object.
// Data is the internal representation of binary Data in Hazelcast.
type Service struct {
	SerializationConfig *pubserialization.Config
	registry            map[int32]pubserialization.Serializer
	nameToID            map[string]int32
}

func NewService(serializationConfig *pubserialization.Config) (*Service, error) {
	v1 := Service{
		SerializationConfig: serializationConfig,
		nameToID:            make(map[string]int32),
		registry:            make(map[int32]pubserialization.Serializer),
	}
	err := v1.registerDefaultSerializers()
	if err != nil {
		return nil, err
	}
	v1.registerCustomSerializers(serializationConfig.CustomSerializers)
	v1.registerGlobalSerializer(serializationConfig.GlobalSerializer)
	return &v1, nil
}

// ToData serializes an object to a Data.
// It can safely be called with a Data. In that case, that instance is returned.
// If it is called with nil, nil is returned.
func (s *Service) ToData(object interface{}) (r *Data, err error) {
	defer func() {
		if rec := recover(); rec != nil {
<<<<<<< HEAD
			err = hzerror.MakeError(rec)
=======
			err = hzerrors.MakeError(rec)
>>>>>>> cea917a1
		}
	}()
	if serData, ok := object.(*Data); ok {
		return serData, nil
	}
	dataOutput := NewPositionalObjectDataOutput(64, s, s.SerializationConfig.BigEndian)
	serializer, err := s.FindSerializerFor(object)
	if err != nil {
		return nil, err
	}
	dataOutput.WriteInt32(0) // partition
	dataOutput.WriteInt32(serializer.ID())
	serializer.Write(dataOutput, object)
	return &Data{dataOutput.buffer[:dataOutput.position]}, err
}

// ToObject deserializes the given Data to an object.
// It can safely be called on an object that is already deserialized. In that case, that instance
// is returned.
// If this is called with nil, nil is returned.
func (s *Service) ToObject(data *Data) (r interface{}, err error) {
	defer func() {
		if rec := recover(); rec != nil {
<<<<<<< HEAD
			err = hzerror.MakeError(rec)
=======
			err = hzerrors.MakeError(rec)
>>>>>>> cea917a1
		}
	}()
	if data == nil {
		return nil, nil
	}
	typeID := data.Type()
	if typeID == 0 {
		return data, nil
	}
	serializer, ok := s.registry[typeID]
	if !ok {
		return nil, hzerrors.NewHazelcastSerializationError(fmt.Sprintf("there is no suitable de-serializer for type %d", typeID), nil)
	}
	dataInput := NewObjectDataInput(data.Buffer(), DataOffset, s, s.SerializationConfig.BigEndian)
	return serializer.Read(dataInput), nil
}

func (s *Service) WriteObject(output pubserialization.DataOutput, object interface{}) {
	serializer, err := s.FindSerializerFor(object)
	if err != nil {
		panic(fmt.Errorf("error finding serializer: %w", err))
	}
	output.WriteInt32(serializer.ID())
	serializer.Write(output, object)
}

func (s *Service) ReadObject(input pubserialization.DataInput) interface{} {
	serializerID := input.ReadInt32()
	serializer := s.registry[serializerID]
	return serializer.Read(input)
}

func (s *Service) FindSerializerFor(obj interface{}) (pubserialization.Serializer, error) {
	var serializer pubserialization.Serializer
	if obj == nil {
		serializer = s.registry[s.nameToID["nil"]]
	}
	if serializer == nil {
		serializer = s.LookUpDefaultSerializer(obj)
	}
	if serializer == nil {
		serializer = s.lookUpCustomSerializer(obj)
	}
	if serializer == nil {
		serializer = s.lookUpGlobalSerializer()
	}
	if serializer == nil {
		serializer = s.registry[s.nameToID["!gob"]]
	}
	if serializer == nil {
		return nil, hzerrors.NewHazelcastSerializationError(fmt.Sprintf("there is no suitable serializer for %v", obj), nil)
	}
	return serializer, nil
}

func (s *Service) registerDefaultSerializers() error {
	sers := []struct {
		s pubserialization.Serializer
		l string
		i int32
	}{
		{l: "uint8", i: ConstantTypeByte, s: &ByteSerializer{}},
		{l: "bool", i: ConstantTypeBool, s: &BoolSerializer{}},
		{l: "uint16", i: ConstantTypeUInteger16, s: &UInteger16Serializer{}},
		{l: "int16", i: ConstantTypeInteger16, s: &Integer16Serializer{}},
		{l: "int32", i: ConstantTypeInteger32, s: &Integer32Serializer{}},
		{l: "int64", i: ConstantTypeInteger64, s: &Integer64Serializer{}},
		{l: "float32", i: ConstantTypeFloat32, s: &Float32Serializer{}},
		{l: "float64", i: ConstantTypeFloat64, s: &Float64Serializer{}},
		{l: "string", i: ConstantTypeString, s: &StringSerializer{}},
		{l: "nil", i: ConstantTypeNil, s: &NilSerializer{}},
		{l: "[]uint8", i: ConstantTypeByteArray, s: &ByteArraySerializer{}},
		{l: "[]bool", i: ConstantTypeBoolArray, s: &BoolArraySerializer{}},
		{l: "[]uint16", i: ConstantTypeUInteger16Array, s: &UInteger16ArraySerializer{}},
		{l: "[]int16", i: ConstantTypeInteger16Array, s: &Integer16ArraySerializer{}},
		{l: "[]int32", i: ConstantTypeInteger32Array, s: &Integer32ArraySerializer{}},
		{l: "[]int64", i: ConstantTypeInteger64Array, s: &Integer64ArraySerializer{}},
		{l: "[]float32", i: ConstantTypeFloat32Array, s: &Float32ArraySerializer{}},
		{l: "[]float64", i: ConstantTypeFloat64Array, s: &Float64ArraySerializer{}},
		{l: "[]string", i: ConstantTypeStringArray, s: &StringArraySerializer{}},
		{l: "serialization.JSON", i: JSONSerializationType, s: &JSONValueSerializer{}},
		{l: "!gob", i: GoGobSerializationType, s: &GobSerializer{}},
	}
	for _, ser := range sers {
		if err := s.registerSerializer(ser.s); err != nil {
			return err
		}
		s.nameToID[ser.l] = ser.i
	}
	err := s.registerIdentifiedFactories()
	if err != nil {
		return err
	}
	portableSerializer, err := NewPortableSerializer(s, s.SerializationConfig.PortableFactories, s.SerializationConfig.PortableVersion)
	if err != nil {
		return err
	}
	s.registerClassDefinitions(portableSerializer, s.SerializationConfig.ClassDefinitions)
	if err = s.registerSerializer(portableSerializer); err != nil {
		return err
	}
	s.nameToID["!portable"] = ConstantTypePortable
	return nil

}

func (s *Service) registerCustomSerializers(customSerializers map[reflect.Type]pubserialization.Serializer) {
	for _, customSerializer := range customSerializers {
		s.registerSerializer(customSerializer)
	}
}

func (s *Service) registerSerializer(serializer pubserialization.Serializer) error {
	if s.registry[serializer.ID()] != nil {
		return hzerrors.NewHazelcastSerializationError("this serializer is already in the registry", nil)
	}
	s.registry[serializer.ID()] = serializer
	return nil
}

func (s *Service) registerClassDefinitions(portableSerializer *PortableSerializer,
	classDefinitions []pubserialization.ClassDefinition) {
	for _, cd := range classDefinitions {
		portableSerializer.portableContext.RegisterClassDefinition(cd)
	}
}

func (s *Service) registerGlobalSerializer(globalSerializer pubserialization.Serializer) {
	if globalSerializer != nil {
		s.registerSerializer(globalSerializer)
	}
}

func (s *Service) getIDByObject(obj interface{}) (int32, bool) {
	typ := reflect.TypeOf(obj).String()
	if typ == "int" || typ == "[]int" {
		typ = typ + strconv.Itoa(64)
	}
	if val, ok := s.nameToID[typ]; ok {
		return val, true
	}
	return 0, false
}

func (s *Service) LookUpDefaultSerializer(obj interface{}) pubserialization.Serializer {
	var serializer pubserialization.Serializer
	if isIdentifiedDataSerializable(obj) {
		return s.registry[s.nameToID["identified"]]
	}
	if isPortableSerializable(obj) {
		return s.registry[s.nameToID["!portable"]]
	}
	id, found := s.getIDByObject(obj)
	if !found {
		return nil
	}
	serializer = s.registry[id]
	return serializer
}

func (s *Service) lookUpCustomSerializer(obj interface{}) pubserialization.Serializer {
	for key, val := range s.SerializationConfig.CustomSerializers {
		if key.Kind() == reflect.Interface {
			if reflect.TypeOf(obj).Implements(key) {
				return val
			}
		} else {
			if reflect.TypeOf(obj) == key {
				return val
			}
		}
	}
	return nil
}

func (s *Service) lookUpGlobalSerializer() pubserialization.Serializer {
	return s.SerializationConfig.GlobalSerializer
}

func (s *Service) registerIdentifiedFactories() error {
	factories := make(map[int32]pubserialization.IdentifiedDataSerializableFactory)
	fs := map[int32]pubserialization.IdentifiedDataSerializableFactory{}
	for _, f := range s.SerializationConfig.IdentifiedDataSerializableFactories {
		fid := f.FactoryID()
		if _, ok := fs[fid]; ok {
			return hzerrors.NewHazelcastSerializationError("this serializer is already in the registry", nil)
		}
		fs[fid] = f
	}
	if err := s.registerSerializer(NewIdentifiedDataSerializableSerializer(factories)); err != nil {
		return err
	}
	s.nameToID["identified"] = ConstantTypeDataSerializable
	return nil
}

func isIdentifiedDataSerializable(obj interface{}) bool {
	_, ok := obj.(pubserialization.IdentifiedDataSerializable)
	return ok
}

func isPortableSerializable(obj interface{}) bool {
	_, ok := obj.(pubserialization.Portable)
	return ok
}<|MERGE_RESOLUTION|>--- conflicted
+++ resolved
@@ -54,11 +54,7 @@
 func (s *Service) ToData(object interface{}) (r *Data, err error) {
 	defer func() {
 		if rec := recover(); rec != nil {
-<<<<<<< HEAD
-			err = hzerror.MakeError(rec)
-=======
 			err = hzerrors.MakeError(rec)
->>>>>>> cea917a1
 		}
 	}()
 	if serData, ok := object.(*Data); ok {
@@ -82,11 +78,7 @@
 func (s *Service) ToObject(data *Data) (r interface{}, err error) {
 	defer func() {
 		if rec := recover(); rec != nil {
-<<<<<<< HEAD
-			err = hzerror.MakeError(rec)
-=======
 			err = hzerrors.MakeError(rec)
->>>>>>> cea917a1
 		}
 	}()
 	if data == nil {
