--- conflicted
+++ resolved
@@ -17,7 +17,6 @@
 package serialization
 
 import (
-	"encoding/binary"
 	"fmt"
 	"math/big"
 	"reflect"
@@ -81,13 +80,8 @@
 	if err != nil {
 		return Data{}, err
 	}
-<<<<<<< HEAD
-	dataOutput.WriteInt32WithOrder(0, binary.BigEndian) // partition
-	dataOutput.WriteInt32WithOrder(serializer.ID(), binary.BigEndian)
-=======
 	dataOutput.WriteInt32BigEndian(0) // partition
 	dataOutput.WriteInt32BigEndian(serializer.ID())
->>>>>>> fd828164
 	serializer.Write(dataOutput, object)
 	return dataOutput.buffer[:dataOutput.position], err
 }
@@ -279,8 +273,7 @@
 				return val
 			}
 		} else {
-			typ := reflect.TypeOf(obj)
-			if typ == key {
+			if reflect.TypeOf(obj) == key {
 				return val
 			}
 		}
