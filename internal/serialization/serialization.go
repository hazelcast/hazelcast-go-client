/*
 * Copyright (c) 2008-2021, Hazelcast, Inc. All Rights Reserved.
 *
 * Licensed under the Apache License, Version 2.0 (the "License")
 * you may not use this file except in compliance with the License.
 * You may obtain a copy of the License at
 *
 * http://www.apache.org/licenses/LICENSE-2.0
 *
 * Unless required by applicable law or agreed to in writing, software
 * distributed under the License is distributed on an "AS IS" BASIS,
 * WITHOUT WARRANTIES OR CONDITIONS OF ANY KIND, either express or implied.
 * See the License for the specific language governing permissions and
 * limitations under the License.
 */

package serialization

import (
	"errors"
	"fmt"
	"math/big"
	"reflect"
<<<<<<< HEAD
	"strconv"
	"time"

	"github.com/hazelcast/hazelcast-go-client/internal"
	"github.com/hazelcast/hazelcast-go-client/internal/proxy"
=======
	"time"
>>>>>>> a11d2632

	"github.com/hazelcast/hazelcast-go-client/hzerrors"
	pubserialization "github.com/hazelcast/hazelcast-go-client/serialization"
	"github.com/hazelcast/hazelcast-go-client/types"
)

// Service serializes user objects to Data and back to Object.
// Data is the internal representation of binary Data in Hazelcast.
type Service struct {
	SerializationConfig *pubserialization.Config
	registry            map[int32]pubserialization.Serializer
	portableSerializer  *PortableSerializer
}

func NewService(serializationConfig *pubserialization.Config) (*Service, error) {
	var err error
	s := &Service{
		SerializationConfig: serializationConfig,
		registry:            make(map[int32]pubserialization.Serializer),
	}
	s.portableSerializer, err = NewPortableSerializer(s, s.SerializationConfig.PortableFactories, s.SerializationConfig.PortableVersion)
	if err != nil {
		return nil, err
	}
	s.registerClassDefinitions(s.portableSerializer, s.SerializationConfig.ClassDefinitions)
	if err = s.registerIdentifiedFactories(); err != nil {
		return nil, err
	}
	s.registerCustomSerializers(serializationConfig.CustomSerializers)
	s.registerGlobalSerializer(serializationConfig.GlobalSerializer)
	return s, nil
}

// ToData serializes an object to a Data.
// It can safely be called with a Data. In that case, that instance is returned.
// If it is called with nil, nil is returned.
func (s *Service) ToData(object interface{}) (r *Data, err error) {
	defer func() {
		if rec := recover(); rec != nil {
			err = makeError(rec)
		}
	}()
	if serData, ok := object.(*Data); ok {
		return serData, nil
	}
	// initial size is kept minimal (head_data_offset + long_size), since it'll grow on demand
	dataOutput := NewPositionalObjectDataOutput(16, s, s.SerializationConfig.BigEndian)
	serializer, err := s.FindSerializerFor(object)
	if err != nil {
		return nil, err
	}
	dataOutput.WriteInt32(0) // partition
	dataOutput.WriteInt32(serializer.ID())
	serializer.Write(dataOutput, object)
	return &Data{dataOutput.buffer[:dataOutput.position]}, err
}

// ToObject deserializes the given Data to an object.
// nil is returned if called with nil.
func (s *Service) ToObject(data *Data) (r interface{}, err error) {
	defer func() {
		if rec := recover(); rec != nil {
			err = makeError(rec)
		}
	}()
	var ok bool
	if data == nil {
		return nil, nil
	}
	typeID := data.Type()
<<<<<<< HEAD
	if typeID == 0 {
		return data, nil
	}
=======
>>>>>>> a11d2632
	serializer := s.lookupBuiltinDeserializer(typeID)
	if serializer == nil {
		serializer, ok = s.registry[typeID]
		if !ok {
			return nil, hzerrors.NewHazelcastSerializationError(fmt.Sprintf("there is no suitable de-serializer for type %d", typeID), nil)
		}
	}
	dataInput := NewObjectDataInput(data.Buffer(), DataOffset, s, s.SerializationConfig.BigEndian)
	return serializer.Read(dataInput), nil
}

func (s *Service) WriteObject(output pubserialization.DataOutput, object interface{}) {
	serializer, err := s.FindSerializerFor(object)
	if err != nil {
		panic(fmt.Errorf("error finding serializer: %w", err))
	}
	output.WriteInt32(serializer.ID())
	serializer.Write(output, object)
}

func (s *Service) ReadObject(input pubserialization.DataInput) interface{} {
<<<<<<< HEAD
	serializerID := input.ReadInt32()
	serializer := s.lookupBuiltinDeserializer(serializerID)
	if serializer == nil {
		serializer = s.registry[serializerID]
	}
	return serializer.Read(input)
}

func (s *Service) FindSerializerFor(obj interface{}) (pubserialization.Serializer, error) {
	serializer := s.LookUpDefaultSerializer(obj)
	if serializer == nil {
		serializer = s.lookUpCustomSerializer(obj)
=======
	typeID := input.ReadInt32()
	if serializer := s.lookupBuiltinDeserializer(typeID); serializer != nil {
		return serializer.Read(input)
	}
	if serializer := s.registry[typeID]; serializer != nil {
		return serializer.Read(input)
	}
	panic(fmt.Sprintf("unknown type ID: %d", typeID))
}

func (s *Service) FindSerializerFor(obj interface{}) (pubserialization.Serializer, error) {
	if serializer := s.LookUpDefaultSerializer(obj); serializer != nil {
		return serializer, nil
	}
	if serializer := s.lookUpCustomSerializer(obj); serializer != nil {
		return serializer, nil
>>>>>>> a11d2632
	}
	if serializer := s.lookUpGlobalSerializer(); serializer != nil {
		return serializer, nil
	}
	// keeping the error in the result for future behavior change
	return gobSerializer, nil
}

func (s *Service) LookUpDefaultSerializer(obj interface{}) pubserialization.Serializer {
	serializer := s.lookupBuiltinSerializer(obj)
	if serializer != nil {
		return serializer
<<<<<<< HEAD
	}
	if _, ok := obj.(pubserialization.IdentifiedDataSerializable); ok {
		return s.registry[s.nameToID["identified"]]
	}
	if _, ok := obj.(pubserialization.Portable); ok {
		return s.registry[s.nameToID["!portable"]]
	}
	return nil
}

func (s *Service) lookupBuiltinDeserializer(typeID int32) pubserialization.Serializer {
	switch typeID {
	case TypeNil:
		return nilSerializer
	case TypeBool:
		return boolSerializer
	case TypeString:
		return stringSerializer
	case TypeByte:
		return uint8Serializer
	case TypeUInt16:
		return uint16Serializer
	case TypeInt16:
		return int16Serializer
	case TypeInt32:
		return int32Serializer
	case TypeInt64:
		return int64Serializer
	case TypeFloat32:
		return float32Serializer
	case TypeFloat64:
		return float64Serializer
	case TypeBoolArray:
		return boolArraySerializer
	case TypeStringArray:
		return stringArraySerializer
	case TypeByteArray:
		return uint8ArraySerializer
	case TypeUInt16Array:
		return uint16ArraySerializer
	case TypeInt16Array:
		return int16ArraySerializer
	case TypeInt32Array:
		return int32ArraySerializer
	case TypeInt64Array:
		return int64ArraySerializer
	case TypeFloat32Array:
		return float32ArraySerializer
	case TypeFloat64Array:
		return float64ArraySerializer
	case TypeUUID:
		return uuidSerializer
	case TypeJavaDate:
		return javaDateSerializer
	case TypeJavaBigInteger:
		return javaBigIntSerializer
	case TypeJSONSerialization:
		return jsonSerializer
	case TypeJavaArrayList:
		return javaArrayListSerializer
	}
	return nil
}

func (s *Service) registerDefaultSerializers() error {
	if err := s.registerIdentifiedFactories(); err != nil {
		return err
=======
>>>>>>> a11d2632
	}
	if _, ok := obj.(pubserialization.IdentifiedDataSerializable); ok {
		return identifedDataSerializableSerializer
	}
	if _, ok := obj.(pubserialization.Portable); ok {
		return s.portableSerializer
	}
<<<<<<< HEAD
	s.nameToID["!portable"] = TypePortable
	if err = s.registerSerializer(&GobSerializer{}); err != nil {
		return err
	}
	s.nameToID["!gob"] = TypeGobSerialization
	return nil
=======
	return nil
}

func (s *Service) lookupBuiltinDeserializer(typeID int32) pubserialization.Serializer {
	switch typeID {
	case TypeNil:
		return nilSerializer
	case TypePortable:
		return s.portableSerializer
	case TypeDataSerializable:
		return identifedDataSerializableSerializer
	case TypeBool:
		return boolSerializer
	case TypeString:
		return stringSerializer
	case TypeByte:
		return uint8Serializer
	case TypeUInt16:
		return uint16Serializer
	case TypeInt16:
		return int16Serializer
	case TypeInt32:
		return int32Serializer
	case TypeInt64:
		return int64Serializer
	case TypeFloat32:
		return float32Serializer
	case TypeFloat64:
		return float64Serializer
	case TypeBoolArray:
		return boolArraySerializer
	case TypeStringArray:
		return stringArraySerializer
	case TypeByteArray:
		return uint8ArraySerializer
	case TypeUInt16Array:
		return uint16ArraySerializer
	case TypeInt16Array:
		return int16ArraySerializer
	case TypeInt32Array:
		return int32ArraySerializer
	case TypeInt64Array:
		return int64ArraySerializer
	case TypeFloat32Array:
		return float32ArraySerializer
	case TypeFloat64Array:
		return float64ArraySerializer
	case TypeUUID:
		return uuidSerializer
	case TypeJavaDate:
		return javaDateSerializer
	case TypeJavaBigInteger:
		return javaBigIntSerializer
	case TypeJSONSerialization:
		return jsonSerializer
	case TypeJavaArrayList:
		return javaArrayListSerializer
	case TypeGobSerialization:
		return gobSerializer
	}
	return nil
>>>>>>> a11d2632
}

func (s *Service) registerCustomSerializers(customSerializers map[reflect.Type]pubserialization.Serializer) {
	for _, customSerializer := range customSerializers {
		if err := s.registerSerializer(customSerializer); err != nil {
			panic(err)
		}
	}
}

func (s *Service) registerSerializer(serializer pubserialization.Serializer) error {
	if s.registry[serializer.ID()] != nil {
		return hzerrors.NewHazelcastSerializationError("this serializer is already in the registry", nil)
	}
	s.registry[serializer.ID()] = serializer
	return nil
}

func (s *Service) registerClassDefinitions(serializer *PortableSerializer, classDefs []*pubserialization.ClassDefinition) {
	for _, cd := range classDefs {
		if err := serializer.portableContext.RegisterClassDefinition(cd); err != nil {
			panic(err)
		}
	}
}

func (s *Service) registerGlobalSerializer(globalSerializer pubserialization.Serializer) {
	if globalSerializer != nil {
		if err := s.registerSerializer(globalSerializer); err != nil {
			panic(err)
		}
	}
}

<<<<<<< HEAD
func (s *Service) getIDByObject(obj interface{}) (int32, bool) {
	typ := reflect.TypeOf(obj).String()
	if typ == "int" || typ == "[]int" {
		typ = typ + strconv.Itoa(64)
	}
	if val, ok := s.nameToID[typ]; ok {
		return val, true
	}
	return 0, false
}

=======
>>>>>>> a11d2632
func (s *Service) lookUpCustomSerializer(obj interface{}) pubserialization.Serializer {
	for key, val := range s.SerializationConfig.CustomSerializers {
		if key.Kind() == reflect.Interface {
			if reflect.TypeOf(obj).Implements(key) {
				return val
			}
		} else {
			if reflect.TypeOf(obj) == key {
				return val
			}
		}
	}
	return nil
}

func (s *Service) lookUpGlobalSerializer() pubserialization.Serializer {
	return s.SerializationConfig.GlobalSerializer
}

func (s *Service) registerIdentifiedFactories() error {
	factories := map[int32]pubserialization.IdentifiedDataSerializableFactory{
		internal.AggregateFactoryID: &proxy.AggregateFactory{},
	}
	fs := map[int32]pubserialization.IdentifiedDataSerializableFactory{}
	for _, f := range s.SerializationConfig.IdentifiedDataSerializableFactories {
		fid := f.FactoryID()
		if _, ok := fs[fid]; ok {
			return hzerrors.NewHazelcastSerializationError("this serializer is already in the registry", nil)
		}
		fs[fid] = f
	}
	if err := s.registerSerializer(NewIdentifiedDataSerializableSerializer(factories)); err != nil {
		return err
	}
<<<<<<< HEAD
	s.nameToID["identified"] = TypeDataSerializable
=======
>>>>>>> a11d2632
	return nil
}

func (s *Service) lookupBuiltinSerializer(obj interface{}) pubserialization.Serializer {
	switch obj.(type) {
	case nil:
		return nilSerializer
	case bool:
		return boolSerializer
	case string:
		return stringSerializer
	case uint8:
		return uint8Serializer
	case uint16:
		return uint16Serializer
	case int:
		return intSerializer
	case int16:
		return int16Serializer
	case int32:
		return int32Serializer
	case int64:
		return int64Serializer
	case float32:
		return float32Serializer
	case float64:
		return float64Serializer
	case []bool:
		return boolArraySerializer
	case []string:
		return stringArraySerializer
	case []uint8:
		return uint8ArraySerializer
	case []uint16:
		return uint16ArraySerializer
	case []int:
		return int64ArraySerializer
	case []int16:
		return int16ArraySerializer
	case []int32:
		return int32ArraySerializer
	case []int64:
		return int64ArraySerializer
	case []float32:
		return float32ArraySerializer
	case []float64:
		return float64ArraySerializer
	case types.UUID:
		return uuidSerializer
	case time.Time:
		return javaDateSerializer
	case *big.Int:
		return javaBigIntSerializer
	case pubserialization.JSON:
		return jsonSerializer
	}
	return nil
}

func makeError(rec interface{}) error {
	switch v := rec.(type) {
	case error:
		return v
	case string:
		return errors.New(v)
	default:
		return fmt.Errorf("%v", rec)
	}
}

var nilSerializer = &NilSerializer{}
var boolSerializer = &BoolSerializer{}
<<<<<<< HEAD
=======
var identifedDataSerializableSerializer = &IdentifiedDataSerializableSerializer{}
>>>>>>> a11d2632
var stringSerializer = &StringSerializer{}
var uint8Serializer = &ByteSerializer{}
var uint16Serializer = &UInt16Serializer{}
var intSerializer = &IntSerializer{}
var int16Serializer = &Int16Serializer{}
var int32Serializer = &Int32Serializer{}
var int64Serializer = &Int64Serializer{}
var float32Serializer = &Float32Serializer{}
var float64Serializer = &Float64Serializer{}
var boolArraySerializer = &BoolArraySerializer{}
var stringArraySerializer = &StringArraySerializer{}
var uint8ArraySerializer = &ByteArraySerializer{}
var uint16ArraySerializer = &UInt16ArraySerializer{}
var int16ArraySerializer = &Int16ArraySerializer{}
var int32ArraySerializer = &Int32ArraySerializer{}
var int64ArraySerializer = &Int64ArraySerializer{}
var float32ArraySerializer = &Float32ArraySerializer{}
var float64ArraySerializer = &Float64ArraySerializer{}
var uuidSerializer = &UUIDSerializer{}
var jsonSerializer = &JSONValueSerializer{}
var javaDateSerializer = &JavaDateSerializer{}
var javaBigIntSerializer = &JavaBigIntegerSerializer{}
var javaArrayListSerializer = &JavaArrayListSerializer{}
var gobSerializer = &GobSerializer{}<|MERGE_RESOLUTION|>--- conflicted
+++ resolved
@@ -21,17 +21,11 @@
 	"fmt"
 	"math/big"
 	"reflect"
-<<<<<<< HEAD
-	"strconv"
 	"time"
 
+	"github.com/hazelcast/hazelcast-go-client/hzerrors"
 	"github.com/hazelcast/hazelcast-go-client/internal"
 	"github.com/hazelcast/hazelcast-go-client/internal/proxy"
-=======
-	"time"
->>>>>>> a11d2632
-
-	"github.com/hazelcast/hazelcast-go-client/hzerrors"
 	pubserialization "github.com/hazelcast/hazelcast-go-client/serialization"
 	"github.com/hazelcast/hazelcast-go-client/types"
 )
@@ -39,9 +33,10 @@
 // Service serializes user objects to Data and back to Object.
 // Data is the internal representation of binary Data in Hazelcast.
 type Service struct {
-	SerializationConfig *pubserialization.Config
-	registry            map[int32]pubserialization.Serializer
-	portableSerializer  *PortableSerializer
+	SerializationConfig  *pubserialization.Config
+	registry             map[int32]pubserialization.Serializer
+	portableSerializer   *PortableSerializer
+	identifiedSerializer *IdentifiedDataSerializableSerializer
 }
 
 func NewService(serializationConfig *pubserialization.Config) (*Service, error) {
@@ -55,11 +50,11 @@
 		return nil, err
 	}
 	s.registerClassDefinitions(s.portableSerializer, s.SerializationConfig.ClassDefinitions)
+	s.registerCustomSerializers(serializationConfig.CustomSerializers)
+	s.registerGlobalSerializer(serializationConfig.GlobalSerializer)
 	if err = s.registerIdentifiedFactories(); err != nil {
 		return nil, err
 	}
-	s.registerCustomSerializers(serializationConfig.CustomSerializers)
-	s.registerGlobalSerializer(serializationConfig.GlobalSerializer)
 	return s, nil
 }
 
@@ -100,12 +95,6 @@
 		return nil, nil
 	}
 	typeID := data.Type()
-<<<<<<< HEAD
-	if typeID == 0 {
-		return data, nil
-	}
-=======
->>>>>>> a11d2632
 	serializer := s.lookupBuiltinDeserializer(typeID)
 	if serializer == nil {
 		serializer, ok = s.registry[typeID]
@@ -127,20 +116,6 @@
 }
 
 func (s *Service) ReadObject(input pubserialization.DataInput) interface{} {
-<<<<<<< HEAD
-	serializerID := input.ReadInt32()
-	serializer := s.lookupBuiltinDeserializer(serializerID)
-	if serializer == nil {
-		serializer = s.registry[serializerID]
-	}
-	return serializer.Read(input)
-}
-
-func (s *Service) FindSerializerFor(obj interface{}) (pubserialization.Serializer, error) {
-	serializer := s.LookUpDefaultSerializer(obj)
-	if serializer == nil {
-		serializer = s.lookUpCustomSerializer(obj)
-=======
 	typeID := input.ReadInt32()
 	if serializer := s.lookupBuiltinDeserializer(typeID); serializer != nil {
 		return serializer.Read(input)
@@ -157,7 +132,6 @@
 	}
 	if serializer := s.lookUpCustomSerializer(obj); serializer != nil {
 		return serializer, nil
->>>>>>> a11d2632
 	}
 	if serializer := s.lookUpGlobalSerializer(); serializer != nil {
 		return serializer, nil
@@ -170,91 +144,13 @@
 	serializer := s.lookupBuiltinSerializer(obj)
 	if serializer != nil {
 		return serializer
-<<<<<<< HEAD
 	}
 	if _, ok := obj.(pubserialization.IdentifiedDataSerializable); ok {
-		return s.registry[s.nameToID["identified"]]
-	}
-	if _, ok := obj.(pubserialization.Portable); ok {
-		return s.registry[s.nameToID["!portable"]]
-	}
-	return nil
-}
-
-func (s *Service) lookupBuiltinDeserializer(typeID int32) pubserialization.Serializer {
-	switch typeID {
-	case TypeNil:
-		return nilSerializer
-	case TypeBool:
-		return boolSerializer
-	case TypeString:
-		return stringSerializer
-	case TypeByte:
-		return uint8Serializer
-	case TypeUInt16:
-		return uint16Serializer
-	case TypeInt16:
-		return int16Serializer
-	case TypeInt32:
-		return int32Serializer
-	case TypeInt64:
-		return int64Serializer
-	case TypeFloat32:
-		return float32Serializer
-	case TypeFloat64:
-		return float64Serializer
-	case TypeBoolArray:
-		return boolArraySerializer
-	case TypeStringArray:
-		return stringArraySerializer
-	case TypeByteArray:
-		return uint8ArraySerializer
-	case TypeUInt16Array:
-		return uint16ArraySerializer
-	case TypeInt16Array:
-		return int16ArraySerializer
-	case TypeInt32Array:
-		return int32ArraySerializer
-	case TypeInt64Array:
-		return int64ArraySerializer
-	case TypeFloat32Array:
-		return float32ArraySerializer
-	case TypeFloat64Array:
-		return float64ArraySerializer
-	case TypeUUID:
-		return uuidSerializer
-	case TypeJavaDate:
-		return javaDateSerializer
-	case TypeJavaBigInteger:
-		return javaBigIntSerializer
-	case TypeJSONSerialization:
-		return jsonSerializer
-	case TypeJavaArrayList:
-		return javaArrayListSerializer
-	}
-	return nil
-}
-
-func (s *Service) registerDefaultSerializers() error {
-	if err := s.registerIdentifiedFactories(); err != nil {
-		return err
-=======
->>>>>>> a11d2632
-	}
-	if _, ok := obj.(pubserialization.IdentifiedDataSerializable); ok {
-		return identifedDataSerializableSerializer
+		return s.identifiedSerializer
 	}
 	if _, ok := obj.(pubserialization.Portable); ok {
 		return s.portableSerializer
 	}
-<<<<<<< HEAD
-	s.nameToID["!portable"] = TypePortable
-	if err = s.registerSerializer(&GobSerializer{}); err != nil {
-		return err
-	}
-	s.nameToID["!gob"] = TypeGobSerialization
-	return nil
-=======
 	return nil
 }
 
@@ -265,7 +161,7 @@
 	case TypePortable:
 		return s.portableSerializer
 	case TypeDataSerializable:
-		return identifedDataSerializableSerializer
+		return s.identifiedSerializer
 	case TypeBool:
 		return boolSerializer
 	case TypeString:
@@ -316,7 +212,6 @@
 		return gobSerializer
 	}
 	return nil
->>>>>>> a11d2632
 }
 
 func (s *Service) registerCustomSerializers(customSerializers map[reflect.Type]pubserialization.Serializer) {
@@ -351,20 +246,6 @@
 	}
 }
 
-<<<<<<< HEAD
-func (s *Service) getIDByObject(obj interface{}) (int32, bool) {
-	typ := reflect.TypeOf(obj).String()
-	if typ == "int" || typ == "[]int" {
-		typ = typ + strconv.Itoa(64)
-	}
-	if val, ok := s.nameToID[typ]; ok {
-		return val, true
-	}
-	return 0, false
-}
-
-=======
->>>>>>> a11d2632
 func (s *Service) lookUpCustomSerializer(obj interface{}) pubserialization.Serializer {
 	for key, val := range s.SerializationConfig.CustomSerializers {
 		if key.Kind() == reflect.Interface {
@@ -385,10 +266,9 @@
 }
 
 func (s *Service) registerIdentifiedFactories() error {
-	factories := map[int32]pubserialization.IdentifiedDataSerializableFactory{
+	fs := map[int32]pubserialization.IdentifiedDataSerializableFactory{
 		internal.AggregateFactoryID: &proxy.AggregateFactory{},
 	}
-	fs := map[int32]pubserialization.IdentifiedDataSerializableFactory{}
 	for _, f := range s.SerializationConfig.IdentifiedDataSerializableFactories {
 		fid := f.FactoryID()
 		if _, ok := fs[fid]; ok {
@@ -396,13 +276,10 @@
 		}
 		fs[fid] = f
 	}
-	if err := s.registerSerializer(NewIdentifiedDataSerializableSerializer(factories)); err != nil {
+	s.identifiedSerializer = NewIdentifiedDataSerializableSerializer(fs)
+	if err := s.registerSerializer(s.identifiedSerializer); err != nil {
 		return err
 	}
-<<<<<<< HEAD
-	s.nameToID["identified"] = TypeDataSerializable
-=======
->>>>>>> a11d2632
 	return nil
 }
 
@@ -475,10 +352,6 @@
 
 var nilSerializer = &NilSerializer{}
 var boolSerializer = &BoolSerializer{}
-<<<<<<< HEAD
-=======
-var identifedDataSerializableSerializer = &IdentifiedDataSerializableSerializer{}
->>>>>>> a11d2632
 var stringSerializer = &StringSerializer{}
 var uint8Serializer = &ByteSerializer{}
 var uint16Serializer = &UInt16Serializer{}
