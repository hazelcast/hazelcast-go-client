--- conflicted
+++ resolved
@@ -106,15 +106,8 @@
 	o.WriteFloat64(1.234)
 	o.WriteBool(true)
 	i := NewObjectDataInput(o.buffer, 7, &Service{}, false)
-<<<<<<< HEAD
-	var expectedRet = true
-	var ret bool
-	ret = i.ReadBoolAtPosition(8)
-	if ret != expectedRet {
-=======
 	expectedRet := true
 	if ret := i.ReadBoolAtPosition(8); ret != expectedRet {
->>>>>>> cea917a1
 		t.Errorf("ReadBoolAtPosition() returns %v expected %v", ret, expectedRet)
 	}
 }
@@ -186,15 +179,8 @@
 	o.WriteFloat64(2.544)
 	o.WriteFloat64(3.432)
 	i := NewObjectDataInput(o.buffer, 16, nil, false)
-<<<<<<< HEAD
-	var expectedRet = 2.544
-	var ret float64
-	ret = i.ReadFloat64AtPosition(8)
-	if ret != expectedRet {
-=======
 	expectedRet := 2.544
 	if ret := i.ReadFloat64AtPosition(8); ret != expectedRet {
->>>>>>> cea917a1
 		t.Errorf("ReadFloat64AtPosition() returns %v expected %v", ret, expectedRet)
 	}
 }
@@ -381,27 +367,6 @@
 	}
 }
 
-<<<<<<< HEAD
-/*
-func TestObjectDataInput_ReadData(t *testing.T) {
-	o := NewObjectDataOutput(0, nil, false)
-	expectedRet := &Data{[]byte{1, 2, 3, 4, 5, 6, 7, 8, 9, 10, 11, 12, 13, 14, 15, 16, 17}}
-	o.WriteString("Dummy")
-	o.WriteString("Dummy2")
-	o.WriteData(expectedRet)
-
-	i := NewObjectDataInput(o.buffer, 0, nil, false)
-	i.ReadString()
-	i.ReadString()
-	ret := i.ReadData()
-	if !reflect.DeepEqual(expectedRet, ret) {
-		t.Error("There is a problem in WriteData() or ReadData()!")
-	}
-}
-*/
-
-=======
->>>>>>> cea917a1
 func TestPositionalObjectDataOutput_PWriteByte(t *testing.T) {
 	o := NewPositionalObjectDataOutput(100, nil, false)
 	var expected = byte(32)
@@ -471,98 +436,4 @@
 	i := NewObjectDataInput(o.buffer, 0, nil, false)
 	res := i.ReadBoolAtPosition(15)
 	assert.Equal(t, res, true)
-<<<<<<< HEAD
-}
-
-/*
-func TestObjectDataInput_ReadingAfterError(t *testing.T) {
-	o := NewObjectDataOutput(9, nil, false)
-	var a byte = 120
-	var b byte = 176
-	o.WriteByte(a)
-	o.WriteByte(b)
-
-	i := NewObjectDataInput(o.buffer, 0, nil, false)
-	i.ReadBoolArray()
-	assert.Error(t, i.Error())
-	i.ReadByte()
-	assert.Error(t, i.Error())
-	i.ReadBoolArray()
-	assert.Error(t, i.Error())
-	i.ReadBool()
-	assert.Error(t, i.Error())
-	i.ReadByteArray()
-	assert.Error(t, i.Error())
-	i.ReadString()
-	assert.Error(t, i.Error())
-	i.ReadInt32()
-	assert.Error(t, i.Error())
-	i.ReadObject()
-	assert.Error(t, i.Error())
-	//i.ReadData()
-	//assert.Error(t, i.Error())
-	i.ReadInt64()
-	assert.Error(t, i.Error())
-	i.ReadFloat64()
-	assert.Error(t, i.Error())
-	i.ReadFloat32()
-	assert.Error(t, i.Error())
-	i.ReadFloat32Array()
-	assert.Error(t, i.Error())
-	i.ReadStringArray()
-	assert.Error(t, i.Error())
-	i.ReadUInt16Array()
-	assert.Error(t, i.Error())
-	i.ReadFloat64Array()
-	assert.Error(t, i.Error())
-	i.ReadInt32Array()
-	assert.Error(t, i.Error())
-	i.ReadInt16Array()
-	assert.Error(t, i.Error())
-	i.ReadInt16()
-	assert.Error(t, i.Error())
-	i.ReadInt64Array()
-	assert.Error(t, i.Error())
-
-	i.ReadBoolArrayAtPosition(0)
-	assert.Error(t, i.Error())
-	i.ReadByteAtPosition(0)
-	assert.Error(t, i.Error())
-	i.ReadBoolArrayAtPosition(0)
-	assert.Error(t, i.Error())
-	i.ReadBoolAtPosition(0)
-	assert.Error(t, i.Error())
-	i.ReadByteArrayAtPosition(0)
-	assert.Error(t, i.Error())
-	i.ReadStringAtPosition(0)
-	assert.Error(t, i.Error())
-	i.ReadInt32AtPosition(0)
-	assert.Error(t, i.Error())
-	i.ReadInt64AtPosition(0)
-	assert.Error(t, i.Error())
-	i.ReadFloat64AtPosition(0)
-	assert.Error(t, i.Error())
-	i.ReadFloat32AtPosition(0)
-	assert.Error(t, i.Error())
-	i.ReadFloat32ArrayAtPosition(0)
-	assert.Error(t, i.Error())
-	i.ReadStringArrayAtPosition(0)
-	assert.Error(t, i.Error())
-	i.ReadUInt16ArrayAtPosition(0)
-	assert.Error(t, i.Error())
-	i.ReadFloat64ArrayAtPosition(0)
-	assert.Error(t, i.Error())
-	i.ReadInt32ArrayAtPosition(0)
-	assert.Error(t, i.Error())
-	i.ReadInt16ArrayAtPosition(0)
-	assert.Error(t, i.Error())
-	i.ReadInt16AtPosition(0)
-	assert.Error(t, i.Error())
-	i.ReadInt64ArrayAtPosition(0)
-	assert.Error(t, i.Error())
-}
-
-*/
-=======
-}
->>>>>>> cea917a1
+}