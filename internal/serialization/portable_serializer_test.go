--- conflicted
+++ resolved
@@ -41,23 +41,6 @@
 	return 2
 }
 
-<<<<<<< HEAD
-type portableFactory2 struct {
-}
-
-func (*portableFactory2) Create(classID int32) serialization.Portable {
-	if classID == 1 {
-		return &student2{}
-	}
-	return nil
-}
-
-func (*portableFactory2) FactoryID() int32 {
-	return 2
-}
-
-=======
->>>>>>> cea917a1
 type student struct {
 	name string
 	age  int32
@@ -138,12 +121,6 @@
 }
 
 func TestPortableSerializer(t *testing.T) {
-<<<<<<< HEAD
-	config := &serialization.Config{PortableFactories: map[int32]serialization.PortableFactory{}}
-	config.PortableFactories[2] = &portableFactory1{}
-	service, _ := NewService(config)
-	expectedRet := &student{id: 10, age: 22, name: "Furkan Şenharputlu"}
-=======
 	config := &serialization.Config{PortableFactories: []serialization.PortableFactory{
 		&portableFactory1{},
 	}}
@@ -152,7 +129,6 @@
 	if err != nil {
 		t.Fatal(err)
 	}
->>>>>>> cea917a1
 	data, _ := service.ToData(expectedRet)
 	ret, _ := service.ToObject(data)
 	if !reflect.DeepEqual(ret, expectedRet) {
