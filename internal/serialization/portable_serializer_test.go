/*
 * Copyright (c) 2008-2022, Hazelcast, Inc. All Rights Reserved.
 *
 * Licensed under the Apache License, Version 2.0 (the "License")
 * you may not use this file except in compliance with the License.
 * You may obtain a copy of the License at
 *
 * http://www.apache.org/licenses/LICENSE-2.0
 *
 * Unless required by applicable law or agreed to in writing, software
 * distributed under the License is distributed on an "AS IS" BASIS,
 * WITHOUT WARRANTIES OR CONDITIONS OF ANY KIND, either express or implied.
 * See the License for the specific language governing permissions and
 * limitations under the License.
 */

package serialization

import (
	"errors"
	"fmt"
	"math/big"
	"reflect"
	"testing"
	"time"

	"github.com/stretchr/testify/assert"
	"github.com/stretchr/testify/require"

	"github.com/hazelcast/hazelcast-go-client/hzerrors"
	"github.com/hazelcast/hazelcast-go-client/serialization"
	"github.com/hazelcast/hazelcast-go-client/types"
)

type portableFactory1 struct {
}

func (portableFactory1) Create(classID int32) serialization.Portable {
	if classID == 1 {
		return &student{}
	} else if classID == 2 {
		return &fake{}
	}
	return nil
}

func (portableFactory1) FactoryID() int32 {
	return 2
}

type portableFactory2 struct {
}

func (portableFactory2) Create(classID int32) serialization.Portable {
	if classID == 1 {
		return &student2{}
	}
	return nil
}

func (portableFactory2) FactoryID() int32 {
	return 2
}

type student struct {
	name string
	age  int32
	id   int16
}

func (*student) FactoryID() int32 {
	return 2
}

func (*student) ClassID() int32 {
	return 1
}

func (s *student) WritePortable(writer serialization.PortableWriter) {
	writer.WriteInt16("id", s.id)
	writer.WriteInt32("age", s.age)
	writer.WriteString("name", s.name)
}

func (s *student) ReadPortable(reader serialization.PortableReader) {
	s.id = reader.ReadInt16("id")
	s.age = reader.ReadInt32("age")
	s.name = reader.ReadString("name")
}

type student2 struct {
	name string
	id   int32
	age  int32
}

func (*student2) FactoryID() int32 {
	return 2
}

func (*student2) ClassID() int32 {
	return 1
}

func (*student2) Version() int32 {
	return 1
}

func (s *student2) WritePortable(writer serialization.PortableWriter) {
	writer.WriteInt32("id", s.id)
	writer.WriteInt32("age", s.age)
	writer.WriteString("name", s.name)
}

func (s *student2) ReadPortable(reader serialization.PortableReader) {
	s.id = reader.ReadInt32("id")
	s.age = reader.ReadInt32("age")
	s.name = reader.ReadString("name")
}

type student3 struct {
}

func (*student3) FactoryID() int32 {
	return 2
}

func (*student3) ClassID() int32 {
	return 3
}

func (*student3) Version() int32 {
	return 1
}

func (s *student3) WritePortable(writer serialization.PortableWriter) {
}

func (s *student3) ReadPortable(reader serialization.PortableReader) {
}

func TestPortableSerializer(t *testing.T) {
	config := &serialization.Config{}
	config.SetPortableFactories(&portableFactory1{})
	expectedRet := &student{id: 10, age: 22, name: "Furkan Şenharputlu"}
	service, err := NewService(config, nil)
	if err != nil {
		t.Fatal(err)
	}
	data, _ := service.ToData(expectedRet)
	ret, _ := service.ToObject(data)
	if !reflect.DeepEqual(ret, expectedRet) {
		t.Errorf("ReadObject() returns %v expected %v", ret, expectedRet)
	}
}

func TestPortableSerializer_NoFactory(t *testing.T) {
	config := &serialization.Config{}
	service, err := NewService(config, nil)
	if err != nil {
		t.Fatal(err)
	}
	expectedRet := &student3{}
	data, err := service.ToData(expectedRet)
	if err != nil {
		t.Fatal(err)
	}
	_, err = service.ToObject(data)
	if !errors.Is(err, hzerrors.ErrHazelcastSerialization) {
		t.Errorf("PortableSerializer Read() should return '%v'", fmt.Sprintf("there is no suitable portable factory for %v", 1))
	}
}

func TestPortableSerializerDuplicateFactory(t *testing.T) {
	config := &serialization.Config{}
	config.SetPortableFactories(&portableFactory1{})
	config.SetPortableFactories(&portableFactory1{})
	if _, err := NewService(config, nil); err == nil {
		t.Fatalf("should have failed")
	}
}

func TestPortableSerializer_NoInstanceCreated(t *testing.T) {
	config := &serialization.Config{}
	config.SetPortableFactories(&portableFactory1{})
	service, err := NewService(config, nil)
	if err != nil {
		t.Fatal(err)
	}
	expectedRet := &student3{}
	data, _ := service.ToData(expectedRet)
	_, err = service.ToObject(data)
	if !errors.Is(err, hzerrors.ErrHazelcastSerialization) {
		t.Errorf("err should be 'factory is not able to create an instance for id: 3 on factory id: 2'")
	}
}

func TestPortableSerializer_NilPortable(t *testing.T) {
	config := &serialization.Config{}
	service, _ := NewService(config, nil)
	expectedRet := &student2{}
	data, _ := service.ToData(expectedRet)
	_, err := service.ToObject(data)

	if !errors.Is(err, hzerrors.ErrHazelcastSerialization) {
		t.Errorf("PortableSerializer Read() should return '%v'", fmt.Sprintf("there is no suitable portable factory for %v", 1))
	}
}

type fake struct {
	date                     types.LocalDate
	time                     types.LocalTime
	timestamp                types.LocalDateTime
	timestampWithTimeZone    types.OffsetDateTime
	portable                 serialization.Portable
	nilDate                  *types.LocalDate
	dec                      types.Decimal
	utf                      string
	utfArr                   []string
	i64Arr                   []int64
	i16Arr                   []int16
	ui16Arr                  []uint16
	f64Arr                   []float64
	f32Arr                   []float32
	bytArr                   []byte
	i32Arr                   []int32
	boolArr                  []bool
	portableArr              []serialization.Portable
	dateArr                  []types.LocalDate
	timeArr                  []types.LocalTime
	timestampArr             []types.LocalDateTime
	timestampWithTimeZoneArr []types.OffsetDateTime
	decArr                   []types.Decimal
	i64                      int64
	f64                      float64
	f32                      float32
	i32                      int32
	i16                      int16
	ui16                     uint16
	boo                      bool
	byt                      byte
}

func (*fake) FactoryID() int32 {
	return 2
}

func (*fake) ClassID() int32 {
	return 2
}

func (f *fake) WritePortable(writer serialization.PortableWriter) {
	writer.WriteByte("byt", f.byt)
	writer.WriteBool("boo", f.boo)
	writer.WriteUInt16("ui16", f.ui16)
	writer.WriteInt16("i16", f.i16)
	writer.WriteInt32("i32", f.i32)
	writer.WriteInt64("i64", f.i64)
	writer.WriteFloat32("f32", f.f32)
	writer.WriteFloat64("f64", f.f64)
	writer.WriteString("utf", f.utf)
	if f.portable != nil {
		writer.WritePortable("portable", f.portable)
	} else {
		writer.WriteNilPortable("portable", 2, 1)
	}
	writer.WriteByteArray("bytArr", f.bytArr)
	writer.WriteBoolArray("boolArr", f.boolArr)
	writer.WriteUInt16Array("ui16Arr", f.ui16Arr)
	writer.WriteInt16Array("i16Arr", f.i16Arr)
	writer.WriteInt32Array("i32Arr", f.i32Arr)
	writer.WriteInt64Array("i64Arr", f.i64Arr)
	writer.WriteFloat32Array("f32Arr", f.f32Arr)
	writer.WriteFloat64Array("f64Arr", f.f64Arr)
	writer.WriteStringArray("utfArr", f.utfArr)
	writer.WritePortableArray("portableArr", f.portableArr)
	writer.WriteDecimal("decimal", &f.dec)
	writer.WriteDate("nilDate", f.nilDate)
	writer.WriteDate("date", &f.date)
	writer.WriteTime("time", &f.time)
	writer.WriteTimestamp("timestamp", &f.timestamp)
	writer.WriteTimestampWithTimezone("timestampWithTimeZone", &f.timestampWithTimeZone)
	writer.WriteDateArray("dateArr", f.dateArr)
	writer.WriteTimeArray("timeArr", f.timeArr)
	writer.WriteTimestampArray("timestampArr", f.timestampArr)
	writer.WriteTimestampWithTimezoneArray("timestampWithTimeZoneArr", f.timestampWithTimeZoneArr)
	writer.WriteDecimalArray("decimalArr", f.decArr)
}

func (f *fake) ReadPortable(reader serialization.PortableReader) {
	f.byt = reader.ReadByte("byt")
	f.boo = reader.ReadBool("boo")
	f.ui16 = reader.ReadUInt16("ui16")
	f.i16 = reader.ReadInt16("i16")
	f.i32 = reader.ReadInt32("i32")
	f.i64 = reader.ReadInt64("i64")
	f.f32 = reader.ReadFloat32("f32")
	f.f64 = reader.ReadFloat64("f64")
	f.utf = reader.ReadString("utf")
	f.portable = reader.ReadPortable("portable")
	f.bytArr = reader.ReadByteArray("bytArr")
	f.boolArr = reader.ReadBoolArray("boolArr")
	f.ui16Arr = reader.ReadUInt16Array("ui16Arr")
	f.i16Arr = reader.ReadInt16Array("i16Arr")
	f.i32Arr = reader.ReadInt32Array("i32Arr")
	f.i64Arr = reader.ReadInt64Array("i64Arr")
	f.f32Arr = reader.ReadFloat32Array("f32Arr")
	f.f64Arr = reader.ReadFloat64Array("f64Arr")
	f.utfArr = reader.ReadStringArray("utfArr")
	f.portableArr = reader.ReadPortableArray("portableArr")
	f.dec = *reader.ReadDecimal("decimal")
	f.nilDate = reader.ReadDate("nilDate")
	f.date = *reader.ReadDate("date")
	f.time = *reader.ReadTime("time")
	f.timestamp = *reader.ReadTimestamp("timestamp")
	f.timestampWithTimeZone = *reader.ReadTimestampWithTimezone("timestampWithTimeZone")
	f.dateArr = reader.ReadDateArray("dateArr")
	f.timeArr = reader.ReadTimeArray("timeArr")
	f.timestampArr = reader.ReadTimestampArray("timestampArr")
	f.timestampWithTimeZoneArr = reader.ReadTimestampWithTimezoneArray("timestampWithTimeZoneArr")
	f.decArr = reader.ReadDecimalArray("decimalArr")
}

func TestPortableSerializer2(t *testing.T) {
	config := &serialization.Config{}
	config.SetPortableFactories(&portableFactory1{})
	service, err := NewService(config, nil)
	if err != nil {
		t.Fatal(err)
	}
	var byt byte = 255
	var boo = true
	var ui16 uint16 = 65535
	var i16 int16 = -32768
	var i32 int32 = -2147483648
	var i64 int64 = -9223372036854775808
	var f32 float32 = -3.4e+38
	var f64 = -1.7e+308
	var utf = "Günaydın, こんにちは"
	var portable serialization.Portable = &student{id: 10, age: 22, name: "Furkan Şenharputlu"}
	var bytArr = []byte{127, 128, 255, 0, 4, 6, 8, 121}
	var boolArr = []bool{true, true, false, true, false, false, false, true, false, true}
	var ui16Arr = []uint16{65535, 65535, 65535, 1234, 23524, 13131, 9999}
	var i16Arr = []int16{-32768, -2222, 32767, 0}
	var i32Arr = []int32{-2147483648, 234123, 13123, 13144, 14134, 2147483647}
	var i64Arr = []int64{-9223372036854775808, 1231231231231, 315253647, 255225, 9223372036854775807}
	var f32Arr = []float32{-3.4e+38, 12.344, 21.2646, 3.4e+38}
	var f64Arr = []float64{-1.7e+308, 1213.2342, 45345.9887, 1.7e+308}
	var utfArr = []string{"こんにちは", "ilköğretim", "FISTIKÇIŞAHAP"}
	var portableArr = []serialization.Portable{
		&student{id: 10, age: 22, name: "Furkan Şenharputlu"},
		&student{id: 2, age: 20, name: "Micheal Micheal"},
	}
	expectedRet := &fake{
		byt: byt, boo: boo, ui16: ui16, i16: i16, i32: i32, i64: i64, f32: f32, f64: f64, utf: utf, portable: portable,
		bytArr: bytArr, boolArr: boolArr, ui16Arr: ui16Arr, i16Arr: i16Arr, i32Arr: i32Arr, i64Arr: i64Arr, f32Arr: f32Arr, f64Arr: f64Arr, utfArr: utfArr, portableArr: portableArr,
		date:                     types.LocalDate(time.Date(2021, 12, 6, 0, 0, 0, 0, time.Local)),
		time:                     types.LocalTime(time.Date(0, 1, 1, 12, 23, 45, 500, time.Local)),
		timestamp:                types.LocalDateTime(time.Date(2021, 12, 6, 12, 23, 45, 500, time.Local)),
		timestampWithTimeZone:    types.OffsetDateTime(time.Date(2021, 12, 6, 12, 23, 45, 500, time.FixedZone("", -12000))),
		dec:                      types.NewDecimal(big.NewInt(123_456_789), 100),
		dateArr:                  []types.LocalDate{types.LocalDate(time.Date(2021, 12, 6, 0, 0, 0, 0, time.Local)), types.LocalDate(time.Date(2022, 10, 16, 0, 0, 0, 0, time.Local))},
		timeArr:                  []types.LocalTime{types.LocalTime(time.Date(0, 1, 1, 12, 23, 45, 500, time.Local)), types.LocalTime(time.Date(0, 1, 1, 18, 3, 15, 1500, time.Local))},
		timestampArr:             []types.LocalDateTime{types.LocalDateTime(time.Date(2021, 12, 6, 12, 23, 45, 500, time.Local)), types.LocalDateTime(time.Date(2022, 11, 5, 14, 13, 41, 200, time.Local))},
		timestampWithTimeZoneArr: []types.OffsetDateTime{types.OffsetDateTime(time.Date(2021, 12, 6, 12, 23, 45, 500, time.FixedZone("", -12000))), types.OffsetDateTime(time.Date(2021, 2, 7, 18, 21, 5, 5500, time.FixedZone("", -2000)))},
		decArr:                   []types.Decimal{types.NewDecimal(big.NewInt(123_456_789), 100), types.NewDecimal(big.NewInt(-123_456_789_123), 100_000)},
	}
	data, err := service.ToData(expectedRet)
	if err != nil {
		t.Fatal(err)
	}
	ret, err := service.ToObject(data)
	if err != nil {
		t.Fatal(err)
	}
	assert.Equal(t, expectedRet, ret)
}

func TestPortableSerializer3(t *testing.T) {
	config := &serialization.Config{}
	config.SetPortableFactories(&portableFactory1{})
	service, _ := NewService(config, nil)
	service2, _ := NewService(config, nil)
	expectedRet := &student{id: 10, age: 22, name: "Furkan Şenharputlu"}
	data, _ := service.ToData(expectedRet)
	ret, _ := service2.ToObject(data)

	if !reflect.DeepEqual(ret, expectedRet) {
		t.Errorf("ReadObject() returns %v expected %v", ret, expectedRet)
	}
}

func TestPortableSerializer4(t *testing.T) {
	config1 := &serialization.Config{}
	config1.SetPortableFactories(&portableFactory1{})
	def := serialization.NewClassDefinition(2, 1, 0)
	def.AddInt16Field("id")
	def.AddInt32Field("age")
	def.AddStringField("name")
	config1.SetClassDefinitions(def)
	service, err := NewService(config1, nil)
	if err != nil {
		t.Fatal(err)
	}
	var byt byte = 255
	var boo = true
	var ui16 uint16 = 65535
	var i16 int16 = -32768
	var i32 int32 = -2147483648
	var i64 int64 = -9223372036854775808
	var f32 float32 = -3.4e+38
	var f64 = -1.7e+308
	var utf = "Günaydın, こんにちは"
	var bytArr = []byte{127, 128, 255, 0, 4, 6, 8, 121}
	var boolArr = []bool{true, true, false, true, false, false, false, true, false, true}
	var ui16Arr = []uint16{65535, 65535, 65535, 1234, 23524, 13131, 9999}
	var i16Arr = []int16{-32768, -2222, 32767, 0}
	var i32Arr = []int32{-2147483648, 234123, 13123, 13144, 14134, 2147483647}
	var i64Arr = []int64{-9223372036854775808, 1231231231231, 315253647, 255225, 9223372036854775807}
	var f32Arr = []float32{-3.4e+38, 12.344, 21.2646, 3.4e+38}
	var f64Arr = []float64{-1.7e+308, 1213.2342, 45345.9887, 1.7e+308}
	var utfArr = []string{"こんにちは", "ilköğretim", "FISTIKÇIŞAHAP"}
	var portableArr = []serialization.Portable{
		&student{id: 10, age: 22, name: "Furkan Şenharputlu"},
		&student{id: 2, age: 20, name: "Micheal Micheal"},
	}
	bint := new(big.Int)
	bint.SetString("-12346578912345678912345674891234567891346798", 10)
	expectedRet := &fake{
		byt: byt, boo: boo, ui16: ui16, i16: i16, i32: i32, i64: i64, f32: f32, f64: f64, utf: utf,
		bytArr: bytArr, boolArr: boolArr, ui16Arr: ui16Arr, i16Arr: i16Arr, i32Arr: i32Arr, i64Arr: i64Arr, f32Arr: f32Arr, f64Arr: f64Arr, utfArr: utfArr, portableArr: portableArr,
		date:                     types.LocalDate(time.Date(2021, 12, 6, 0, 0, 0, 0, time.Local)),
		time:                     types.LocalTime(time.Date(0, 1, 1, 12, 23, 45, 500, time.Local)),
		timestamp:                types.LocalDateTime(time.Date(2021, 12, 6, 12, 23, 45, 500, time.Local)),
		timestampWithTimeZone:    types.OffsetDateTime(time.Date(2021, 12, 6, 12, 23, 45, 500, time.FixedZone("", -12000))),
		dec:                      types.NewDecimal(big.NewInt(123_456_789), 100),
		dateArr:                  []types.LocalDate{types.LocalDate(time.Date(2021, 12, 6, 0, 0, 0, 0, time.Local)), types.LocalDate(time.Date(2022, 10, 16, 0, 0, 0, 0, time.Local))},
		timeArr:                  []types.LocalTime{types.LocalTime(time.Date(0, 1, 1, 12, 23, 45, 500, time.Local)), types.LocalTime(time.Date(0, 1, 1, 18, 3, 15, 1500, time.Local))},
		timestampArr:             []types.LocalDateTime{types.LocalDateTime(time.Date(2021, 12, 6, 12, 23, 45, 500, time.Local)), types.LocalDateTime(time.Date(2022, 11, 5, 14, 13, 41, 200, time.Local))},
		timestampWithTimeZoneArr: []types.OffsetDateTime{types.OffsetDateTime(time.Date(2021, 12, 6, 12, 23, 45, 500, time.FixedZone("", -12000))), types.OffsetDateTime(time.Date(2021, 2, 7, 18, 21, 5, 5500, time.FixedZone("", -2000)))},
		decArr:                   []types.Decimal{types.NewDecimal(big.NewInt(123_456_789), 100), types.NewDecimal(big.NewInt(-123_456_789_123), 100_000)},
	}
	data, err := service.ToData(expectedRet)
	if err != nil {
		t.Fatal(err)
	}
	ret, err := service.ToObject(data)
	if err != nil {
		t.Fatal(err)
	}
	assert.Equal(t, expectedRet, ret)
}

type portableFactory struct {
}

func (*portableFactory) Create(classID int32) (instance serialization.Portable) {
	if classID == 1 {
		return &parent{}
	} else if classID == 2 {
		return &child{}
	}
	return
}

func (*portableFactory) FactoryID() int32 {
	return 1
}

type child struct {
	name string
}

func (*child) FactoryID() (factoryID int32) {
	return 1
}

func (*child) ClassID() (classID int32) {
	return 2
}

func (c *child) WritePortable(writer serialization.PortableWriter) {
	writer.WriteString("name", c.name)
}

func (c *child) ReadPortable(reader serialization.PortableReader) {
	c.name = reader.ReadString("name")
}

type parent struct {
	child *child
}

func (*parent) FactoryID() (factoryID int32) {
	return 1
}

func (*parent) ClassID() (classID int32) {
	return 1
}

func (p *parent) WritePortable(writer serialization.PortableWriter) {
	writer.WritePortable("child", p.child)
}

func (p *parent) ReadPortable(reader serialization.PortableReader) {
	obj := reader.ReadPortable("child")
	p.child = obj.(*child)
}

func TestPortableSerializer_NestedPortableVersion(t *testing.T) {
	sc := &serialization.Config{}
	sc.SetPortableFactories(&portableFactory{})
	sc.PortableVersion = 6
	ss1, _ := NewService(sc, nil)
	ss2, _ := NewService(sc, nil)

	// make sure ss2 cached class definition of child
	if _, err := ss2.ToData(&child{"Furkan"}); err != nil {
		t.Fatal(err)
	}

	// serialized parent from ss1
	p := &parent{&child{"Furkan"}}
	data, _ := ss1.ToData(p)

	// cached class definition of child and the class definition from Data coming from ss1 should be compatible
	deserializedParent, _ := ss2.ToObject(data)
	if !reflect.DeepEqual(deserializedParent, p) {
		t.Error("nested portable version is wrong")
	}
}

const (
	factoryID1 = 1
	factoryID2 = 2
)

type MyPortable1 struct {
	stringField string
}

func (MyPortable1) FactoryID() (factoryID int32) {
	return factoryID1
}

func (MyPortable1) ClassID() (classID int32) {
	return 1
}

func (p MyPortable1) WritePortable(writer serialization.PortableWriter) {
	writer.WriteString("stringField", p.stringField)
}
<<<<<<< HEAD

func (p *MyPortable1) ReadPortable(reader serialization.PortableReader) {
	p.stringField = reader.ReadString("stringField")
}

type MyPortable2 struct {
	intField int32
}

func (MyPortable2) FactoryID() (factoryID int32) {
	return factoryID2
}

func (MyPortable2) ClassID() (classID int32) {
	return 1
}

func (p MyPortable2) WritePortable(writer serialization.PortableWriter) {
	writer.WriteInt32("intField", p.intField)
}

func (p *MyPortable2) ReadPortable(reader serialization.PortableReader) {
	p.intField = reader.ReadInt32("intField")
}

type MyPortableFactory1 struct{}

func (MyPortableFactory1) Create(classID int32) (instance serialization.Portable) {
	if classID == 1 {
		return &MyPortable1{}
	}
	return nil
}

func (MyPortableFactory1) FactoryID() int32 {
	return factoryID1
}

type MyPortableFactory2 struct{}

func (MyPortableFactory2) Create(classID int32) (instance serialization.Portable) {
	if classID == 1 {
		return &MyPortable2{}
	}
	return nil
}

func (*MyPortableFactory2) FactoryID() int32 {
	return factoryID2
}

// ported from: com.hazelcast.internal.serialization.impl.portable.ExplicitClassDefinitionRegistrationTest#test_classesWithSameClassIdInDifferentFactories
func TestClassesWithSameClassIdInDifferentFactories(t *testing.T) {
	config := &serialization.Config{}
	myPortable1Def := serialization.NewClassDefinition(factoryID1, 1, 0)
	// register string which is located in MyPortable1
	err := myPortable1Def.AddStringField("stringField")
	require.NoError(t, err)
	myPortable2Def := serialization.NewClassDefinition(factoryID2, 1, 0)
	// register string which is located in MyPortable2
	err = myPortable2Def.AddInt32Field("intField")
	require.NoError(t, err)
	// set config with class definitions
	config.SetClassDefinitions(myPortable1Def, myPortable2Def)
	// set config with portable factories
	config.SetPortableFactories(&MyPortableFactory1{}, &MyPortableFactory2{})
	service, err := NewService(config)
	require.NoError(t, err)
	// serialize MyPortable1
	object := &MyPortable1{stringField: "test"}
	data, err := service.ToData(object)
	require.NoError(t, err)
	toObject, err := service.ToObject(data)
	require.NoError(t, err)
	if !reflect.DeepEqual(object, toObject) {
		t.Fatalf("got %v want %v", toObject, object)
	}
	// serialize MyPortable2
	object2 := &MyPortable2{intField: 1}
	data2, err := service.ToData(object2)
	require.NoError(t, err)
	toObject2, err := service.ToObject(data2)
	require.NoError(t, err)
	if !reflect.DeepEqual(object2, toObject2) {
		t.Fatalf("got %v want %v", toObject2, object2)
	}
}

=======

func (p *MyPortable1) ReadPortable(reader serialization.PortableReader) {
	p.stringField = reader.ReadString("stringField")
}

type MyPortable2 struct {
	intField int32
}

func (MyPortable2) FactoryID() (factoryID int32) {
	return factoryID2
}

func (MyPortable2) ClassID() (classID int32) {
	return 1
}

func (p MyPortable2) WritePortable(writer serialization.PortableWriter) {
	writer.WriteInt32("intField", p.intField)
}

func (p *MyPortable2) ReadPortable(reader serialization.PortableReader) {
	p.intField = reader.ReadInt32("intField")
}

type MyPortableFactory1 struct{}

func (MyPortableFactory1) Create(classID int32) (instance serialization.Portable) {
	if classID == 1 {
		return &MyPortable1{}
	}
	return nil
}

func (MyPortableFactory1) FactoryID() int32 {
	return factoryID1
}

type MyPortableFactory2 struct{}

func (MyPortableFactory2) Create(classID int32) (instance serialization.Portable) {
	if classID == 1 {
		return &MyPortable2{}
	}
	return nil
}

func (*MyPortableFactory2) FactoryID() int32 {
	return factoryID2
}

// ported from: com.hazelcast.internal.serialization.impl.portable.ExplicitClassDefinitionRegistrationTest#test_classesWithSameClassIdInDifferentFactories
func TestClassesWithSameClassIdInDifferentFactories(t *testing.T) {
	config := &serialization.Config{}
	myPortable1Def := serialization.NewClassDefinition(factoryID1, 1, 0)
	// register string which is located in MyPortable1
	err := myPortable1Def.AddStringField("stringField")
	require.NoError(t, err)
	myPortable2Def := serialization.NewClassDefinition(factoryID2, 1, 0)
	// register string which is located in MyPortable2
	err = myPortable2Def.AddInt32Field("intField")
	require.NoError(t, err)
	// set config with class definitions
	config.SetClassDefinitions(myPortable1Def, myPortable2Def)
	// set config with portable factories
	config.SetPortableFactories(&MyPortableFactory1{}, &MyPortableFactory2{})
	service, err := NewService(config, nil)
	require.NoError(t, err)
	// serialize MyPortable1
	object := &MyPortable1{stringField: "test"}
	data, err := service.ToData(object)
	require.NoError(t, err)
	toObject, err := service.ToObject(data)
	require.NoError(t, err)
	if !reflect.DeepEqual(object, toObject) {
		t.Fatalf("got %v want %v", toObject, object)
	}
	// serialize MyPortable2
	object2 := &MyPortable2{intField: 1}
	data2, err := service.ToData(object2)
	require.NoError(t, err)
	toObject2, err := service.ToObject(data2)
	require.NoError(t, err)
	if !reflect.DeepEqual(object2, toObject2) {
		t.Fatalf("got %v want %v", toObject2, object2)
	}
}

>>>>>>> ac068484
// ported from: com.hazelcast.internal.serialization.impl.portable.ExplicitClassDefinitionRegistrationTest#test_classesWithSameClassId_andSameFactoryId
func TestClassesWithSameClassIdAndSameFactoryId(t *testing.T) {
	defer func() {
		if err := recover(); err != nil {
			require.True(t, errors.Is(err.(error), hzerrors.ErrHazelcastSerialization))
		}
	}()
	commonFactoryID := int32(1)
	commonClassID := int32(1)
	config := &serialization.Config{}
	p1 := serialization.NewClassDefinition(commonFactoryID, commonClassID, 0)
	err := p1.AddStringField("stringField")
	require.NoError(t, err)
	p2 := serialization.NewClassDefinition(commonFactoryID, commonClassID, 0)
	err = p1.AddInt32Field("intField")
	require.NoError(t, err)
	config.SetClassDefinitions(p1, p2)
<<<<<<< HEAD
	_, err = NewService(config)
=======
	_, err = NewService(config, nil)
>>>>>>> ac068484
	require.NoError(t, err)
}<|MERGE_RESOLUTION|>--- conflicted
+++ resolved
@@ -551,96 +551,6 @@
 func (p MyPortable1) WritePortable(writer serialization.PortableWriter) {
 	writer.WriteString("stringField", p.stringField)
 }
-<<<<<<< HEAD
-
-func (p *MyPortable1) ReadPortable(reader serialization.PortableReader) {
-	p.stringField = reader.ReadString("stringField")
-}
-
-type MyPortable2 struct {
-	intField int32
-}
-
-func (MyPortable2) FactoryID() (factoryID int32) {
-	return factoryID2
-}
-
-func (MyPortable2) ClassID() (classID int32) {
-	return 1
-}
-
-func (p MyPortable2) WritePortable(writer serialization.PortableWriter) {
-	writer.WriteInt32("intField", p.intField)
-}
-
-func (p *MyPortable2) ReadPortable(reader serialization.PortableReader) {
-	p.intField = reader.ReadInt32("intField")
-}
-
-type MyPortableFactory1 struct{}
-
-func (MyPortableFactory1) Create(classID int32) (instance serialization.Portable) {
-	if classID == 1 {
-		return &MyPortable1{}
-	}
-	return nil
-}
-
-func (MyPortableFactory1) FactoryID() int32 {
-	return factoryID1
-}
-
-type MyPortableFactory2 struct{}
-
-func (MyPortableFactory2) Create(classID int32) (instance serialization.Portable) {
-	if classID == 1 {
-		return &MyPortable2{}
-	}
-	return nil
-}
-
-func (*MyPortableFactory2) FactoryID() int32 {
-	return factoryID2
-}
-
-// ported from: com.hazelcast.internal.serialization.impl.portable.ExplicitClassDefinitionRegistrationTest#test_classesWithSameClassIdInDifferentFactories
-func TestClassesWithSameClassIdInDifferentFactories(t *testing.T) {
-	config := &serialization.Config{}
-	myPortable1Def := serialization.NewClassDefinition(factoryID1, 1, 0)
-	// register string which is located in MyPortable1
-	err := myPortable1Def.AddStringField("stringField")
-	require.NoError(t, err)
-	myPortable2Def := serialization.NewClassDefinition(factoryID2, 1, 0)
-	// register string which is located in MyPortable2
-	err = myPortable2Def.AddInt32Field("intField")
-	require.NoError(t, err)
-	// set config with class definitions
-	config.SetClassDefinitions(myPortable1Def, myPortable2Def)
-	// set config with portable factories
-	config.SetPortableFactories(&MyPortableFactory1{}, &MyPortableFactory2{})
-	service, err := NewService(config)
-	require.NoError(t, err)
-	// serialize MyPortable1
-	object := &MyPortable1{stringField: "test"}
-	data, err := service.ToData(object)
-	require.NoError(t, err)
-	toObject, err := service.ToObject(data)
-	require.NoError(t, err)
-	if !reflect.DeepEqual(object, toObject) {
-		t.Fatalf("got %v want %v", toObject, object)
-	}
-	// serialize MyPortable2
-	object2 := &MyPortable2{intField: 1}
-	data2, err := service.ToData(object2)
-	require.NoError(t, err)
-	toObject2, err := service.ToObject(data2)
-	require.NoError(t, err)
-	if !reflect.DeepEqual(object2, toObject2) {
-		t.Fatalf("got %v want %v", toObject2, object2)
-	}
-}
-
-=======
 
 func (p *MyPortable1) ReadPortable(reader serialization.PortableReader) {
 	p.stringField = reader.ReadString("stringField")
@@ -729,7 +639,6 @@
 	}
 }
 
->>>>>>> ac068484
 // ported from: com.hazelcast.internal.serialization.impl.portable.ExplicitClassDefinitionRegistrationTest#test_classesWithSameClassId_andSameFactoryId
 func TestClassesWithSameClassIdAndSameFactoryId(t *testing.T) {
 	defer func() {
@@ -747,10 +656,6 @@
 	err = p1.AddInt32Field("intField")
 	require.NoError(t, err)
 	config.SetClassDefinitions(p1, p2)
-<<<<<<< HEAD
-	_, err = NewService(config)
-=======
 	_, err = NewService(config, nil)
->>>>>>> ac068484
 	require.NoError(t, err)
 }