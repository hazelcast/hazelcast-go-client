/*
 * Copyright (c) 2008-2021, Hazelcast, Inc. All Rights Reserved.
 *
 * Licensed under the Apache License, Version 2.0 (the "License")
 * you may not use this file except in compliance with the License.
 * You may obtain a copy of the License at
 *
 * http://www.apache.org/licenses/LICENSE-2.0
 *
 * Unless required by applicable law or agreed to in writing, software
 * distributed under the License is distributed on an "AS IS" BASIS,
 * WITHOUT WARRANTIES OR CONDITIONS OF ANY KIND, either express or implied.
 * See the License for the specific language governing permissions and
 * limitations under the License.
 */

package serialization

import (
	"errors"
	"reflect"
	"testing"

	"github.com/hazelcast/hazelcast-go-client/serialization"

<<<<<<< HEAD
	"github.com/hazelcast/hazelcast-go-client/internal/hzerror"
=======
	hzerrors "github.com/hazelcast/hazelcast-go-client/hzerrors"
	"github.com/hazelcast/hazelcast-go-client/serialization"
>>>>>>> a68b383a
)

func TestMorphingPortableReader_ReadByte(t *testing.T) {
	expectedRet := byte(12)
	classDef := NewClassDefinitionImpl(1, 2, 3)
	classDef.AddFieldDefinition(NewFieldDefinitionImpl(0, "type", TypeByte,
		classDef.FactoryID(), classDef.ClassID(), classDef.Version()))
	o := NewPositionalObjectDataOutput(0, nil, false)
	pw := NewDefaultPortableWriter(nil, o, classDef)
	pw.WriteByte("type", expectedRet)
	i := NewObjectDataInput(o.ToBuffer(), 0, nil, false)
	mpr := NewMorphingPortableReader(nil, i, classDef)
	ret := mpr.ReadByte("type")
	if expectedRet != ret {
		t.Errorf("ReadByte() returns %v expected %v", ret, expectedRet)
	}
}

func TestMorphingPortableReader_ReadByteWithEmptyFieldName(t *testing.T) {
	classDef := NewClassDefinitionImpl(1, 2, 3)
	classDef.AddFieldDefinition(NewFieldDefinitionImpl(0, "type", TypeByte,
		classDef.FactoryID(), classDef.ClassID(), classDef.Version()))
	o := NewPositionalObjectDataOutput(0, nil, false)
	pw := NewDefaultPortableWriter(nil, o, classDef)
	pw.WriteByte("type", 12)
	i := NewObjectDataInput(o.ToBuffer(), 0, nil, false)
	mpr := NewMorphingPortableReader(nil, i, classDef)
	ret := mpr.ReadByte("")
	expectedRet := byte(0)
	if expectedRet != ret {
		t.Errorf("ReadByte() returns %v expected %v", ret, expectedRet)
	}
}

func TestMorphingPortableReader_ReadByteWithIncompatibleClassChangeError(t *testing.T) {
<<<<<<< HEAD
	err := captureErr(func() {
		expectedRet := true
		classDef := NewClassDefinitionImpl(1, 2, 3)
		classDef.AddFieldDefinition(NewFieldDefinitionImpl(0, "type", TypeBool,
			classDef.FactoryID(), classDef.ClassID(), classDef.Version()))
		o := NewPositionalObjectDataOutput(0, nil, false)
		pw := NewDefaultPortableWriter(nil, o, classDef)
		pw.WriteBool("type", expectedRet)
		i := NewObjectDataInput(o.ToBuffer(), 0, nil, false)
		mpr := NewMorphingPortableReader(nil, i, classDef)
		mpr.ReadByte("type")
	})
	var serErr *hzerror.HazelcastSerializationError
	if !errors.As(err, &serErr) {
		t.Errorf("ReadByte() should return error type *hzerror.HazelcastSerializationError but it returns: %s", reflect.TypeOf(err))
=======
	var expectedRet = true
	classDef := NewClassDefinitionImpl(1, 2, 3)
	classDef.AddFieldDefinition(NewFieldDefinitionImpl(0, "type", TypeBool,
		classDef.FactoryID(), classDef.ClassID(), classDef.Version()))
	o := NewPositionalObjectDataOutput(0, nil, false)
	pw := NewDefaultPortableWriter(nil, o, classDef)
	pw.WriteBool("type", expectedRet)
	i := NewObjectDataInput(o.ToBuffer(), 0, nil, false)

	mpr := NewMorphingPortableReader(nil, i, classDef)
	mpr.ReadByte("type")
	if _, ok := mpr.Error().(*hzerrors.HazelcastSerializationError); !ok || mpr.Error() == nil {
		t.Error("ReadByte() should return error type *common.HazelcastSerializationError but it does not return")
>>>>>>> a68b383a
	}
}

func TestMorphingPortableReader_ReadBool(t *testing.T) {
	expectedRet := true
	classDef := NewClassDefinitionImpl(1, 2, 3)
	classDef.AddFieldDefinition(NewFieldDefinitionImpl(0, "isReady", TypeBool,
		classDef.FactoryID(), classDef.ClassID(), classDef.Version()))
	o := NewPositionalObjectDataOutput(0, nil, false)
	pw := NewDefaultPortableWriter(nil, o, classDef)
	pw.WriteBool("isReady", expectedRet)
	i := NewObjectDataInput(o.ToBuffer(), 0, nil, false)
	mpr := NewMorphingPortableReader(nil, i, classDef)
	ret := mpr.ReadBool("isReady")
	if expectedRet != ret {
		t.Errorf("ReadBool() returns %v expected %v", ret, expectedRet)
	}
}

func TestMorphingPortableReader_ReadBoolWithEmptyFieldName(t *testing.T) {
	classDef := NewClassDefinitionImpl(1, 2, 3)
	classDef.AddFieldDefinition(NewFieldDefinitionImpl(0, "isReady", TypeBool,
		classDef.FactoryID(), classDef.ClassID(), classDef.Version()))
	o := NewPositionalObjectDataOutput(0, nil, false)
	pw := NewDefaultPortableWriter(nil, o, classDef)
	pw.WriteBool("isReady", true)
	i := NewObjectDataInput(o.ToBuffer(), 0, nil, false)
	mpr := NewMorphingPortableReader(nil, i, classDef)
	ret := mpr.ReadBool("")
	expectedRet := false
	if expectedRet != ret {
		t.Errorf("ReadBool() returns %v expected %v", ret, expectedRet)
	}
}

func TestMorphingPortableReader_ReadBoolWithIncompatibleClassChangeError(t *testing.T) {
<<<<<<< HEAD
	err := captureErr(func() {
		var expectedRet byte = 23
		classDef := NewClassDefinitionImpl(1, 2, 3)
		classDef.AddFieldDefinition(NewFieldDefinitionImpl(0, "type", TypeByte,
			classDef.FactoryID(), classDef.ClassID(), classDef.Version()))
		o := NewPositionalObjectDataOutput(0, nil, false)
		pw := NewDefaultPortableWriter(nil, o, classDef)
		pw.WriteByte("type", expectedRet)
		i := NewObjectDataInput(o.ToBuffer(), 0, nil, false)
		mpr := NewMorphingPortableReader(nil, i, classDef)
		mpr.ReadBool("type")
	})
	var serErr *hzerror.HazelcastSerializationError
	if !errors.As(err, &serErr) {
		t.Errorf("ReadBool() should return error type *hzerror.HazelcastSerializationError but it returns: %s", reflect.TypeOf(err))
=======
	var expectedRet byte = 23
	classDef := NewClassDefinitionImpl(1, 2, 3)
	classDef.AddFieldDefinition(NewFieldDefinitionImpl(0, "type", TypeByte,
		classDef.FactoryID(), classDef.ClassID(), classDef.Version()))
	o := NewPositionalObjectDataOutput(0, nil, false)
	pw := NewDefaultPortableWriter(nil, o, classDef)
	pw.WriteByte("type", expectedRet)
	i := NewObjectDataInput(o.ToBuffer(), 0, nil, false)

	mpr := NewMorphingPortableReader(nil, i, classDef)
	mpr.ReadBool("type")
	if _, ok := mpr.Error().(*hzerrors.HazelcastSerializationError); !ok || mpr.Error() == nil {
		t.Error("ReadBool() should return error type *common.HazelcastSerializationError but it does not return")
>>>>>>> a68b383a
	}
}

func TestMorphingPortableReader_ReadUInt16(t *testing.T) {
	var expectedRet uint16 = 'E'
	classDef := NewClassDefinitionImpl(1, 2, 3)
	classDef.AddFieldDefinition(NewFieldDefinitionImpl(0, "char", TypeUint16,
		classDef.FactoryID(), classDef.ClassID(), classDef.Version()))
	o := NewPositionalObjectDataOutput(0, nil, false)
	pw := NewDefaultPortableWriter(nil, o, classDef)
	pw.WriteUInt16("char", expectedRet)
	i := NewObjectDataInput(o.ToBuffer(), 0, nil, false)

	pr := NewMorphingPortableReader(nil, i, classDef)
	ret := pr.ReadUInt16("char")
	if expectedRet != ret {
		t.Errorf("ReadUInt16() returns %d expected %d", ret, expectedRet)
	}
}

func TestMorphingPortableReader_ReadUInt16WithEmptyFieldName(t *testing.T) {
	var value uint16 = 22
	var expectedRet uint16
	classDef := NewClassDefinitionImpl(1, 2, 3)
	classDef.AddFieldDefinition(NewFieldDefinitionImpl(0, "char", TypeUint16,
		classDef.FactoryID(), classDef.ClassID(), classDef.Version()))
	o := NewPositionalObjectDataOutput(0, nil, false)
	pw := NewDefaultPortableWriter(nil, o, classDef)
	pw.WriteUInt16("char", value)
	i := NewObjectDataInput(o.ToBuffer(), 0, nil, false)
	pr := NewMorphingPortableReader(nil, i, classDef)
	ret := pr.ReadUInt16("")
	if expectedRet != ret {
		t.Errorf("ReadUInt16() returns %d expected %d", ret, expectedRet)
	}
}

func TestMorphingPortableReader_ReadUInt16WithIncompatibleClassChangeError(t *testing.T) {
<<<<<<< HEAD
	err := captureErr(func() {
		classDef := NewClassDefinitionImpl(1, 2, 3)
		classDef.AddFieldDefinition(NewFieldDefinitionImpl(0, "char", TypeInt16,
			classDef.FactoryID(), classDef.ClassID(), classDef.Version()))
		o := NewPositionalObjectDataOutput(0, nil, false)
		pw := NewDefaultPortableWriter(nil, o, classDef)
		pw.WriteInt16("char", 23)
		i := NewObjectDataInput(o.ToBuffer(), 0, nil, false)
		pr := NewMorphingPortableReader(nil, i, classDef)
		pr.ReadUInt16("char")
	})
	var serErr *hzerror.HazelcastSerializationError
	if !errors.As(err, &serErr) {
		t.Errorf("ReadUInt16() should return error type *hzerror.HazelcastSerializationError but it returns: %s", reflect.TypeOf(err))
=======
	var expectedRet int16 = 23
	classDef := NewClassDefinitionImpl(1, 2, 3)
	classDef.AddFieldDefinition(NewFieldDefinitionImpl(0, "char", TypeInt16,
		classDef.FactoryID(), classDef.ClassID(), classDef.Version()))
	o := NewPositionalObjectDataOutput(0, nil, false)
	pw := NewDefaultPortableWriter(nil, o, classDef)
	pw.WriteInt16("char", expectedRet)
	i := NewObjectDataInput(o.ToBuffer(), 0, nil, false)

	pr := NewMorphingPortableReader(nil, i, classDef)
	pr.ReadUInt16("char")
	if _, ok := pr.Error().(*hzerrors.HazelcastSerializationError); !ok || pr.Error() == nil {
		t.Error("ReadUInt16() should return error type *common.HazelcastSerializationError but it does not return")
>>>>>>> a68b383a
	}
}

func TestMorphingPortableReader_ReadInt16FromByte(t *testing.T) {
	var expectedRet int16 = 22
	classDef := NewClassDefinitionImpl(1, 2, 3)
	classDef.AddFieldDefinition(NewFieldDefinitionImpl(0, "age", TypeByte,
		classDef.FactoryID(), classDef.ClassID(), classDef.Version()))
	o := NewPositionalObjectDataOutput(0, nil, false)
	pw := NewDefaultPortableWriter(nil, o, classDef)
	pw.WriteByte("age", byte(expectedRet))
	i := NewObjectDataInput(o.ToBuffer(), 0, nil, false)
	mpr := NewMorphingPortableReader(nil, i, classDef)
	ret := mpr.ReadInt16("age")
	if expectedRet != ret {
		t.Errorf("ReadInt16() returns %d expected %d", ret, expectedRet)
	}
}

func TestMorphingPortableReader_ReadInt16FromInt16(t *testing.T) {
	var expectedRet int16 = 22
	classDef := NewClassDefinitionImpl(1, 2, 3)
	classDef.AddFieldDefinition(NewFieldDefinitionImpl(0, "age", TypeInt16,
		classDef.FactoryID(), classDef.ClassID(), classDef.Version()))
	o := NewPositionalObjectDataOutput(0, nil, false)
	pw := NewDefaultPortableWriter(nil, o, classDef)
	pw.WriteInt16("age", expectedRet)
	i := NewObjectDataInput(o.ToBuffer(), 0, nil, false)
	mpr := NewMorphingPortableReader(nil, i, classDef)
	ret := mpr.ReadInt16("age")
	if expectedRet != ret {
		t.Errorf("ReadInt16() returns %d expected %d", ret, expectedRet)
	}
}

func TestMorphingPortableReader_ReadInt16WithEmptyFieldName(t *testing.T) {
	classDef := NewClassDefinitionImpl(1, 2, 3)
	classDef.AddFieldDefinition(NewFieldDefinitionImpl(0, "age", TypeInt16,
		classDef.FactoryID(), classDef.ClassID(), classDef.Version()))
	o := NewPositionalObjectDataOutput(0, nil, false)
	pw := NewDefaultPortableWriter(nil, o, classDef)
	pw.WriteInt16("age", 22)
	i := NewObjectDataInput(o.ToBuffer(), 0, nil, false)

	mpr := NewMorphingPortableReader(nil, i, classDef)
	ret := mpr.ReadInt16("")
	var expectedRet int16
	if expectedRet != ret {
		t.Errorf("ReadInt16() returns %d expected %d", ret, expectedRet)
	}
}

func TestMorphingPortableReader_ReadInt16WithIncompatibleClassChangeError(t *testing.T) {
<<<<<<< HEAD
	err := captureErr(func() {
		var value int64 = 22
		classDef := NewClassDefinitionImpl(1, 2, 3)
		classDef.AddFieldDefinition(NewFieldDefinitionImpl(0, "age", TypeInt64,
			classDef.FactoryID(), classDef.ClassID(), classDef.Version()))
		o := NewPositionalObjectDataOutput(0, nil, false)
		pw := NewDefaultPortableWriter(nil, o, classDef)
		pw.WriteInt64("age", value)
		i := NewObjectDataInput(o.ToBuffer(), 0, nil, false)
		mpr := NewMorphingPortableReader(nil, i, classDef)
		mpr.ReadInt16("age")
	})
	var serErr *hzerror.HazelcastSerializationError
	if !errors.As(err, &serErr) {
		t.Errorf("ReadInt16() should return error type *hzerror.HazelcastSerializationError but it returns: %s", reflect.TypeOf(err))
=======
	var value int64 = 22
	classDef := NewClassDefinitionImpl(1, 2, 3)
	classDef.AddFieldDefinition(NewFieldDefinitionImpl(0, "age", TypeInt64,
		classDef.FactoryID(), classDef.ClassID(), classDef.Version()))
	o := NewPositionalObjectDataOutput(0, nil, false)
	pw := NewDefaultPortableWriter(nil, o, classDef)
	pw.WriteInt64("age", value)
	i := NewObjectDataInput(o.ToBuffer(), 0, nil, false)

	mpr := NewMorphingPortableReader(nil, i, classDef)
	mpr.ReadInt16("age")
	if _, ok := mpr.Error().(*hzerrors.HazelcastSerializationError); !ok || mpr.Error() == nil {
		t.Error("ReadInt16() should return error type *common.HazelcastSerializationError but it does not return")
>>>>>>> a68b383a
	}
}

func TestMorphingPortableReader_ReadInt32FromByte(t *testing.T) {
	var expectedRet int32 = 22
	classDef := NewClassDefinitionImpl(1, 2, 3)
	classDef.AddFieldDefinition(NewFieldDefinitionImpl(0, "age", TypeByte,
		classDef.FactoryID(), classDef.ClassID(), classDef.Version()))
	o := NewPositionalObjectDataOutput(0, nil, false)
	pw := NewDefaultPortableWriter(nil, o, classDef)
	pw.WriteByte("age", byte(expectedRet))
	i := NewObjectDataInput(o.ToBuffer(), 0, nil, false)
	mpr := NewMorphingPortableReader(nil, i, classDef)
	ret := mpr.ReadInt32("age")
	if expectedRet != ret {
		t.Errorf("ReadInt32() returns %d expected %d", ret, expectedRet)
	}
}

func TestMorphingPortableReader_ReadInt32FromUInt16(t *testing.T) {
	var expectedRet uint16 = 'a'
	classDef := NewClassDefinitionImpl(1, 2, 3)
	classDef.AddFieldDefinition(NewFieldDefinitionImpl(0, "letter", TypeUint16,
		classDef.FactoryID(), classDef.ClassID(), classDef.Version()))
	o := NewPositionalObjectDataOutput(0, nil, false)
	pw := NewDefaultPortableWriter(nil, o, classDef)
	pw.WriteUInt16("letter", expectedRet)
	i := NewObjectDataInput(o.ToBuffer(), 0, nil, false)
	mpr := NewMorphingPortableReader(nil, i, classDef)
	ret := mpr.ReadInt32("letter")
	if int32(expectedRet) != ret {
		t.Errorf("ReadInt32() returns %d expected %d", ret, expectedRet)
	}
}

func TestMorphingPortableReader_ReadInt32FromInt16(t *testing.T) {
	var expectedRet int32 = 22
	classDef := NewClassDefinitionImpl(1, 2, 3)
	classDef.AddFieldDefinition(NewFieldDefinitionImpl(0, "age", TypeInt16,
		classDef.FactoryID(), classDef.ClassID(), classDef.Version()))
	o := NewPositionalObjectDataOutput(0, nil, false)
	pw := NewDefaultPortableWriter(nil, o, classDef)
	pw.WriteInt16("age", int16(expectedRet))
	i := NewObjectDataInput(o.ToBuffer(), 0, nil, false)
	mpr := NewMorphingPortableReader(nil, i, classDef)
	ret := mpr.ReadInt32("age")
	if expectedRet != ret {
		t.Errorf("ReadInt32() returns %d expected %d", ret, expectedRet)
	}
}

func TestMorphingPortableReader_ReadInt32FromInt32(t *testing.T) {
	var expectedRet int32 = 22
	classDef := NewClassDefinitionImpl(1, 2, 3)
	classDef.AddFieldDefinition(NewFieldDefinitionImpl(0, "age", TypeInt32,
		classDef.FactoryID(), classDef.ClassID(), classDef.Version()))
	o := NewPositionalObjectDataOutput(0, nil, false)
	pw := NewDefaultPortableWriter(nil, o, classDef)
	pw.WriteInt32("age", expectedRet)
	i := NewObjectDataInput(o.ToBuffer(), 0, nil, false)
	mpr := NewMorphingPortableReader(nil, i, classDef)
	ret := mpr.ReadInt32("age")
	if expectedRet != ret {
		t.Errorf("ReadInt32() returns %d expected %d", ret, expectedRet)
	}
}

func TestMorphingPortableReader_ReadInt32WithEmptyFieldName(t *testing.T) {
	var value int32 = 22
	var expectedRet int32
	classDef := NewClassDefinitionImpl(1, 2, 3)
	classDef.AddFieldDefinition(NewFieldDefinitionImpl(0, "age", TypeInt16,
		classDef.FactoryID(), classDef.ClassID(), classDef.Version()))
	o := NewPositionalObjectDataOutput(0, nil, false)
	pw := NewDefaultPortableWriter(nil, o, classDef)
	pw.WriteInt16("age", int16(value))
	i := NewObjectDataInput(o.ToBuffer(), 0, nil, false)

	mpr := NewMorphingPortableReader(nil, i, classDef)
	ret := mpr.ReadInt32("")
	if expectedRet != ret {
		t.Errorf("ReadInt32() returns %d expected %d", ret, expectedRet)
	}
}

func TestMorphingPortableReader_ReadInt32WithIncompatibleClassChangeError(t *testing.T) {
	err := captureErr(func() {
		var value int64 = 22
		classDef := NewClassDefinitionImpl(1, 2, 3)
		classDef.AddFieldDefinition(NewFieldDefinitionImpl(0, "age", TypeInt64,
			classDef.FactoryID(), classDef.ClassID(), classDef.Version()))
		o := NewPositionalObjectDataOutput(0, nil, false)
		pw := NewDefaultPortableWriter(nil, o, classDef)
		pw.WriteInt64("age", value)
		i := NewObjectDataInput(o.ToBuffer(), 0, nil, false)

<<<<<<< HEAD
		mpr := NewMorphingPortableReader(nil, i, classDef)
		mpr.ReadInt32("age")
	})
	var serErr *hzerror.HazelcastSerializationError
	if !errors.As(err, &serErr) {
		t.Errorf("ReadInt32() should return error type *hzerror.HazelcastSerializationError but it returns: %s", reflect.TypeOf(err))
=======
	mpr := NewMorphingPortableReader(nil, i, classDef)
	mpr.ReadInt32("age")
	if _, ok := mpr.Error().(*hzerrors.HazelcastSerializationError); !ok || mpr.Error() == nil {
		t.Error("ReadInt32() should return error type *common.HazelcastSerializationError but it does not return")
>>>>>>> a68b383a
	}
}

func TestMorphingPortableReader_ReadInt64FromByte(t *testing.T) {
	var expectedRet int64 = 22
	classDef := NewClassDefinitionImpl(1, 2, 3)
	classDef.AddFieldDefinition(NewFieldDefinitionImpl(0, "age", TypeByte,
		classDef.FactoryID(), classDef.ClassID(), classDef.Version()))
	o := NewPositionalObjectDataOutput(0, nil, false)
	pw := NewDefaultPortableWriter(nil, o, classDef)
	pw.WriteByte("age", byte(expectedRet))
	i := NewObjectDataInput(o.ToBuffer(), 0, nil, false)

	mpr := NewMorphingPortableReader(nil, i, classDef)
	ret := mpr.ReadInt64("age")
	if expectedRet != ret {
		t.Errorf("ReadInt64() returns %d expected %d", ret, expectedRet)
	}
}

func TestMorphingPortableReader_ReadInt64FromUInt16(t *testing.T) {
	var expectedRet int64 = 22
	classDef := NewClassDefinitionImpl(1, 2, 3)
	classDef.AddFieldDefinition(NewFieldDefinitionImpl(0, "age", TypeUint16,
		classDef.FactoryID(), classDef.ClassID(), classDef.Version()))
	o := NewPositionalObjectDataOutput(0, nil, false)
	pw := NewDefaultPortableWriter(nil, o, classDef)
	pw.WriteUInt16("age", uint16(expectedRet))
	i := NewObjectDataInput(o.ToBuffer(), 0, nil, false)

	mpr := NewMorphingPortableReader(nil, i, classDef)
	ret := mpr.ReadInt64("age")
	if expectedRet != ret {
		t.Errorf("ReadInt64() returns %d expected %d", ret, expectedRet)
	}
}

func TestMorphingPortableReader_ReadInt64FromInt16(t *testing.T) {
	var expectedRet int64 = 22
	classDef := NewClassDefinitionImpl(1, 2, 3)
	classDef.AddFieldDefinition(NewFieldDefinitionImpl(0, "age", TypeInt16,
		classDef.FactoryID(), classDef.ClassID(), classDef.Version()))
	o := NewPositionalObjectDataOutput(0, nil, false)
	pw := NewDefaultPortableWriter(nil, o, classDef)
	pw.WriteInt16("age", int16(expectedRet))
	i := NewObjectDataInput(o.ToBuffer(), 0, nil, false)

	mpr := NewMorphingPortableReader(nil, i, classDef)
	ret := mpr.ReadInt64("age")
	if expectedRet != ret {
		t.Errorf("ReadInt64() returns %d expected %d", ret, expectedRet)
	}
}

func TestMorphingPortableReader_ReadInt64FromInt32(t *testing.T) {
	var expectedRet int64 = 22
	classDef := NewClassDefinitionImpl(1, 2, 3)
	classDef.AddFieldDefinition(NewFieldDefinitionImpl(0, "age", TypeInt32,
		classDef.FactoryID(), classDef.ClassID(), classDef.Version()))
	o := NewPositionalObjectDataOutput(0, nil, false)
	pw := NewDefaultPortableWriter(nil, o, classDef)
	pw.WriteInt32("age", int32(expectedRet))
	i := NewObjectDataInput(o.ToBuffer(), 0, nil, false)

	mpr := NewMorphingPortableReader(nil, i, classDef)
	ret := mpr.ReadInt64("age")
	if expectedRet != ret {
		t.Errorf("ReadInt64() returns %d expected %d", ret, expectedRet)
	}
}

func TestMorphingPortableReader_ReadInt64FromInt64(t *testing.T) {
	var expectedRet int64 = 22
	classDef := NewClassDefinitionImpl(1, 2, 3)
	classDef.AddFieldDefinition(NewFieldDefinitionImpl(0, "age", TypeInt64,
		classDef.FactoryID(), classDef.ClassID(), classDef.Version()))
	o := NewPositionalObjectDataOutput(0, nil, false)
	pw := NewDefaultPortableWriter(nil, o, classDef)
	pw.WriteInt64("age", expectedRet)
	i := NewObjectDataInput(o.ToBuffer(), 0, nil, false)

	mpr := NewMorphingPortableReader(nil, i, classDef)
	ret := mpr.ReadInt64("age")
	if expectedRet != ret {
		t.Errorf("ReadInt64() returns %d expected %d", ret, expectedRet)
	}
}

func TestMorphingPortableReader_ReadInt64WithEmptyFieldName(t *testing.T) {
	var value int64 = 22
	var expectedRet int64
	classDef := NewClassDefinitionImpl(1, 2, 3)
	classDef.AddFieldDefinition(NewFieldDefinitionImpl(0, "age", TypeUint16,
		classDef.FactoryID(), classDef.ClassID(), classDef.Version()))
	o := NewPositionalObjectDataOutput(0, nil, false)
	pw := NewDefaultPortableWriter(nil, o, classDef)
	pw.WriteUInt16("age", uint16(value))
	i := NewObjectDataInput(o.ToBuffer(), 0, nil, false)

	mpr := NewMorphingPortableReader(nil, i, classDef)
	ret := mpr.ReadInt64("")
	if expectedRet != ret {
		t.Errorf("ReadInt64() returns %d expected %d", ret, expectedRet)
	}
}

func TestMorphingPortableReader_ReadInt64WithIncompatibleClassChangeError(t *testing.T) {
	err := captureErr(func() {
		var value float32 = 22.23
		classDef := NewClassDefinitionImpl(1, 2, 3)
		classDef.AddFieldDefinition(NewFieldDefinitionImpl(0, "age", TypeFloat32,
			classDef.FactoryID(), classDef.ClassID(), classDef.Version()))
		o := NewPositionalObjectDataOutput(0, nil, false)
		pw := NewDefaultPortableWriter(nil, o, classDef)
		pw.WriteFloat32("age", value)
		i := NewObjectDataInput(o.ToBuffer(), 0, nil, false)

<<<<<<< HEAD
		mpr := NewMorphingPortableReader(nil, i, classDef)
		mpr.ReadInt64("age")
	})
	var serErr *hzerror.HazelcastSerializationError
	if !errors.As(err, &serErr) {
		t.Errorf("ReadInt64() should return error type *hzerror.HazelcastSerializationError but it returns: %s", reflect.TypeOf(err))
=======
	mpr := NewMorphingPortableReader(nil, i, classDef)
	mpr.ReadInt64("age")
	if _, ok := mpr.Error().(*hzerrors.HazelcastSerializationError); !ok || mpr.Error() == nil {
		t.Error("ReadInt64() should return error type *common.HazelcastSerializationError but it does not return")
>>>>>>> a68b383a
	}
}

func TestMorphingPortableReader_ReadFloat32FromByte(t *testing.T) {
	var expectedRet byte = 22
	classDef := NewClassDefinitionImpl(1, 2, 3)
	classDef.AddFieldDefinition(NewFieldDefinitionImpl(0, "age", TypeByte,
		classDef.FactoryID(), classDef.ClassID(), classDef.Version()))
	o := NewPositionalObjectDataOutput(0, nil, false)
	pw := NewDefaultPortableWriter(nil, o, classDef)
	pw.WriteByte("age", expectedRet)
	i := NewObjectDataInput(o.ToBuffer(), 0, nil, false)

	mpr := NewMorphingPortableReader(nil, i, classDef)
	ret := mpr.ReadFloat32("age")
	if float32(expectedRet) != ret {
		t.Errorf("ReadFloat32() returns %f expected %d", ret, expectedRet)
	}
}

func TestMorphingPortableReader_ReadFloat32FromUInt16(t *testing.T) {
	var expectedRet uint16 = 22
	classDef := NewClassDefinitionImpl(1, 2, 3)
	classDef.AddFieldDefinition(NewFieldDefinitionImpl(0, "age", TypeUint16,
		classDef.FactoryID(), classDef.ClassID(), classDef.Version()))
	o := NewPositionalObjectDataOutput(0, nil, false)
	pw := NewDefaultPortableWriter(nil, o, classDef)
	pw.WriteUInt16("age", expectedRet)
	i := NewObjectDataInput(o.ToBuffer(), 0, nil, false)

	mpr := NewMorphingPortableReader(nil, i, classDef)
	ret := mpr.ReadFloat32("age")
	if float32(expectedRet) != ret {
		t.Errorf("ReadFloat32() returns %f expected %d", ret, expectedRet)
	}
}

func TestMorphingPortableReader_ReadFloat32FromInt16(t *testing.T) {
	var expectedRet int16 = 22
	classDef := NewClassDefinitionImpl(1, 2, 3)
	classDef.AddFieldDefinition(NewFieldDefinitionImpl(0, "age", TypeInt16,
		classDef.FactoryID(), classDef.ClassID(), classDef.Version()))
	o := NewPositionalObjectDataOutput(0, nil, false)
	pw := NewDefaultPortableWriter(nil, o, classDef)
	pw.WriteInt16("age", expectedRet)
	i := NewObjectDataInput(o.ToBuffer(), 0, nil, false)

	mpr := NewMorphingPortableReader(nil, i, classDef)
	ret := mpr.ReadFloat32("age")
	if float32(expectedRet) != ret {
		t.Errorf("ReadFloat32() returns %f expected %d", ret, expectedRet)
	}
}

func TestMorphingPortableReader_ReadFloat32FromInt32(t *testing.T) {
	var expectedRet int32 = 22
	classDef := NewClassDefinitionImpl(1, 2, 3)
	classDef.AddFieldDefinition(NewFieldDefinitionImpl(0, "age", TypeInt32,
		classDef.FactoryID(), classDef.ClassID(), classDef.Version()))
	o := NewPositionalObjectDataOutput(0, nil, false)
	pw := NewDefaultPortableWriter(nil, o, classDef)
	pw.WriteInt32("age", expectedRet)
	i := NewObjectDataInput(o.ToBuffer(), 0, nil, false)

	mpr := NewMorphingPortableReader(nil, i, classDef)
	ret := mpr.ReadFloat32("age")
	if float32(expectedRet) != ret {
		t.Errorf("ReadFloat32() returns %f expected %d", ret, expectedRet)
	}
}

func TestMorphingPortableReader_ReadFloat32FromFloat32(t *testing.T) {
	var expectedRet float32 = 22.5
	classDef := NewClassDefinitionImpl(1, 2, 3)
	classDef.AddFieldDefinition(NewFieldDefinitionImpl(0, "age", TypeFloat32,
		classDef.FactoryID(), classDef.ClassID(), classDef.Version()))
	o := NewPositionalObjectDataOutput(0, nil, false)
	pw := NewDefaultPortableWriter(nil, o, classDef)
	pw.WriteFloat32("age", expectedRet)
	i := NewObjectDataInput(o.ToBuffer(), 0, nil, false)

	mpr := NewMorphingPortableReader(nil, i, classDef)
	ret := mpr.ReadFloat32("age")
	if expectedRet != ret {
		t.Errorf("ReadFloat32() returns %f expected %f", ret, expectedRet)
	}
}

func TestMorphingPortableReader_ReadFloat32WithEmptyFieldName(t *testing.T) {
	var value float32 = 22.5
	var expectedRet float32
	classDef := NewClassDefinitionImpl(1, 2, 3)
	classDef.AddFieldDefinition(NewFieldDefinitionImpl(0, "age", TypeFloat32,
		classDef.FactoryID(), classDef.ClassID(), classDef.Version()))
	o := NewPositionalObjectDataOutput(0, nil, false)
	pw := NewDefaultPortableWriter(nil, o, classDef)
	pw.WriteFloat32("age", value)
	i := NewObjectDataInput(o.ToBuffer(), 0, nil, false)

	mpr := NewMorphingPortableReader(nil, i, classDef)
	ret := mpr.ReadFloat32("")
	if expectedRet != ret {
		t.Errorf("ReadFloat32() returns %f expected %f", ret, expectedRet)
	}
}

func TestMorphingPortableReader_ReadFloat32WithIncompatibleClassChangeError(t *testing.T) {
	err := captureErr(func() {
		var expectedRet = 22.5
		classDef := NewClassDefinitionImpl(1, 2, 3)
		classDef.AddFieldDefinition(NewFieldDefinitionImpl(0, "age", TypeFloat64,
			classDef.FactoryID(), classDef.ClassID(), classDef.Version()))
		o := NewPositionalObjectDataOutput(0, nil, false)
		pw := NewDefaultPortableWriter(nil, o, classDef)
		pw.WriteFloat64("age", expectedRet)
		i := NewObjectDataInput(o.ToBuffer(), 0, nil, false)

<<<<<<< HEAD
		mpr := NewMorphingPortableReader(nil, i, classDef)
		mpr.ReadFloat32("age")
	})
	var serErr *hzerror.HazelcastSerializationError
	if !errors.As(err, &serErr) {
		t.Errorf("ReadFloat32() should return error type *hzerror.HazelcastSerializationError but it returns: %s", reflect.TypeOf(err))
=======
	mpr := NewMorphingPortableReader(nil, i, classDef)
	mpr.ReadFloat32("age")
	if _, ok := mpr.Error().(*hzerrors.HazelcastSerializationError); !ok || mpr.Error() == nil {
		t.Error("ReadFloat32() should return error type *common.HazelcastSerializationError but it does not return")
>>>>>>> a68b383a
	}
}

func TestMorphingPortableReader_ReadFloat64FromByte(t *testing.T) {
	var expectedRet byte = 22
	classDef := NewClassDefinitionImpl(1, 2, 3)
	classDef.AddFieldDefinition(NewFieldDefinitionImpl(0, "point", TypeByte,
		classDef.FactoryID(), classDef.ClassID(), classDef.Version()))
	o := NewPositionalObjectDataOutput(0, nil, false)
	pw := NewDefaultPortableWriter(nil, o, classDef)
	pw.WriteByte("point", expectedRet)
	i := NewObjectDataInput(o.ToBuffer(), 0, nil, false)

	mpr := NewMorphingPortableReader(nil, i, classDef)
	ret := mpr.ReadFloat64("point")
	if float64(expectedRet) != ret {
		t.Errorf("ReadFloat64() returns %f expected %d", ret, expectedRet)
	}
}

func TestMorphingPortableReader_ReadFloat64FromUInt16(t *testing.T) {
	var expectedRet uint16 = 22
	classDef := NewClassDefinitionImpl(1, 2, 3)
	classDef.AddFieldDefinition(NewFieldDefinitionImpl(0, "point", TypeUint16,
		classDef.FactoryID(), classDef.ClassID(), classDef.Version()))
	o := NewPositionalObjectDataOutput(0, nil, false)
	pw := NewDefaultPortableWriter(nil, o, classDef)
	pw.WriteUInt16("point", expectedRet)
	i := NewObjectDataInput(o.ToBuffer(), 0, nil, false)

	mpr := NewMorphingPortableReader(nil, i, classDef)
	ret := mpr.ReadFloat64("point")
	if float64(expectedRet) != ret {
		t.Errorf("ReadFloat64() returns %f expected %d", ret, expectedRet)
	}
}

func TestMorphingPortableReader_ReadFloat64FromInt16(t *testing.T) {
	var expectedRet int16 = 22
	classDef := NewClassDefinitionImpl(1, 2, 3)
	classDef.AddFieldDefinition(NewFieldDefinitionImpl(0, "point", TypeInt16,
		classDef.FactoryID(), classDef.ClassID(), classDef.Version()))
	o := NewPositionalObjectDataOutput(0, nil, false)
	pw := NewDefaultPortableWriter(nil, o, classDef)
	pw.WriteInt16("point", expectedRet)
	i := NewObjectDataInput(o.ToBuffer(), 0, nil, false)

	mpr := NewMorphingPortableReader(nil, i, classDef)
	ret := mpr.ReadFloat64("point")
	if float64(expectedRet) != ret {
		t.Errorf("ReadFloat64() returns %f expected %d", ret, expectedRet)
	}
}

func TestMorphingPortableReader_ReadFloat64FromInt32(t *testing.T) {
	var expectedRet int32 = 22
	classDef := NewClassDefinitionImpl(1, 2, 3)
	classDef.AddFieldDefinition(NewFieldDefinitionImpl(0, "point", TypeInt32,
		classDef.FactoryID(), classDef.ClassID(), classDef.Version()))
	o := NewPositionalObjectDataOutput(0, nil, false)
	pw := NewDefaultPortableWriter(nil, o, classDef)
	pw.WriteInt32("point", expectedRet)
	i := NewObjectDataInput(o.ToBuffer(), 0, nil, false)

	mpr := NewMorphingPortableReader(nil, i, classDef)
	ret := mpr.ReadFloat64("point")
	if float64(expectedRet) != ret {
		t.Errorf("ReadFloat64() returns %f expected %d", ret, expectedRet)
	}
}

func TestMorphingPortableReader_ReadFloat64FromInt64(t *testing.T) {
	var expectedRet int64 = 22
	classDef := NewClassDefinitionImpl(1, 2, 3)
	classDef.AddFieldDefinition(NewFieldDefinitionImpl(0, "point", TypeInt64,
		classDef.FactoryID(), classDef.ClassID(), classDef.Version()))
	o := NewPositionalObjectDataOutput(0, nil, false)
	pw := NewDefaultPortableWriter(nil, o, classDef)
	pw.WriteInt64("point", expectedRet)
	i := NewObjectDataInput(o.ToBuffer(), 0, nil, false)

	mpr := NewMorphingPortableReader(nil, i, classDef)
	ret := mpr.ReadFloat64("point")
	if float64(expectedRet) != ret {
		t.Errorf("ReadFloat64() returns %f expected %d", ret, expectedRet)
	}
}

func TestMorphingPortableReader_ReadFloat64FromFloat32(t *testing.T) {
	var expectedRet float32 = 22.43
	classDef := NewClassDefinitionImpl(1, 2, 3)
	classDef.AddFieldDefinition(NewFieldDefinitionImpl(0, "point", TypeFloat32,
		classDef.FactoryID(), classDef.ClassID(), classDef.Version()))
	o := NewPositionalObjectDataOutput(0, nil, false)
	pw := NewDefaultPortableWriter(nil, o, classDef)
	pw.WriteFloat32("point", expectedRet)
	i := NewObjectDataInput(o.ToBuffer(), 0, nil, false)

	mpr := NewMorphingPortableReader(nil, i, classDef)
	ret := mpr.ReadFloat64("point")
	if float64(expectedRet) != ret {
		t.Errorf("ReadFloat64() returns %f expected %f", ret, expectedRet)
	}
}

func TestMorphingPortableReader_ReadFloat64FromFloat64(t *testing.T) {
	var expectedRet = 22.43
	classDef := NewClassDefinitionImpl(1, 2, 3)
	classDef.AddFieldDefinition(NewFieldDefinitionImpl(0, "point", TypeFloat64,
		classDef.FactoryID(), classDef.ClassID(), classDef.Version()))
	o := NewPositionalObjectDataOutput(0, nil, false)
	pw := NewDefaultPortableWriter(nil, o, classDef)
	pw.WriteFloat64("point", expectedRet)
	i := NewObjectDataInput(o.ToBuffer(), 0, nil, false)

	mpr := NewMorphingPortableReader(nil, i, classDef)
	ret := mpr.ReadFloat64("point")
	if expectedRet != ret {
		t.Errorf("ReadFloat64() returns %f expected %f", ret, expectedRet)
	}
}

func TestMorphingPortableReader_ReadFloat64WithEmptyFieldName(t *testing.T) {
	var value = 22.43
	var expectedRet float64
	classDef := NewClassDefinitionImpl(1, 2, 3)
	classDef.AddFieldDefinition(NewFieldDefinitionImpl(0, "point", TypeFloat64,
		classDef.FactoryID(), classDef.ClassID(), classDef.Version()))
	o := NewPositionalObjectDataOutput(0, nil, false)
	pw := NewDefaultPortableWriter(nil, o, classDef)
	pw.WriteFloat64("point", value)
	i := NewObjectDataInput(o.ToBuffer(), 0, nil, false)

	mpr := NewMorphingPortableReader(nil, i, classDef)
	ret := mpr.ReadFloat64("")
	if expectedRet != ret {
		t.Errorf("ReadFloat64() returns %f expected %f", ret, expectedRet)
	}
}

func TestMorphingPortableReader_ReadFloat64WithIncompatibleClassChangeError(t *testing.T) {
	err := captureErr(func() {
		expectedRet := true
		classDef := NewClassDefinitionImpl(1, 2, 3)
		classDef.AddFieldDefinition(NewFieldDefinitionImpl(0, "age", TypeBool,
			classDef.FactoryID(), classDef.ClassID(), classDef.Version()))
		o := NewPositionalObjectDataOutput(0, nil, false)
		pw := NewDefaultPortableWriter(nil, o, classDef)
		pw.WriteBool("age", expectedRet)
		i := NewObjectDataInput(o.ToBuffer(), 0, nil, false)

<<<<<<< HEAD
		mpr := NewMorphingPortableReader(nil, i, classDef)
		mpr.ReadFloat64("age")
	})
	var serErr *hzerror.HazelcastSerializationError
	if !errors.As(err, &serErr) {
		t.Errorf("ReadFloat64() should return error type *hzerror.HazelcastSerializationError but it returns: %s", reflect.TypeOf(err))
=======
	mpr := NewMorphingPortableReader(nil, i, classDef)
	mpr.ReadFloat64("age")
	if _, ok := mpr.Error().(*hzerrors.HazelcastSerializationError); !ok || mpr.Error() == nil {
		t.Error("ReadFloat64() should return error type *common.HazelcastSerializationError but it does not return")
>>>>>>> a68b383a
	}
}

func TestMorphingPortableReader_ReadUTF(t *testing.T) {
	var expectedRet = "Furkan"
	classDef := NewClassDefinitionImpl(1, 2, 3)
	classDef.AddFieldDefinition(NewFieldDefinitionImpl(0, "engineer", TypeUTF,
		classDef.FactoryID(), classDef.ClassID(), classDef.Version()))
	o := NewPositionalObjectDataOutput(0, nil, false)
	pw := NewDefaultPortableWriter(nil, o, classDef)
	pw.WriteString("engineer", expectedRet)
	i := NewObjectDataInput(o.ToBuffer(), 0, nil, false)

	mpr := NewMorphingPortableReader(nil, i, pw.classDefinition)
	ret := mpr.ReadString("engineer")
	if ret != expectedRet {
		t.Errorf("ReadString() returns %v expected %v", ret, expectedRet)
	}
}

func TestMorphingPortableReader_ReadUTFWithEmptyFieldName(t *testing.T) {
	var value = "Furkan"
	var expectedRet string
	classDef := NewClassDefinitionImpl(1, 2, 3)
	classDef.AddFieldDefinition(NewFieldDefinitionImpl(0, "engineer", TypeUTF,
		classDef.FactoryID(), classDef.ClassID(), classDef.Version()))
	o := NewPositionalObjectDataOutput(0, nil, false)
	pw := NewDefaultPortableWriter(nil, o, classDef)
	pw.WriteString("engineer", value)
	i := NewObjectDataInput(o.ToBuffer(), 0, nil, false)

	mpr := NewMorphingPortableReader(nil, i, pw.classDefinition)
	ret := mpr.ReadString("")
	if ret != expectedRet {
		t.Errorf("ReadString() returns %v expected %v", ret, expectedRet)
	}
}

func TestMorphingPortableReader_ReadUTFWithIncompatibleClassChangeError(t *testing.T) {
	err := captureErr(func() {
		var expectedRet int16 = 12
		classDef := NewClassDefinitionImpl(1, 2, 3)
		classDef.AddFieldDefinition(NewFieldDefinitionImpl(0, "engineer", TypeInt16,
			classDef.FactoryID(), classDef.ClassID(), classDef.Version()))
		o := NewPositionalObjectDataOutput(0, nil, false)
		pw := NewDefaultPortableWriter(nil, o, classDef)
		pw.WriteInt16("engineer", expectedRet)
		i := NewObjectDataInput(o.ToBuffer(), 0, nil, false)

<<<<<<< HEAD
		mpr := NewMorphingPortableReader(nil, i, pw.classDefinition)
		mpr.ReadString("engineer")
	})
	var serErr *hzerror.HazelcastSerializationError
	if !errors.As(err, &serErr) {
		t.Errorf("ReadString() should return error type *hzerror.HazelcastSerializationError but it returns: %s", reflect.TypeOf(err))
=======
	mpr := NewMorphingPortableReader(nil, i, pw.classDefinition)
	mpr.ReadString("engineer")
	if _, ok := mpr.Error().(*hzerrors.HazelcastSerializationError); !ok || mpr.Error() == nil {
		t.Error("ReadString() should return error type *common.HazelcastSerializationError but it does not return")
>>>>>>> a68b383a
	}
}

func TestMorphingPortableReader_ReadPortable(t *testing.T) {
	var expectedRet = &student{id: 10, age: 22, name: "Furkan Şenharputlu"}
	config := &serialization.Config{PortableFactories: map[int32]serialization.PortableFactory{}}
	config.PortableFactories[2] = &portableFactory1{}
	classDef := NewClassDefinitionImpl(2, 1, 3)
	service, _ := NewService(config)
	classDef.AddFieldDefinition(NewFieldDefinitionImpl(0, "engineer", TypePortable,
		classDef.FactoryID(), classDef.ClassID(), classDef.Version()))

	o := NewPositionalObjectDataOutput(0, service, false)
	serializer, _ := service.FindSerializerFor(expectedRet)
	pw := NewDefaultPortableWriter(serializer.(*PortableSerializer), o, classDef)
	pw.WritePortable("engineer", expectedRet)
	i := NewObjectDataInput(o.ToBuffer(), 0, service, false)

	mpr := NewMorphingPortableReader(serializer.(*PortableSerializer), i, pw.classDefinition)
	ret := mpr.ReadPortable("engineer")

	if !reflect.DeepEqual(expectedRet, ret) {
		t.Errorf("ReadPortable() returns %v expected %v", ret, expectedRet)
	}
}

func TestMorphingPortableReader_ReadPortableWithEmptyFieldName(t *testing.T) {
	var value serialization.Portable = &student{id: 10, age: 22, name: "Furkan Şenharputlu"}
	var expectedRet serialization.Portable
	config := &serialization.Config{PortableFactories: map[int32]serialization.PortableFactory{}}
	config.PortableFactories[2] = &portableFactory1{}
	classDef := NewClassDefinitionImpl(2, 1, 3)
	service, _ := NewService(config)
	classDef.AddFieldDefinition(NewFieldDefinitionImpl(0, "engineer", TypePortable,
		classDef.FactoryID(), classDef.ClassID(), classDef.Version()))

	o := NewPositionalObjectDataOutput(0, service, false)
	serializer, _ := service.FindSerializerFor(value)
	pw := NewDefaultPortableWriter(serializer.(*PortableSerializer), o, classDef)
	pw.WritePortable("engineer", value)
	i := NewObjectDataInput(o.ToBuffer(), 0, service, false)

	mpr := NewMorphingPortableReader(serializer.(*PortableSerializer), i, pw.classDefinition)
	ret := mpr.ReadPortable("")

	if !reflect.DeepEqual(expectedRet, ret) {
		t.Errorf("ReadPortable() returns %v expected %v", ret, expectedRet)
	}
}

func TestMorphingPortableReader_ReadPortableWithIncompatibleClassChangeError(t *testing.T) {
<<<<<<< HEAD
	err := captureErr(func() {
		var expectedRet int16 = 12
		classDef := NewClassDefinitionImpl(1, 2, 3)
		classDef.AddFieldDefinition(NewFieldDefinitionImpl(0, "engineer", TypeInt16,
			classDef.FactoryID(), classDef.ClassID(), classDef.Version()))
		o := NewPositionalObjectDataOutput(0, nil, false)
		pw := NewDefaultPortableWriter(nil, o, classDef)
		pw.WriteInt16("engineer", expectedRet)
		i := NewObjectDataInput(o.ToBuffer(), 0, nil, false)
		mpr := NewMorphingPortableReader(nil, i, pw.classDefinition)
		mpr.ReadPortable("engineer")
	})
	var serErr *hzerror.HazelcastSerializationError
	if !errors.As(err, &serErr) {
		t.Errorf("ReadPortable() should return error type *hzerror.HazelcastSerializationError but it returns: %s", reflect.TypeOf(err))
=======
	var expectedRet int16 = 12
	classDef := NewClassDefinitionImpl(1, 2, 3)
	classDef.AddFieldDefinition(NewFieldDefinitionImpl(0, "engineer", TypeInt16,
		classDef.FactoryID(), classDef.ClassID(), classDef.Version()))
	o := NewPositionalObjectDataOutput(0, nil, false)
	pw := NewDefaultPortableWriter(nil, o, classDef)
	pw.WriteInt16("engineer", expectedRet)
	i := NewObjectDataInput(o.ToBuffer(), 0, nil, false)

	mpr := NewMorphingPortableReader(nil, i, pw.classDefinition)
	mpr.ReadPortable("engineer")
	if _, ok := mpr.Error().(*hzerrors.HazelcastSerializationError); !ok || mpr.Error() == nil {
		t.Error("ReadPortable() should return error type *common.HazelcastSerializationError but it does not return")
>>>>>>> a68b383a
	}
}

func TestMorphingPortableReader_ReadByteArray(t *testing.T) {
	var expectedRet = []byte{9, 12, 34, 6, 7, 3, 2, 0, 10, 2, 0}
	classDef := NewClassDefinitionImpl(1, 2, 3)
	classDef.AddFieldDefinition(NewFieldDefinitionImpl(0, "types", TypeByteArray,
		classDef.FactoryID(), classDef.ClassID(), classDef.Version()))
	o := NewPositionalObjectDataOutput(0, nil, false)
	pw := NewDefaultPortableWriter(nil, o, classDef)
	pw.WriteByteArray("types", expectedRet)
	i := NewObjectDataInput(o.ToBuffer(), 0, nil, false)

	mpr := NewMorphingPortableReader(nil, i, pw.classDefinition)
	ret := mpr.ReadByteArray("types")

	if !reflect.DeepEqual(expectedRet, ret) {
		t.Errorf("ReadByteArray() returns %v expected %v", ret, expectedRet)
	}
}

func TestMorphingPortableReader_ReadByteArrayWithEmptyFieldName(t *testing.T) {
	var value = []byte{9, 12, 34, 6, 7, 3, 2, 0, 10, 2, 0}
	var expectedRet []byte
	classDef := NewClassDefinitionImpl(1, 2, 3)
	classDef.AddFieldDefinition(NewFieldDefinitionImpl(0, "types", TypeByteArray,
		classDef.FactoryID(), classDef.ClassID(), classDef.Version()))
	o := NewPositionalObjectDataOutput(0, nil, false)
	pw := NewDefaultPortableWriter(nil, o, classDef)
	pw.WriteByteArray("types", value)
	i := NewObjectDataInput(o.ToBuffer(), 0, nil, false)

	mpr := NewMorphingPortableReader(nil, i, pw.classDefinition)
	ret := mpr.ReadByteArray("")

	if !reflect.DeepEqual(expectedRet, ret) {
		t.Errorf("ReadByteArray() returns %v expected %v", ret, expectedRet)
	}
}

func TestMorphingPortableReader_ReadByteArrayWithIncompatibleClassChangeError(t *testing.T) {
<<<<<<< HEAD
	err := captureErr(func() {
		var expectedRet = []int32{9, 12, 34, 6, 7, 3, 2, 0, 10, 2, 0}
		classDef := NewClassDefinitionImpl(1, 2, 3)
		classDef.AddFieldDefinition(NewFieldDefinitionImpl(0, "types", TypeInt32Array,
			classDef.FactoryID(), classDef.ClassID(), classDef.Version()))
		o := NewPositionalObjectDataOutput(0, nil, false)
		pw := NewDefaultPortableWriter(nil, o, classDef)
		pw.WriteInt32Array("types", expectedRet)
		i := NewObjectDataInput(o.ToBuffer(), 0, nil, false)
		mpr := NewMorphingPortableReader(nil, i, pw.classDefinition)
		mpr.ReadByteArray("types")
	})
	var serErr *hzerror.HazelcastSerializationError
	if !errors.As(err, &serErr) {
		t.Errorf("ReadByteArray() should return error type *hzerror.HazelcastSerializationError but it returns: %s", reflect.TypeOf(err))
=======
	var expectedRet = []int32{9, 12, 34, 6, 7, 3, 2, 0, 10, 2, 0}
	classDef := NewClassDefinitionImpl(1, 2, 3)
	classDef.AddFieldDefinition(NewFieldDefinitionImpl(0, "types", TypeInt32Array,
		classDef.FactoryID(), classDef.ClassID(), classDef.Version()))
	o := NewPositionalObjectDataOutput(0, nil, false)
	pw := NewDefaultPortableWriter(nil, o, classDef)
	pw.WriteInt32Array("types", expectedRet)
	i := NewObjectDataInput(o.ToBuffer(), 0, nil, false)

	mpr := NewMorphingPortableReader(nil, i, pw.classDefinition)
	mpr.ReadByteArray("types")
	if _, ok := mpr.Error().(*hzerrors.HazelcastSerializationError); !ok || mpr.Error() == nil {
		t.Error("ReadByteArray() should return error type *common.HazelcastSerializationError but it does not return")
>>>>>>> a68b383a
	}
}

func TestMorphingPortableReader_ReadBoolArray(t *testing.T) {
	var expectedRet = []bool{true, true, false, true, false, false, false, true, false, true, true}
	classDef := NewClassDefinitionImpl(1, 2, 3)
	classDef.AddFieldDefinition(NewFieldDefinitionImpl(0, "areReady", TypeBoolArray,
		classDef.FactoryID(), classDef.ClassID(), classDef.Version()))
	o := NewPositionalObjectDataOutput(0, nil, false)
	pw := NewDefaultPortableWriter(nil, o, classDef)
	pw.WriteBoolArray("areReady", expectedRet)
	i := NewObjectDataInput(o.ToBuffer(), 0, nil, false)

	mpr := NewMorphingPortableReader(nil, i, pw.classDefinition)
	ret := mpr.ReadBoolArray("areReady")

	if !reflect.DeepEqual(expectedRet, ret) {
		t.Errorf("ReadBoolArray() returns %v expected %v", ret, expectedRet)
	}
}

func TestMorphingPortableReader_ReadBoolArrayWithEmptyFieldName(t *testing.T) {
	var value = []bool{true, true, false, true, false, false, false, true, false, true, true}
	var expectedRet []bool
	classDef := NewClassDefinitionImpl(1, 2, 3)
	classDef.AddFieldDefinition(NewFieldDefinitionImpl(0, "areReady", TypeBoolArray,
		classDef.FactoryID(), classDef.ClassID(), classDef.Version()))
	o := NewPositionalObjectDataOutput(0, nil, false)
	pw := NewDefaultPortableWriter(nil, o, classDef)
	pw.WriteBoolArray("areReady", value)
	i := NewObjectDataInput(o.ToBuffer(), 0, nil, false)
	mpr := NewMorphingPortableReader(nil, i, pw.classDefinition)
	ret := mpr.ReadBoolArray("")
	if !reflect.DeepEqual(expectedRet, ret) {
		t.Errorf("ReadBoolArray() returns %v expected %v", ret, expectedRet)
	}
}

func TestMorphingPortableReader_ReadBoolArrayWithIncompatibleClassChangeError(t *testing.T) {
<<<<<<< HEAD
	err := captureErr(func() {
		var expectedRet = []int32{9, 12, 34, 6, 7, 3, 2, 0, 10, 2, 0}
		classDef := NewClassDefinitionImpl(1, 2, 3)
		classDef.AddFieldDefinition(NewFieldDefinitionImpl(0, "types", TypeInt32Array,
			classDef.FactoryID(), classDef.ClassID(), classDef.Version()))
		o := NewPositionalObjectDataOutput(0, nil, false)
		pw := NewDefaultPortableWriter(nil, o, classDef)
		pw.WriteInt32Array("types", expectedRet)
		i := NewObjectDataInput(o.ToBuffer(), 0, nil, false)
		mpr := NewMorphingPortableReader(nil, i, pw.classDefinition)
		mpr.ReadBoolArray("types")
	})
	var serErr *hzerror.HazelcastSerializationError
	if !errors.As(err, &serErr) {
		t.Errorf("ReadBoolArray() should return error type *hzerror.HazelcastSerializationError but it returns: %s", reflect.TypeOf(err))
=======
	var expectedRet = []int32{9, 12, 34, 6, 7, 3, 2, 0, 10, 2, 0}
	classDef := NewClassDefinitionImpl(1, 2, 3)
	classDef.AddFieldDefinition(NewFieldDefinitionImpl(0, "types", TypeInt32Array,
		classDef.FactoryID(), classDef.ClassID(), classDef.Version()))
	o := NewPositionalObjectDataOutput(0, nil, false)
	pw := NewDefaultPortableWriter(nil, o, classDef)
	pw.WriteInt32Array("types", expectedRet)
	i := NewObjectDataInput(o.ToBuffer(), 0, nil, false)

	mpr := NewMorphingPortableReader(nil, i, pw.classDefinition)
	mpr.ReadBoolArray("types")
	if _, ok := mpr.Error().(*hzerrors.HazelcastSerializationError); !ok || mpr.Error() == nil {
		t.Error("ReadBoolArray() should return error type *common.HazelcastSerializationError but it does not return")
>>>>>>> a68b383a
	}
}

func TestMorphingPortableReader_ReadUInt16Array(t *testing.T) {
	var expectedRet = []uint16{'^', '%', '#', '!', '$'}
	classDef := NewClassDefinitionImpl(1, 2, 3)
	classDef.AddFieldDefinition(NewFieldDefinitionImpl(0, "scores", TypeUint16Array,
		classDef.FactoryID(), classDef.ClassID(), classDef.Version()))
	o := NewPositionalObjectDataOutput(0, nil, false)
	pw := NewDefaultPortableWriter(nil, o, classDef)
	pw.WriteUInt16Array("scores", expectedRet)
	i := NewObjectDataInput(o.ToBuffer(), 0, nil, false)

	mpr := NewMorphingPortableReader(nil, i, pw.classDefinition)
	ret := mpr.ReadUInt16Array("scores")

	if !reflect.DeepEqual(expectedRet, ret) {
		t.Errorf("ReadUInt16Array() returns %v expected %v", ret, expectedRet)
	}
}

func TestMorphingPortableReader_ReadUInt16ArrayWithEmptyFieldName(t *testing.T) {
	var value = []uint16{'^', '%', '#', '!', '$'}
	var expectedRet []uint16
	classDef := NewClassDefinitionImpl(1, 2, 3)
	classDef.AddFieldDefinition(NewFieldDefinitionImpl(0, "scores", TypeUint16Array,
		classDef.FactoryID(), classDef.ClassID(), classDef.Version()))
	o := NewPositionalObjectDataOutput(0, nil, false)
	pw := NewDefaultPortableWriter(nil, o, classDef)
	pw.WriteUInt16Array("scores", value)
	i := NewObjectDataInput(o.ToBuffer(), 0, nil, false)

	mpr := NewMorphingPortableReader(nil, i, pw.classDefinition)
	ret := mpr.ReadUInt16Array("")

	if !reflect.DeepEqual(expectedRet, ret) {
		t.Errorf("ReadUInt16Array() returns %v expected %v", ret, expectedRet)
	}
}

func TestMorphingPortableReader_ReadUInt16ArrayWithIncompatibleClassChangeError(t *testing.T) {
	err := captureErr(func() {
		var expectedRet = []int32{9, 12, 34, 6, 7, 3, 2, 0, 10, 2, 0}
		classDef := NewClassDefinitionImpl(1, 2, 3)
		classDef.AddFieldDefinition(NewFieldDefinitionImpl(0, "types", TypeInt32Array,
			classDef.FactoryID(), classDef.ClassID(), classDef.Version()))
		o := NewPositionalObjectDataOutput(0, nil, false)
		pw := NewDefaultPortableWriter(nil, o, classDef)
		pw.WriteInt32Array("types", expectedRet)
		i := NewObjectDataInput(o.ToBuffer(), 0, nil, false)

<<<<<<< HEAD
		mpr := NewMorphingPortableReader(nil, i, pw.classDefinition)
		mpr.ReadUInt16Array("types")
	})
	var serErr *hzerror.HazelcastSerializationError
	if !errors.As(err, &serErr) {
		t.Errorf("ReadUInt16Array() should return error type *hzerror.HazelcastSerializationError but it returns: %s", reflect.TypeOf(err))
=======
	mpr := NewMorphingPortableReader(nil, i, pw.classDefinition)
	mpr.ReadUInt16Array("types")
	if _, ok := mpr.Error().(*hzerrors.HazelcastSerializationError); !ok || mpr.Error() == nil {
		t.Error("ReadUInt16Array() should return error type *common.HazelcastSerializationError but it does not return")
>>>>>>> a68b383a
	}
}

func TestMorphingPortableReader_ReadInt16Array(t *testing.T) {
	var expectedRet = []int16{9432, 12, 34, 126, 7, 343, 2, 0, 1120, 222, 440}
	classDef := NewClassDefinitionImpl(1, 2, 3)
	classDef.AddFieldDefinition(NewFieldDefinitionImpl(0, "scores", TypeInt16Array,
		classDef.FactoryID(), classDef.ClassID(), classDef.Version()))
	o := NewPositionalObjectDataOutput(0, nil, false)
	pw := NewDefaultPortableWriter(nil, o, classDef)
	pw.WriteInt16Array("scores", expectedRet)
	i := NewObjectDataInput(o.ToBuffer(), 0, nil, false)

	mpr := NewMorphingPortableReader(nil, i, pw.classDefinition)
	ret := mpr.ReadInt16Array("scores")

	if !reflect.DeepEqual(expectedRet, ret) {
		t.Errorf("ReadInt16Array() returns %v expected %v", ret, expectedRet)
	}
}

func TestMorphingPortableReader_ReadInt16ArrayWithEmptyFieldName(t *testing.T) {
	var value = []int16{9432, 12, 34, 126, 7, 343, 2, 0, 1120, 222, 440}
	var expectedRet []int16
	classDef := NewClassDefinitionImpl(1, 2, 3)
	classDef.AddFieldDefinition(NewFieldDefinitionImpl(0, "scores", TypeInt16Array,
		classDef.FactoryID(), classDef.ClassID(), classDef.Version()))
	o := NewPositionalObjectDataOutput(0, nil, false)
	pw := NewDefaultPortableWriter(nil, o, classDef)
	pw.WriteInt16Array("scores", value)
	i := NewObjectDataInput(o.ToBuffer(), 0, nil, false)

	mpr := NewMorphingPortableReader(nil, i, pw.classDefinition)
	ret := mpr.ReadInt16Array("")

	if !reflect.DeepEqual(expectedRet, ret) {
		t.Errorf("ReadInt16Array() returns %v expected %v", ret, expectedRet)
	}
}

func TestMorphingPortableReader_ReadInt16ArrayWithIncompatibleClassChangeError(t *testing.T) {
	err := captureErr(func() {
		var expectedRet = []int32{9, 12, 34, 6, 7, 3, 2, 0, 10, 2, 0}
		classDef := NewClassDefinitionImpl(1, 2, 3)
		classDef.AddFieldDefinition(NewFieldDefinitionImpl(0, "types", TypeInt32Array,
			classDef.FactoryID(), classDef.ClassID(), classDef.Version()))
		o := NewPositionalObjectDataOutput(0, nil, false)
		pw := NewDefaultPortableWriter(nil, o, classDef)
		pw.WriteInt32Array("types", expectedRet)
		i := NewObjectDataInput(o.ToBuffer(), 0, nil, false)

<<<<<<< HEAD
		mpr := NewMorphingPortableReader(nil, i, pw.classDefinition)
		mpr.ReadInt16Array("types")
	})
	var serErr *hzerror.HazelcastSerializationError
	if !errors.As(err, &serErr) {
		t.Errorf("ReadInt16Array() should return error type *hzerror.HazelcastSerializationError but it returns: %s", reflect.TypeOf(err))
=======
	mpr := NewMorphingPortableReader(nil, i, pw.classDefinition)
	mpr.ReadInt16Array("types")
	if _, ok := mpr.Error().(*hzerrors.HazelcastSerializationError); !ok || mpr.Error() == nil {
		t.Error("ReadInt16Array() should return error type *common.HazelcastSerializationError but it does not return")
>>>>>>> a68b383a
	}
}

func TestMorphingPortableReader_ReadInt32Array(t *testing.T) {
	var expectedRet = []int32{9432, 12, 34, 6123, 45367, 31341, 43142, 78690, 16790, 362, 0}
	classDef := NewClassDefinitionImpl(1, 2, 3)
	classDef.AddFieldDefinition(NewFieldDefinitionImpl(0, "scores", TypeInt32Array,
		classDef.FactoryID(), classDef.ClassID(), classDef.Version()))
	o := NewPositionalObjectDataOutput(0, nil, false)
	pw := NewDefaultPortableWriter(nil, o, classDef)
	pw.WriteInt32Array("scores", expectedRet)
	i := NewObjectDataInput(o.ToBuffer(), 0, nil, false)

	mpr := NewMorphingPortableReader(nil, i, pw.classDefinition)
	ret := mpr.ReadInt32Array("scores")

	if !reflect.DeepEqual(expectedRet, ret) {
		t.Errorf("ReadInt32Array() returns %v expected %v", ret, expectedRet)
	}
}

func TestMorphingPortableReader_ReadInt32ArrayWithEmptyFieldName(t *testing.T) {
	var value = []int32{9432, 12, 34, 6123, 45367, 31341, 43142, 78690, 16790, 362, 0}
	var expectedRet []int32
	classDef := NewClassDefinitionImpl(1, 2, 3)
	classDef.AddFieldDefinition(NewFieldDefinitionImpl(0, "scores", TypeInt32Array,
		classDef.FactoryID(), classDef.ClassID(), classDef.Version()))
	o := NewPositionalObjectDataOutput(0, nil, false)
	pw := NewDefaultPortableWriter(nil, o, classDef)
	pw.WriteInt32Array("scores", value)
	i := NewObjectDataInput(o.ToBuffer(), 0, nil, false)

	mpr := NewMorphingPortableReader(nil, i, pw.classDefinition)
	ret := mpr.ReadInt32Array("")

	if !reflect.DeepEqual(expectedRet, ret) {
		t.Errorf("ReadInt32Array() returns %v expected %v", ret, expectedRet)
	}
}

func TestMorphingPortableReader_ReadInt32ArrayWithIncompatibleClassChangeError(t *testing.T) {
	err := captureErr(func() {
		var expectedRet = []int64{9, 12, 34, 6, 7, 3, 2, 0, 10, 2, 0}
		classDef := NewClassDefinitionImpl(1, 2, 3)
		classDef.AddFieldDefinition(NewFieldDefinitionImpl(0, "types", TypeInt64Array,
			classDef.FactoryID(), classDef.ClassID(), classDef.Version()))
		o := NewPositionalObjectDataOutput(0, nil, false)
		pw := NewDefaultPortableWriter(nil, o, classDef)
		pw.WriteInt64Array("types", expectedRet)
		i := NewObjectDataInput(o.ToBuffer(), 0, nil, false)

<<<<<<< HEAD
		mpr := NewMorphingPortableReader(nil, i, pw.classDefinition)
		mpr.ReadInt32Array("types")
	})
	var serErr *hzerror.HazelcastSerializationError
	if !errors.As(err, &serErr) {
		t.Errorf("ReadInt32Array() should return error type *hzerror.HazelcastSerializationError but it returns: %s", reflect.TypeOf(err))
=======
	mpr := NewMorphingPortableReader(nil, i, pw.classDefinition)
	mpr.ReadInt32Array("types")
	if _, ok := mpr.Error().(*hzerrors.HazelcastSerializationError); !ok || mpr.Error() == nil {
		t.Error("ReadInt32Array() should return error type *common.HazelcastSerializationError but it does not return")
>>>>>>> a68b383a
	}
}

func TestMorphingPortableReader_ReadInt64Array(t *testing.T) {
	var expectedRet = []int64{9412332, 929812, 34, 61223493, 4523367, 31235341, 46423142, 78690, 16790, 3662, 0}
	classDef := NewClassDefinitionImpl(1, 2, 3)
	classDef.AddFieldDefinition(NewFieldDefinitionImpl(0, "scores", TypeInt64Array,
		classDef.FactoryID(), classDef.ClassID(), classDef.Version()))
	o := NewPositionalObjectDataOutput(0, nil, false)
	pw := NewDefaultPortableWriter(nil, o, classDef)
	pw.WriteInt64Array("scores", expectedRet)
	i := NewObjectDataInput(o.ToBuffer(), 0, nil, false)
	mpr := NewMorphingPortableReader(nil, i, pw.classDefinition)
	ret := mpr.ReadInt64Array("scores")
	if !reflect.DeepEqual(expectedRet, ret) {
		t.Errorf("ReadInt64Array() returns %v expected %v", ret, expectedRet)
	}
}

func TestMorphingPortableReader_ReadInt64ArrayWithEmptyFieldName(t *testing.T) {
	var value = []int64{9412332, 929812, 34, 61223493, 4523367, 31235341, 46423142, 78690, 16790, 3662, 0}
	var expectedRet []int64
	classDef := NewClassDefinitionImpl(1, 2, 3)
	classDef.AddFieldDefinition(NewFieldDefinitionImpl(0, "scores", TypeInt64Array,
		classDef.FactoryID(), classDef.ClassID(), classDef.Version()))
	o := NewPositionalObjectDataOutput(0, nil, false)
	pw := NewDefaultPortableWriter(nil, o, classDef)
	pw.WriteInt64Array("scores", value)
	i := NewObjectDataInput(o.ToBuffer(), 0, nil, false)
	mpr := NewMorphingPortableReader(nil, i, pw.classDefinition)
	ret := mpr.ReadInt64Array("")
	if !reflect.DeepEqual(expectedRet, ret) {
		t.Errorf("ReadInt64Array() returns %v expected %v", ret, expectedRet)
	}
}

func TestMorphingPortableReader_ReadInt64ArrayWithIncompatibleClassChangeError(t *testing.T) {
<<<<<<< HEAD
	err := captureErr(func() {
		var expectedRet = []float32{9, 12, 34, 6, 7, 3, 2, 0, 10, 2, 0}
		classDef := NewClassDefinitionImpl(1, 2, 3)
		classDef.AddFieldDefinition(NewFieldDefinitionImpl(0, "types", TypeFloat32Array,
			classDef.FactoryID(), classDef.ClassID(), classDef.Version()))
		o := NewPositionalObjectDataOutput(0, nil, false)
		pw := NewDefaultPortableWriter(nil, o, classDef)
		pw.WriteFloat32Array("types", expectedRet)
		i := NewObjectDataInput(o.ToBuffer(), 0, nil, false)
		mpr := NewMorphingPortableReader(nil, i, pw.classDefinition)
		mpr.ReadInt64Array("types")
	})
	var serErr *hzerror.HazelcastSerializationError
	if !errors.As(err, &serErr) {
		t.Errorf("ReadInt64Array() should return error type *hzerror.HazelcastSerializationError but it returns: %s", reflect.TypeOf(err))
=======
	var expectedRet = []float32{9, 12, 34, 6, 7, 3, 2, 0, 10, 2, 0}
	classDef := NewClassDefinitionImpl(1, 2, 3)
	classDef.AddFieldDefinition(NewFieldDefinitionImpl(0, "types", TypeFloat32Array,
		classDef.FactoryID(), classDef.ClassID(), classDef.Version()))
	o := NewPositionalObjectDataOutput(0, nil, false)
	pw := NewDefaultPortableWriter(nil, o, classDef)
	pw.WriteFloat32Array("types", expectedRet)
	i := NewObjectDataInput(o.ToBuffer(), 0, nil, false)

	mpr := NewMorphingPortableReader(nil, i, pw.classDefinition)
	mpr.ReadInt64Array("types")
	if _, ok := mpr.Error().(*hzerrors.HazelcastSerializationError); !ok || mpr.Error() == nil {
		t.Error("ReadInt64Array() should return error type *common.HazelcastSerializationError but it does not return")
>>>>>>> a68b383a
	}
}

func TestMorphingPortableReader_ReadFloat32Array(t *testing.T) {
	var expectedRet = []float32{12.1431, 1212.3, 34, 6123, 4.5367, 3.1341, 43.142, 786.90, 16.790, 3.62, 0}
	classDef := NewClassDefinitionImpl(1, 2, 3)
	classDef.AddFieldDefinition(NewFieldDefinitionImpl(0, "longitude", TypeFloat32Array,
		classDef.FactoryID(), classDef.ClassID(), classDef.Version()))
	o := NewPositionalObjectDataOutput(0, nil, false)
	pw := NewDefaultPortableWriter(nil, o, classDef)
	pw.WriteFloat32Array("longitude", expectedRet)
	i := NewObjectDataInput(o.ToBuffer(), 0, nil, false)

	mpr := NewMorphingPortableReader(nil, i, pw.classDefinition)
	ret := mpr.ReadFloat32Array("longitude")

	if !reflect.DeepEqual(expectedRet, ret) {
		t.Errorf("ReadFloat32Array() returns %v expected %v", ret, expectedRet)
	}
}

func TestMorphingPortableReader_ReadFloat32ArrayWithEmptyFieldName(t *testing.T) {
	var value = []float32{12.1431, 1212.3, 34, 6123, 4.5367, 3.1341, 43.142, 786.90, 16.790, 3.62, 0}
	var expectedRet []float32
	classDef := NewClassDefinitionImpl(1, 2, 3)
	classDef.AddFieldDefinition(NewFieldDefinitionImpl(0, "longitude", TypeFloat32Array,
		classDef.FactoryID(), classDef.ClassID(), classDef.Version()))
	o := NewPositionalObjectDataOutput(0, nil, false)
	pw := NewDefaultPortableWriter(nil, o, classDef)
	pw.WriteFloat32Array("longitude", value)
	i := NewObjectDataInput(o.ToBuffer(), 0, nil, false)

	mpr := NewMorphingPortableReader(nil, i, pw.classDefinition)
	ret := mpr.ReadFloat32Array("")

	if !reflect.DeepEqual(expectedRet, ret) {
		t.Errorf("ReadFloat32Array() returns %v expected %v", ret, expectedRet)
	}
}

func TestMorphingPortableReader_ReadFloat32ArrayWithIncompatibleClassChangeError(t *testing.T) {
<<<<<<< HEAD
	err := captureErr(func() {
		var expectedRet = []float64{9, 12, 34, 6, 7, 3, 2, 0, 10, 2, 0}
		classDef := NewClassDefinitionImpl(1, 2, 3)
		classDef.AddFieldDefinition(NewFieldDefinitionImpl(0, "types", TypeFloat64Array,
			classDef.FactoryID(), classDef.ClassID(), classDef.Version()))
		o := NewPositionalObjectDataOutput(0, nil, false)
		pw := NewDefaultPortableWriter(nil, o, classDef)
		pw.WriteFloat64Array("types", expectedRet)
		i := NewObjectDataInput(o.ToBuffer(), 0, nil, false)
		mpr := NewMorphingPortableReader(nil, i, pw.classDefinition)
		mpr.ReadFloat32Array("types")
	})
	var serErr *hzerror.HazelcastSerializationError
	if !errors.As(err, &serErr) {
		t.Errorf("ReadFloat32Array() should return error type *hzerror.HazelcastSerializationError but it returns: %s", reflect.TypeOf(err))
=======
	var expectedRet = []float64{9, 12, 34, 6, 7, 3, 2, 0, 10, 2, 0}
	classDef := NewClassDefinitionImpl(1, 2, 3)
	classDef.AddFieldDefinition(NewFieldDefinitionImpl(0, "types", TypeFloat64Array,
		classDef.FactoryID(), classDef.ClassID(), classDef.Version()))
	o := NewPositionalObjectDataOutput(0, nil, false)
	pw := NewDefaultPortableWriter(nil, o, classDef)
	pw.WriteFloat64Array("types", expectedRet)
	i := NewObjectDataInput(o.ToBuffer(), 0, nil, false)

	mpr := NewMorphingPortableReader(nil, i, pw.classDefinition)
	mpr.ReadFloat32Array("types")
	if _, ok := mpr.Error().(*hzerrors.HazelcastSerializationError); !ok || mpr.Error() == nil {
		t.Error("ReadFloat32Array() should return error type *common.HazelcastSerializationError but it does not return")
>>>>>>> a68b383a
	}
}

func TestMorphingPortableReader_ReadFloat64Array(t *testing.T) {
	var expectedRet = []float64{12234.1431, 121092.3, 34, 6123, 499.5364327, 3.1323441, 43.142, 799986.90, 16.790, 3.9996342, 0}
	classDef := NewClassDefinitionImpl(1, 2, 3)
	classDef.AddFieldDefinition(NewFieldDefinitionImpl(0, "longitude", TypeFloat64Array,
		classDef.FactoryID(), classDef.ClassID(), classDef.Version()))
	o := NewPositionalObjectDataOutput(0, nil, false)
	pw := NewDefaultPortableWriter(nil, o, classDef)
	pw.WriteFloat64Array("longitude", expectedRet)
	i := NewObjectDataInput(o.ToBuffer(), 0, nil, false)

	mpr := NewMorphingPortableReader(nil, i, pw.classDefinition)
	ret := mpr.ReadFloat64Array("longitude")

	if !reflect.DeepEqual(expectedRet, ret) {
		t.Errorf("ReadFloat64Array() returns %v expected %v", ret, expectedRet)
	}
}

func TestMorphingPortableReader_ReadFloat64ArrayWithEmptyFieldName(t *testing.T) {
	var value = []float64{12234.1431, 121092.3, 34, 6123, 499.5364327, 3.1323441, 43.142, 799986.90, 16.790, 3.9996342, 0}
	var expectedRet []float64
	classDef := NewClassDefinitionImpl(1, 2, 3)
	classDef.AddFieldDefinition(NewFieldDefinitionImpl(0, "longitude", TypeFloat64Array,
		classDef.FactoryID(), classDef.ClassID(), classDef.Version()))
	o := NewPositionalObjectDataOutput(0, nil, false)
	pw := NewDefaultPortableWriter(nil, o, classDef)
	pw.WriteFloat64Array("longitude", value)
	i := NewObjectDataInput(o.ToBuffer(), 0, nil, false)

	mpr := NewMorphingPortableReader(nil, i, pw.classDefinition)
	ret := mpr.ReadFloat64Array("")

	if !reflect.DeepEqual(expectedRet, ret) {
		t.Errorf("ReadFloat64Array() returns %v expected %v", ret, expectedRet)
	}
}

func TestMorphingPortableReader_ReadFloat64ArrayWithIncompatibleClassChangeError(t *testing.T) {
<<<<<<< HEAD
	err := captureErr(func() {
		var expectedRet = []float32{9, 12, 34, 6, 7, 3, 2, 0, 10, 2, 0}
		classDef := NewClassDefinitionImpl(1, 2, 3)
		classDef.AddFieldDefinition(NewFieldDefinitionImpl(0, "types", TypeFloat32Array,
			classDef.FactoryID(), classDef.ClassID(), classDef.Version()))
		o := NewPositionalObjectDataOutput(0, nil, false)
		pw := NewDefaultPortableWriter(nil, o, classDef)
		pw.WriteFloat32Array("types", expectedRet)
		i := NewObjectDataInput(o.ToBuffer(), 0, nil, false)
		mpr := NewMorphingPortableReader(nil, i, pw.classDefinition)
		mpr.ReadFloat64Array("types")
	})
	var serErr *hzerror.HazelcastSerializationError
	if !errors.As(err, &serErr) {
		t.Errorf("ReadFloat64Array() should return error type *hzerror.HazelcastSerializationError but it returns: %s", reflect.TypeOf(err))
=======
	var expectedRet = []float32{9, 12, 34, 6, 7, 3, 2, 0, 10, 2, 0}
	classDef := NewClassDefinitionImpl(1, 2, 3)
	classDef.AddFieldDefinition(NewFieldDefinitionImpl(0, "types", TypeFloat32Array,
		classDef.FactoryID(), classDef.ClassID(), classDef.Version()))
	o := NewPositionalObjectDataOutput(0, nil, false)
	pw := NewDefaultPortableWriter(nil, o, classDef)
	pw.WriteFloat32Array("types", expectedRet)
	i := NewObjectDataInput(o.ToBuffer(), 0, nil, false)

	mpr := NewMorphingPortableReader(nil, i, pw.classDefinition)
	mpr.ReadFloat64Array("types")
	if _, ok := mpr.Error().(*hzerrors.HazelcastSerializationError); !ok || mpr.Error() == nil {
		t.Error("ReadFloat64Array() should return error type *common.HazelcastSerializationError but it does not return")
>>>>>>> a68b383a
	}
}

func TestMorphingPortableReader_ReadUTFArray(t *testing.T) {
	var expectedRet = []string{"Furkan Şenharputlu", "こんにちは", "おはようございます", "今晩は"}
	classDef := NewClassDefinitionImpl(1, 2, 3)
	classDef.AddFieldDefinition(NewFieldDefinitionImpl(0, "words", TypeStringArray,
		classDef.FactoryID(), classDef.ClassID(), classDef.Version()))
	o := NewPositionalObjectDataOutput(0, nil, false)
	pw := NewDefaultPortableWriter(nil, o, classDef)
	pw.WriteStringArray("words", expectedRet)
	i := NewObjectDataInput(o.ToBuffer(), 0, nil, false)

	mpr := NewMorphingPortableReader(nil, i, pw.classDefinition)
	ret := mpr.ReadStringArray("words")

	if !reflect.DeepEqual(expectedRet, ret) {
		t.Errorf("ReadStringArray() returns %v expected %v", ret, expectedRet)
	}
}

func TestMorphingPortableReader_ReadUTFArrayWithEmptyFieldName(t *testing.T) {
	var value = []string{"Furkan Şenharputlu", "こんにちは", "おはようございます", "今晩は"}
	var expectedRet []string
	classDef := NewClassDefinitionImpl(1, 2, 3)
	classDef.AddFieldDefinition(NewFieldDefinitionImpl(0, "words", TypeStringArray,
		classDef.FactoryID(), classDef.ClassID(), classDef.Version()))
	o := NewPositionalObjectDataOutput(0, nil, false)
	pw := NewDefaultPortableWriter(nil, o, classDef)
	pw.WriteStringArray("words", value)
	i := NewObjectDataInput(o.ToBuffer(), 0, nil, false)

	mpr := NewMorphingPortableReader(nil, i, pw.classDefinition)
	ret := mpr.ReadStringArray("")

	if !reflect.DeepEqual(expectedRet, ret) {
		t.Errorf("ReadStringArray() returns %v expected %v", ret, expectedRet)
	}
}

func TestMorphingPortableReader_ReadUTFArrayWithIncompatibleClassChangeError(t *testing.T) {
	err := captureErr(func() {
		var expectedRet = []float64{9, 12, 34, 6, 7, 3, 2, 0, 10, 2, 0}
		classDef := NewClassDefinitionImpl(1, 2, 3)
		classDef.AddFieldDefinition(NewFieldDefinitionImpl(0, "types", TypeFloat64Array,
			classDef.FactoryID(), classDef.ClassID(), classDef.Version()))
		o := NewPositionalObjectDataOutput(0, nil, false)
		pw := NewDefaultPortableWriter(nil, o, classDef)
		pw.WriteFloat64Array("types", expectedRet)
		i := NewObjectDataInput(o.ToBuffer(), 0, nil, false)

<<<<<<< HEAD
		mpr := NewMorphingPortableReader(nil, i, pw.classDefinition)
		mpr.ReadStringArray("types")
	})
	var serErr *hzerror.HazelcastSerializationError
	if !errors.As(err, &serErr) {
		t.Errorf("ReadStringArray() should return error type *hzerror.HazelcastSerializationError but it returns: %s", reflect.TypeOf(err))
=======
	mpr := NewMorphingPortableReader(nil, i, pw.classDefinition)
	mpr.ReadStringArray("types")
	if _, ok := mpr.Error().(*hzerrors.HazelcastSerializationError); !ok || mpr.Error() == nil {
		t.Error("ReadStringArray() should return error type *common.HazelcastSerializationError but it does not return")
>>>>>>> a68b383a
	}
}

func TestMorphingPortableReader_ReadPortableArray(t *testing.T) {
	var expectedRet = []serialization.Portable{
		&student{id: 10, age: 22, name: "Furkan Şenharputlu"},
		&student{id: 11, age: 20, name: "Jack Purcell"},
	}
	config := &serialization.Config{PortableFactories: map[int32]serialization.PortableFactory{}}
	config.PortableFactories[2] = &portableFactory1{}
	classDef := NewClassDefinitionImpl(2, 1, 3)
	service, _ := NewService(config)
	classDef.AddFieldDefinition(NewFieldDefinitionImpl(0, "engineers", TypePortableArray,
		classDef.FactoryID(), classDef.ClassID(), classDef.Version()))
	o := NewPositionalObjectDataOutput(0, nil, false)
	serializer := NewPortableSerializer(service, config.PortableFactories, 0)
	pw := NewDefaultPortableWriter(serializer, o, classDef)
	pw.WritePortableArray("engineers", expectedRet)
	i := NewObjectDataInput(o.ToBuffer(), 0, nil, false)

	mpr := NewMorphingPortableReader(serializer, i, pw.classDefinition)
	ret := mpr.ReadPortableArray("engineers")

	if !reflect.DeepEqual(expectedRet, ret) {
		t.Errorf("ReadPortableArray() returns %v expected %v", ret, expectedRet)
	}
}

func TestMorphingPortableReader_ReadPortableArrayWithEmptyFieldName(t *testing.T) {
	var value = []serialization.Portable{
		&student{id: 10, age: 22, name: "Furkan Şenharputlu"},
		&student{id: 11, age: 20, name: "Jack Purcell"},
	}
	var expectedRet []serialization.Portable
	config := &serialization.Config{PortableFactories: map[int32]serialization.PortableFactory{}}
	config.PortableFactories[2] = &portableFactory1{}
	classDef := NewClassDefinitionImpl(2, 1, 3)
	service, _ := NewService(config)
	classDef.AddFieldDefinition(NewFieldDefinitionImpl(0, "engineers", TypePortableArray,
		classDef.FactoryID(), classDef.ClassID(), classDef.Version()))
	o := NewPositionalObjectDataOutput(0, nil, false)
	serializer := NewPortableSerializer(service, config.PortableFactories, 0)
	pw := NewDefaultPortableWriter(serializer, o, classDef)
	pw.WritePortableArray("engineers", value)
	i := NewObjectDataInput(o.ToBuffer(), 0, nil, false)

	mpr := NewMorphingPortableReader(serializer, i, pw.classDefinition)
	ret := mpr.ReadPortableArray("")

	if !reflect.DeepEqual(expectedRet, ret) {
		t.Errorf("ReadPortableArray() returns %v expected %v", ret, expectedRet)
	}
}

func TestMorphingPortableReader_ReadPortableArrayWithIncompatibleClassChangeError(t *testing.T) {
	err := captureErr(func() {
		var expectedRet = []float64{9, 12, 34, 6, 7, 3, 2, 0, 10, 2, 0}
		classDef := NewClassDefinitionImpl(1, 2, 3)
		classDef.AddFieldDefinition(NewFieldDefinitionImpl(0, "types", TypeFloat64Array,
			classDef.FactoryID(), classDef.ClassID(), classDef.Version()))
		o := NewPositionalObjectDataOutput(0, nil, false)
		pw := NewDefaultPortableWriter(nil, o, classDef)
		pw.WriteFloat64Array("types", expectedRet)
		i := NewObjectDataInput(o.ToBuffer(), 0, nil, false)

<<<<<<< HEAD
		mpr := NewMorphingPortableReader(nil, i, pw.classDefinition)
		mpr.ReadPortableArray("types")
	})
	var serErr *hzerror.HazelcastSerializationError
	if !errors.As(err, &serErr) {
		t.Errorf("ReadPortableArray() should return error type *hzerror.HazelcastSerializationError but it returns: %s", reflect.TypeOf(err))
=======
	mpr := NewMorphingPortableReader(nil, i, pw.classDefinition)
	mpr.ReadPortableArray("types")
	if _, ok := mpr.Error().(*hzerrors.HazelcastSerializationError); !ok || mpr.Error() == nil {
		t.Error("ReadPortableArray() should return error type *common.HazelcastSerializationError but it does not return")
>>>>>>> a68b383a
	}
}

func TestNewMorphingPortableReader(t *testing.T) {
	s := &student{id: 10, age: 22, name: "Furkan Şenharputlu"}
	config := &serialization.Config{
		PortableFactories: map[int32]serialization.PortableFactory{},
	}
	config.PortableFactories[2] = &portableFactory2{}
	service, err := NewService(config)
	if err != nil {
		t.Fatal(err)
	}
	data, err := service.ToData(s)
	if err != nil {
		t.Fatal(err)
	}
	service.SerializationConfig.PortableVersion = 1
	expectedRet := &student2{id: 10, age: 22, name: "Furkan Şenharputlu"}
	ret, err := service.ToObject(data)
	if err != nil {
		t.Fatal(err)
	}
	if !reflect.DeepEqual(expectedRet, ret) {
		t.Error("MorphingPortableReader failed")
	}
}

func captureErr(f func()) (err error) {
	defer func() {
		if v := recover(); v != nil {
			err = hzerror.MakeError(v)
		}
	}()
	f()
	return nil
}<|MERGE_RESOLUTION|>--- conflicted
+++ resolved
@@ -21,14 +21,8 @@
 	"reflect"
 	"testing"
 
-	"github.com/hazelcast/hazelcast-go-client/serialization"
-
-<<<<<<< HEAD
-	"github.com/hazelcast/hazelcast-go-client/internal/hzerror"
-=======
 	hzerrors "github.com/hazelcast/hazelcast-go-client/hzerrors"
 	"github.com/hazelcast/hazelcast-go-client/serialization"
->>>>>>> a68b383a
 )
 
 func TestMorphingPortableReader_ReadByte(t *testing.T) {
@@ -64,7 +58,6 @@
 }
 
 func TestMorphingPortableReader_ReadByteWithIncompatibleClassChangeError(t *testing.T) {
-<<<<<<< HEAD
 	err := captureErr(func() {
 		expectedRet := true
 		classDef := NewClassDefinitionImpl(1, 2, 3)
@@ -77,24 +70,9 @@
 		mpr := NewMorphingPortableReader(nil, i, classDef)
 		mpr.ReadByte("type")
 	})
-	var serErr *hzerror.HazelcastSerializationError
+	var serErr *hzerrors.HazelcastSerializationError
 	if !errors.As(err, &serErr) {
 		t.Errorf("ReadByte() should return error type *hzerror.HazelcastSerializationError but it returns: %s", reflect.TypeOf(err))
-=======
-	var expectedRet = true
-	classDef := NewClassDefinitionImpl(1, 2, 3)
-	classDef.AddFieldDefinition(NewFieldDefinitionImpl(0, "type", TypeBool,
-		classDef.FactoryID(), classDef.ClassID(), classDef.Version()))
-	o := NewPositionalObjectDataOutput(0, nil, false)
-	pw := NewDefaultPortableWriter(nil, o, classDef)
-	pw.WriteBool("type", expectedRet)
-	i := NewObjectDataInput(o.ToBuffer(), 0, nil, false)
-
-	mpr := NewMorphingPortableReader(nil, i, classDef)
-	mpr.ReadByte("type")
-	if _, ok := mpr.Error().(*hzerrors.HazelcastSerializationError); !ok || mpr.Error() == nil {
-		t.Error("ReadByte() should return error type *common.HazelcastSerializationError but it does not return")
->>>>>>> a68b383a
 	}
 }
 
@@ -131,7 +109,6 @@
 }
 
 func TestMorphingPortableReader_ReadBoolWithIncompatibleClassChangeError(t *testing.T) {
-<<<<<<< HEAD
 	err := captureErr(func() {
 		var expectedRet byte = 23
 		classDef := NewClassDefinitionImpl(1, 2, 3)
@@ -144,24 +121,9 @@
 		mpr := NewMorphingPortableReader(nil, i, classDef)
 		mpr.ReadBool("type")
 	})
-	var serErr *hzerror.HazelcastSerializationError
+	var serErr *hzerrors.HazelcastSerializationError
 	if !errors.As(err, &serErr) {
 		t.Errorf("ReadBool() should return error type *hzerror.HazelcastSerializationError but it returns: %s", reflect.TypeOf(err))
-=======
-	var expectedRet byte = 23
-	classDef := NewClassDefinitionImpl(1, 2, 3)
-	classDef.AddFieldDefinition(NewFieldDefinitionImpl(0, "type", TypeByte,
-		classDef.FactoryID(), classDef.ClassID(), classDef.Version()))
-	o := NewPositionalObjectDataOutput(0, nil, false)
-	pw := NewDefaultPortableWriter(nil, o, classDef)
-	pw.WriteByte("type", expectedRet)
-	i := NewObjectDataInput(o.ToBuffer(), 0, nil, false)
-
-	mpr := NewMorphingPortableReader(nil, i, classDef)
-	mpr.ReadBool("type")
-	if _, ok := mpr.Error().(*hzerrors.HazelcastSerializationError); !ok || mpr.Error() == nil {
-		t.Error("ReadBool() should return error type *common.HazelcastSerializationError but it does not return")
->>>>>>> a68b383a
 	}
 }
 
@@ -200,7 +162,6 @@
 }
 
 func TestMorphingPortableReader_ReadUInt16WithIncompatibleClassChangeError(t *testing.T) {
-<<<<<<< HEAD
 	err := captureErr(func() {
 		classDef := NewClassDefinitionImpl(1, 2, 3)
 		classDef.AddFieldDefinition(NewFieldDefinitionImpl(0, "char", TypeInt16,
@@ -212,24 +173,9 @@
 		pr := NewMorphingPortableReader(nil, i, classDef)
 		pr.ReadUInt16("char")
 	})
-	var serErr *hzerror.HazelcastSerializationError
+	var serErr *hzerrors.HazelcastSerializationError
 	if !errors.As(err, &serErr) {
 		t.Errorf("ReadUInt16() should return error type *hzerror.HazelcastSerializationError but it returns: %s", reflect.TypeOf(err))
-=======
-	var expectedRet int16 = 23
-	classDef := NewClassDefinitionImpl(1, 2, 3)
-	classDef.AddFieldDefinition(NewFieldDefinitionImpl(0, "char", TypeInt16,
-		classDef.FactoryID(), classDef.ClassID(), classDef.Version()))
-	o := NewPositionalObjectDataOutput(0, nil, false)
-	pw := NewDefaultPortableWriter(nil, o, classDef)
-	pw.WriteInt16("char", expectedRet)
-	i := NewObjectDataInput(o.ToBuffer(), 0, nil, false)
-
-	pr := NewMorphingPortableReader(nil, i, classDef)
-	pr.ReadUInt16("char")
-	if _, ok := pr.Error().(*hzerrors.HazelcastSerializationError); !ok || pr.Error() == nil {
-		t.Error("ReadUInt16() should return error type *common.HazelcastSerializationError but it does not return")
->>>>>>> a68b383a
 	}
 }
 
@@ -283,7 +229,6 @@
 }
 
 func TestMorphingPortableReader_ReadInt16WithIncompatibleClassChangeError(t *testing.T) {
-<<<<<<< HEAD
 	err := captureErr(func() {
 		var value int64 = 22
 		classDef := NewClassDefinitionImpl(1, 2, 3)
@@ -296,24 +241,9 @@
 		mpr := NewMorphingPortableReader(nil, i, classDef)
 		mpr.ReadInt16("age")
 	})
-	var serErr *hzerror.HazelcastSerializationError
+	var serErr *hzerrors.HazelcastSerializationError
 	if !errors.As(err, &serErr) {
 		t.Errorf("ReadInt16() should return error type *hzerror.HazelcastSerializationError but it returns: %s", reflect.TypeOf(err))
-=======
-	var value int64 = 22
-	classDef := NewClassDefinitionImpl(1, 2, 3)
-	classDef.AddFieldDefinition(NewFieldDefinitionImpl(0, "age", TypeInt64,
-		classDef.FactoryID(), classDef.ClassID(), classDef.Version()))
-	o := NewPositionalObjectDataOutput(0, nil, false)
-	pw := NewDefaultPortableWriter(nil, o, classDef)
-	pw.WriteInt64("age", value)
-	i := NewObjectDataInput(o.ToBuffer(), 0, nil, false)
-
-	mpr := NewMorphingPortableReader(nil, i, classDef)
-	mpr.ReadInt16("age")
-	if _, ok := mpr.Error().(*hzerrors.HazelcastSerializationError); !ok || mpr.Error() == nil {
-		t.Error("ReadInt16() should return error type *common.HazelcastSerializationError but it does not return")
->>>>>>> a68b383a
 	}
 }
 
@@ -410,19 +340,12 @@
 		pw.WriteInt64("age", value)
 		i := NewObjectDataInput(o.ToBuffer(), 0, nil, false)
 
-<<<<<<< HEAD
 		mpr := NewMorphingPortableReader(nil, i, classDef)
 		mpr.ReadInt32("age")
 	})
-	var serErr *hzerror.HazelcastSerializationError
+	var serErr *hzerrors.HazelcastSerializationError
 	if !errors.As(err, &serErr) {
 		t.Errorf("ReadInt32() should return error type *hzerror.HazelcastSerializationError but it returns: %s", reflect.TypeOf(err))
-=======
-	mpr := NewMorphingPortableReader(nil, i, classDef)
-	mpr.ReadInt32("age")
-	if _, ok := mpr.Error().(*hzerrors.HazelcastSerializationError); !ok || mpr.Error() == nil {
-		t.Error("ReadInt32() should return error type *common.HazelcastSerializationError but it does not return")
->>>>>>> a68b383a
 	}
 }
 
@@ -540,19 +463,12 @@
 		pw.WriteFloat32("age", value)
 		i := NewObjectDataInput(o.ToBuffer(), 0, nil, false)
 
-<<<<<<< HEAD
 		mpr := NewMorphingPortableReader(nil, i, classDef)
 		mpr.ReadInt64("age")
 	})
-	var serErr *hzerror.HazelcastSerializationError
+	var serErr *hzerrors.HazelcastSerializationError
 	if !errors.As(err, &serErr) {
 		t.Errorf("ReadInt64() should return error type *hzerror.HazelcastSerializationError but it returns: %s", reflect.TypeOf(err))
-=======
-	mpr := NewMorphingPortableReader(nil, i, classDef)
-	mpr.ReadInt64("age")
-	if _, ok := mpr.Error().(*hzerrors.HazelcastSerializationError); !ok || mpr.Error() == nil {
-		t.Error("ReadInt64() should return error type *common.HazelcastSerializationError but it does not return")
->>>>>>> a68b383a
 	}
 }
 
@@ -670,19 +586,12 @@
 		pw.WriteFloat64("age", expectedRet)
 		i := NewObjectDataInput(o.ToBuffer(), 0, nil, false)
 
-<<<<<<< HEAD
 		mpr := NewMorphingPortableReader(nil, i, classDef)
 		mpr.ReadFloat32("age")
 	})
-	var serErr *hzerror.HazelcastSerializationError
+	var serErr *hzerrors.HazelcastSerializationError
 	if !errors.As(err, &serErr) {
 		t.Errorf("ReadFloat32() should return error type *hzerror.HazelcastSerializationError but it returns: %s", reflect.TypeOf(err))
-=======
-	mpr := NewMorphingPortableReader(nil, i, classDef)
-	mpr.ReadFloat32("age")
-	if _, ok := mpr.Error().(*hzerrors.HazelcastSerializationError); !ok || mpr.Error() == nil {
-		t.Error("ReadFloat32() should return error type *common.HazelcastSerializationError but it does not return")
->>>>>>> a68b383a
 	}
 }
 
@@ -834,19 +743,12 @@
 		pw.WriteBool("age", expectedRet)
 		i := NewObjectDataInput(o.ToBuffer(), 0, nil, false)
 
-<<<<<<< HEAD
 		mpr := NewMorphingPortableReader(nil, i, classDef)
 		mpr.ReadFloat64("age")
 	})
-	var serErr *hzerror.HazelcastSerializationError
+	var serErr *hzerrors.HazelcastSerializationError
 	if !errors.As(err, &serErr) {
 		t.Errorf("ReadFloat64() should return error type *hzerror.HazelcastSerializationError but it returns: %s", reflect.TypeOf(err))
-=======
-	mpr := NewMorphingPortableReader(nil, i, classDef)
-	mpr.ReadFloat64("age")
-	if _, ok := mpr.Error().(*hzerrors.HazelcastSerializationError); !ok || mpr.Error() == nil {
-		t.Error("ReadFloat64() should return error type *common.HazelcastSerializationError but it does not return")
->>>>>>> a68b383a
 	}
 }
 
@@ -896,19 +798,12 @@
 		pw.WriteInt16("engineer", expectedRet)
 		i := NewObjectDataInput(o.ToBuffer(), 0, nil, false)
 
-<<<<<<< HEAD
 		mpr := NewMorphingPortableReader(nil, i, pw.classDefinition)
 		mpr.ReadString("engineer")
 	})
-	var serErr *hzerror.HazelcastSerializationError
+	var serErr *hzerrors.HazelcastSerializationError
 	if !errors.As(err, &serErr) {
 		t.Errorf("ReadString() should return error type *hzerror.HazelcastSerializationError but it returns: %s", reflect.TypeOf(err))
-=======
-	mpr := NewMorphingPortableReader(nil, i, pw.classDefinition)
-	mpr.ReadString("engineer")
-	if _, ok := mpr.Error().(*hzerrors.HazelcastSerializationError); !ok || mpr.Error() == nil {
-		t.Error("ReadString() should return error type *common.HazelcastSerializationError but it does not return")
->>>>>>> a68b383a
 	}
 }
 
@@ -960,7 +855,6 @@
 }
 
 func TestMorphingPortableReader_ReadPortableWithIncompatibleClassChangeError(t *testing.T) {
-<<<<<<< HEAD
 	err := captureErr(func() {
 		var expectedRet int16 = 12
 		classDef := NewClassDefinitionImpl(1, 2, 3)
@@ -973,24 +867,9 @@
 		mpr := NewMorphingPortableReader(nil, i, pw.classDefinition)
 		mpr.ReadPortable("engineer")
 	})
-	var serErr *hzerror.HazelcastSerializationError
+	var serErr *hzerrors.HazelcastSerializationError
 	if !errors.As(err, &serErr) {
 		t.Errorf("ReadPortable() should return error type *hzerror.HazelcastSerializationError but it returns: %s", reflect.TypeOf(err))
-=======
-	var expectedRet int16 = 12
-	classDef := NewClassDefinitionImpl(1, 2, 3)
-	classDef.AddFieldDefinition(NewFieldDefinitionImpl(0, "engineer", TypeInt16,
-		classDef.FactoryID(), classDef.ClassID(), classDef.Version()))
-	o := NewPositionalObjectDataOutput(0, nil, false)
-	pw := NewDefaultPortableWriter(nil, o, classDef)
-	pw.WriteInt16("engineer", expectedRet)
-	i := NewObjectDataInput(o.ToBuffer(), 0, nil, false)
-
-	mpr := NewMorphingPortableReader(nil, i, pw.classDefinition)
-	mpr.ReadPortable("engineer")
-	if _, ok := mpr.Error().(*hzerrors.HazelcastSerializationError); !ok || mpr.Error() == nil {
-		t.Error("ReadPortable() should return error type *common.HazelcastSerializationError but it does not return")
->>>>>>> a68b383a
 	}
 }
 
@@ -1032,7 +911,6 @@
 }
 
 func TestMorphingPortableReader_ReadByteArrayWithIncompatibleClassChangeError(t *testing.T) {
-<<<<<<< HEAD
 	err := captureErr(func() {
 		var expectedRet = []int32{9, 12, 34, 6, 7, 3, 2, 0, 10, 2, 0}
 		classDef := NewClassDefinitionImpl(1, 2, 3)
@@ -1045,24 +923,9 @@
 		mpr := NewMorphingPortableReader(nil, i, pw.classDefinition)
 		mpr.ReadByteArray("types")
 	})
-	var serErr *hzerror.HazelcastSerializationError
+	var serErr *hzerrors.HazelcastSerializationError
 	if !errors.As(err, &serErr) {
 		t.Errorf("ReadByteArray() should return error type *hzerror.HazelcastSerializationError but it returns: %s", reflect.TypeOf(err))
-=======
-	var expectedRet = []int32{9, 12, 34, 6, 7, 3, 2, 0, 10, 2, 0}
-	classDef := NewClassDefinitionImpl(1, 2, 3)
-	classDef.AddFieldDefinition(NewFieldDefinitionImpl(0, "types", TypeInt32Array,
-		classDef.FactoryID(), classDef.ClassID(), classDef.Version()))
-	o := NewPositionalObjectDataOutput(0, nil, false)
-	pw := NewDefaultPortableWriter(nil, o, classDef)
-	pw.WriteInt32Array("types", expectedRet)
-	i := NewObjectDataInput(o.ToBuffer(), 0, nil, false)
-
-	mpr := NewMorphingPortableReader(nil, i, pw.classDefinition)
-	mpr.ReadByteArray("types")
-	if _, ok := mpr.Error().(*hzerrors.HazelcastSerializationError); !ok || mpr.Error() == nil {
-		t.Error("ReadByteArray() should return error type *common.HazelcastSerializationError but it does not return")
->>>>>>> a68b383a
 	}
 }
 
@@ -1102,7 +965,6 @@
 }
 
 func TestMorphingPortableReader_ReadBoolArrayWithIncompatibleClassChangeError(t *testing.T) {
-<<<<<<< HEAD
 	err := captureErr(func() {
 		var expectedRet = []int32{9, 12, 34, 6, 7, 3, 2, 0, 10, 2, 0}
 		classDef := NewClassDefinitionImpl(1, 2, 3)
@@ -1115,24 +977,9 @@
 		mpr := NewMorphingPortableReader(nil, i, pw.classDefinition)
 		mpr.ReadBoolArray("types")
 	})
-	var serErr *hzerror.HazelcastSerializationError
+	var serErr *hzerrors.HazelcastSerializationError
 	if !errors.As(err, &serErr) {
 		t.Errorf("ReadBoolArray() should return error type *hzerror.HazelcastSerializationError but it returns: %s", reflect.TypeOf(err))
-=======
-	var expectedRet = []int32{9, 12, 34, 6, 7, 3, 2, 0, 10, 2, 0}
-	classDef := NewClassDefinitionImpl(1, 2, 3)
-	classDef.AddFieldDefinition(NewFieldDefinitionImpl(0, "types", TypeInt32Array,
-		classDef.FactoryID(), classDef.ClassID(), classDef.Version()))
-	o := NewPositionalObjectDataOutput(0, nil, false)
-	pw := NewDefaultPortableWriter(nil, o, classDef)
-	pw.WriteInt32Array("types", expectedRet)
-	i := NewObjectDataInput(o.ToBuffer(), 0, nil, false)
-
-	mpr := NewMorphingPortableReader(nil, i, pw.classDefinition)
-	mpr.ReadBoolArray("types")
-	if _, ok := mpr.Error().(*hzerrors.HazelcastSerializationError); !ok || mpr.Error() == nil {
-		t.Error("ReadBoolArray() should return error type *common.HazelcastSerializationError but it does not return")
->>>>>>> a68b383a
 	}
 }
 
@@ -1184,19 +1031,12 @@
 		pw.WriteInt32Array("types", expectedRet)
 		i := NewObjectDataInput(o.ToBuffer(), 0, nil, false)
 
-<<<<<<< HEAD
 		mpr := NewMorphingPortableReader(nil, i, pw.classDefinition)
 		mpr.ReadUInt16Array("types")
 	})
-	var serErr *hzerror.HazelcastSerializationError
+	var serErr *hzerrors.HazelcastSerializationError
 	if !errors.As(err, &serErr) {
 		t.Errorf("ReadUInt16Array() should return error type *hzerror.HazelcastSerializationError but it returns: %s", reflect.TypeOf(err))
-=======
-	mpr := NewMorphingPortableReader(nil, i, pw.classDefinition)
-	mpr.ReadUInt16Array("types")
-	if _, ok := mpr.Error().(*hzerrors.HazelcastSerializationError); !ok || mpr.Error() == nil {
-		t.Error("ReadUInt16Array() should return error type *common.HazelcastSerializationError but it does not return")
->>>>>>> a68b383a
 	}
 }
 
@@ -1248,19 +1088,12 @@
 		pw.WriteInt32Array("types", expectedRet)
 		i := NewObjectDataInput(o.ToBuffer(), 0, nil, false)
 
-<<<<<<< HEAD
 		mpr := NewMorphingPortableReader(nil, i, pw.classDefinition)
 		mpr.ReadInt16Array("types")
 	})
-	var serErr *hzerror.HazelcastSerializationError
+	var serErr *hzerrors.HazelcastSerializationError
 	if !errors.As(err, &serErr) {
 		t.Errorf("ReadInt16Array() should return error type *hzerror.HazelcastSerializationError but it returns: %s", reflect.TypeOf(err))
-=======
-	mpr := NewMorphingPortableReader(nil, i, pw.classDefinition)
-	mpr.ReadInt16Array("types")
-	if _, ok := mpr.Error().(*hzerrors.HazelcastSerializationError); !ok || mpr.Error() == nil {
-		t.Error("ReadInt16Array() should return error type *common.HazelcastSerializationError but it does not return")
->>>>>>> a68b383a
 	}
 }
 
@@ -1312,19 +1145,12 @@
 		pw.WriteInt64Array("types", expectedRet)
 		i := NewObjectDataInput(o.ToBuffer(), 0, nil, false)
 
-<<<<<<< HEAD
 		mpr := NewMorphingPortableReader(nil, i, pw.classDefinition)
 		mpr.ReadInt32Array("types")
 	})
-	var serErr *hzerror.HazelcastSerializationError
+	var serErr *hzerrors.HazelcastSerializationError
 	if !errors.As(err, &serErr) {
 		t.Errorf("ReadInt32Array() should return error type *hzerror.HazelcastSerializationError but it returns: %s", reflect.TypeOf(err))
-=======
-	mpr := NewMorphingPortableReader(nil, i, pw.classDefinition)
-	mpr.ReadInt32Array("types")
-	if _, ok := mpr.Error().(*hzerrors.HazelcastSerializationError); !ok || mpr.Error() == nil {
-		t.Error("ReadInt32Array() should return error type *common.HazelcastSerializationError but it does not return")
->>>>>>> a68b383a
 	}
 }
 
@@ -1362,7 +1188,6 @@
 }
 
 func TestMorphingPortableReader_ReadInt64ArrayWithIncompatibleClassChangeError(t *testing.T) {
-<<<<<<< HEAD
 	err := captureErr(func() {
 		var expectedRet = []float32{9, 12, 34, 6, 7, 3, 2, 0, 10, 2, 0}
 		classDef := NewClassDefinitionImpl(1, 2, 3)
@@ -1375,24 +1200,9 @@
 		mpr := NewMorphingPortableReader(nil, i, pw.classDefinition)
 		mpr.ReadInt64Array("types")
 	})
-	var serErr *hzerror.HazelcastSerializationError
+	var serErr *hzerrors.HazelcastSerializationError
 	if !errors.As(err, &serErr) {
 		t.Errorf("ReadInt64Array() should return error type *hzerror.HazelcastSerializationError but it returns: %s", reflect.TypeOf(err))
-=======
-	var expectedRet = []float32{9, 12, 34, 6, 7, 3, 2, 0, 10, 2, 0}
-	classDef := NewClassDefinitionImpl(1, 2, 3)
-	classDef.AddFieldDefinition(NewFieldDefinitionImpl(0, "types", TypeFloat32Array,
-		classDef.FactoryID(), classDef.ClassID(), classDef.Version()))
-	o := NewPositionalObjectDataOutput(0, nil, false)
-	pw := NewDefaultPortableWriter(nil, o, classDef)
-	pw.WriteFloat32Array("types", expectedRet)
-	i := NewObjectDataInput(o.ToBuffer(), 0, nil, false)
-
-	mpr := NewMorphingPortableReader(nil, i, pw.classDefinition)
-	mpr.ReadInt64Array("types")
-	if _, ok := mpr.Error().(*hzerrors.HazelcastSerializationError); !ok || mpr.Error() == nil {
-		t.Error("ReadInt64Array() should return error type *common.HazelcastSerializationError but it does not return")
->>>>>>> a68b383a
 	}
 }
 
@@ -1434,7 +1244,6 @@
 }
 
 func TestMorphingPortableReader_ReadFloat32ArrayWithIncompatibleClassChangeError(t *testing.T) {
-<<<<<<< HEAD
 	err := captureErr(func() {
 		var expectedRet = []float64{9, 12, 34, 6, 7, 3, 2, 0, 10, 2, 0}
 		classDef := NewClassDefinitionImpl(1, 2, 3)
@@ -1447,24 +1256,9 @@
 		mpr := NewMorphingPortableReader(nil, i, pw.classDefinition)
 		mpr.ReadFloat32Array("types")
 	})
-	var serErr *hzerror.HazelcastSerializationError
+	var serErr *hzerrors.HazelcastSerializationError
 	if !errors.As(err, &serErr) {
 		t.Errorf("ReadFloat32Array() should return error type *hzerror.HazelcastSerializationError but it returns: %s", reflect.TypeOf(err))
-=======
-	var expectedRet = []float64{9, 12, 34, 6, 7, 3, 2, 0, 10, 2, 0}
-	classDef := NewClassDefinitionImpl(1, 2, 3)
-	classDef.AddFieldDefinition(NewFieldDefinitionImpl(0, "types", TypeFloat64Array,
-		classDef.FactoryID(), classDef.ClassID(), classDef.Version()))
-	o := NewPositionalObjectDataOutput(0, nil, false)
-	pw := NewDefaultPortableWriter(nil, o, classDef)
-	pw.WriteFloat64Array("types", expectedRet)
-	i := NewObjectDataInput(o.ToBuffer(), 0, nil, false)
-
-	mpr := NewMorphingPortableReader(nil, i, pw.classDefinition)
-	mpr.ReadFloat32Array("types")
-	if _, ok := mpr.Error().(*hzerrors.HazelcastSerializationError); !ok || mpr.Error() == nil {
-		t.Error("ReadFloat32Array() should return error type *common.HazelcastSerializationError but it does not return")
->>>>>>> a68b383a
 	}
 }
 
@@ -1506,7 +1300,6 @@
 }
 
 func TestMorphingPortableReader_ReadFloat64ArrayWithIncompatibleClassChangeError(t *testing.T) {
-<<<<<<< HEAD
 	err := captureErr(func() {
 		var expectedRet = []float32{9, 12, 34, 6, 7, 3, 2, 0, 10, 2, 0}
 		classDef := NewClassDefinitionImpl(1, 2, 3)
@@ -1519,24 +1312,9 @@
 		mpr := NewMorphingPortableReader(nil, i, pw.classDefinition)
 		mpr.ReadFloat64Array("types")
 	})
-	var serErr *hzerror.HazelcastSerializationError
+	var serErr *hzerrors.HazelcastSerializationError
 	if !errors.As(err, &serErr) {
 		t.Errorf("ReadFloat64Array() should return error type *hzerror.HazelcastSerializationError but it returns: %s", reflect.TypeOf(err))
-=======
-	var expectedRet = []float32{9, 12, 34, 6, 7, 3, 2, 0, 10, 2, 0}
-	classDef := NewClassDefinitionImpl(1, 2, 3)
-	classDef.AddFieldDefinition(NewFieldDefinitionImpl(0, "types", TypeFloat32Array,
-		classDef.FactoryID(), classDef.ClassID(), classDef.Version()))
-	o := NewPositionalObjectDataOutput(0, nil, false)
-	pw := NewDefaultPortableWriter(nil, o, classDef)
-	pw.WriteFloat32Array("types", expectedRet)
-	i := NewObjectDataInput(o.ToBuffer(), 0, nil, false)
-
-	mpr := NewMorphingPortableReader(nil, i, pw.classDefinition)
-	mpr.ReadFloat64Array("types")
-	if _, ok := mpr.Error().(*hzerrors.HazelcastSerializationError); !ok || mpr.Error() == nil {
-		t.Error("ReadFloat64Array() should return error type *common.HazelcastSerializationError but it does not return")
->>>>>>> a68b383a
 	}
 }
 
@@ -1588,19 +1366,12 @@
 		pw.WriteFloat64Array("types", expectedRet)
 		i := NewObjectDataInput(o.ToBuffer(), 0, nil, false)
 
-<<<<<<< HEAD
 		mpr := NewMorphingPortableReader(nil, i, pw.classDefinition)
 		mpr.ReadStringArray("types")
 	})
-	var serErr *hzerror.HazelcastSerializationError
+	var serErr *hzerrors.HazelcastSerializationError
 	if !errors.As(err, &serErr) {
 		t.Errorf("ReadStringArray() should return error type *hzerror.HazelcastSerializationError but it returns: %s", reflect.TypeOf(err))
-=======
-	mpr := NewMorphingPortableReader(nil, i, pw.classDefinition)
-	mpr.ReadStringArray("types")
-	if _, ok := mpr.Error().(*hzerrors.HazelcastSerializationError); !ok || mpr.Error() == nil {
-		t.Error("ReadStringArray() should return error type *common.HazelcastSerializationError but it does not return")
->>>>>>> a68b383a
 	}
 }
 
@@ -1666,19 +1437,12 @@
 		pw.WriteFloat64Array("types", expectedRet)
 		i := NewObjectDataInput(o.ToBuffer(), 0, nil, false)
 
-<<<<<<< HEAD
 		mpr := NewMorphingPortableReader(nil, i, pw.classDefinition)
 		mpr.ReadPortableArray("types")
 	})
-	var serErr *hzerror.HazelcastSerializationError
+	var serErr *hzerrors.HazelcastSerializationError
 	if !errors.As(err, &serErr) {
 		t.Errorf("ReadPortableArray() should return error type *hzerror.HazelcastSerializationError but it returns: %s", reflect.TypeOf(err))
-=======
-	mpr := NewMorphingPortableReader(nil, i, pw.classDefinition)
-	mpr.ReadPortableArray("types")
-	if _, ok := mpr.Error().(*hzerrors.HazelcastSerializationError); !ok || mpr.Error() == nil {
-		t.Error("ReadPortableArray() should return error type *common.HazelcastSerializationError but it does not return")
->>>>>>> a68b383a
 	}
 }
 
@@ -1710,7 +1474,7 @@
 func captureErr(f func()) (err error) {
 	defer func() {
 		if v := recover(); v != nil {
-			err = hzerror.MakeError(v)
+			err = hzerrors.MakeError(v)
 		}
 	}()
 	f()
