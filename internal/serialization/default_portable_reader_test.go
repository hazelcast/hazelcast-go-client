--- conflicted
+++ resolved
@@ -178,19 +178,13 @@
 }
 
 func TestDefaultPortableReader_ReadPortable(t *testing.T) {
-<<<<<<< HEAD
-	var expectedRet serialization.Portable = &student{10, 22, "Furkan Şenharputlu"}
-	config := &serialization.Config{
-		PortableFactories: []serialization.PortableFactory{&portableFactory1{}}}
-=======
 	var expectedRet serialization.Portable = &student{
 		id:   10,
 		age:  22,
 		name: "Furkan Şenharputlu",
 	}
-	config := &serialization.Config{PortableFactories: map[int32]serialization.PortableFactory{}}
-	config.PortableFactories[2] = &portableFactory1{}
->>>>>>> 8106374b
+	config := &serialization.Config{
+		PortableFactories: []serialization.PortableFactory{&portableFactory1{}}}
 	classDef := NewClassDefinitionImpl(2, 1, 3)
 	service, _ := NewService(config)
 	classDef.AddFieldDefinition(NewFieldDefinitionImpl(0, "engineer", TypePortable,
@@ -396,20 +390,13 @@
 }
 
 func TestDefaultPortableReader_ReadPortableArray(t *testing.T) {
-<<<<<<< HEAD
-	var expectedRet = []serialization.Portable{&student{10, 22, "Furkan Şenharputlu"},
-		&student{11, 20, "Jack Purcell"}}
+	var expectedRet = []serialization.Portable{
+		&student{id: 10, age: 22, name: "Furkan Şenharputlu"},
+		&student{id: 11, age: 20, name: "Jack Purcell"},
+	}
 	config := &serialization.Config{PortableFactories: []serialization.PortableFactory{
 		&portableFactory1{},
 	}}
-=======
-	var expectedRet = []serialization.Portable{
-		&student{id: 10, age: 22, name: "Furkan Şenharputlu"},
-		&student{id: 11, age: 20, name: "Jack Purcell"},
-	}
-	config := &serialization.Config{PortableFactories: map[int32]serialization.PortableFactory{}}
-	config.PortableFactories[2] = &portableFactory1{}
->>>>>>> 8106374b
 	classDef := NewClassDefinitionImpl(2, 1, 3)
 	service, _ := NewService(config)
 	classDef.AddFieldDefinition(NewFieldDefinitionImpl(0, "engineers", TypePortableArray,
