/*
 * Copyright (c) 2008-2021, Hazelcast, Inc. All Rights Reserved.
 *
 * Licensed under the Apache License, Version 2.0 (the "License")
 * you may not use this file except in compliance with the License.
 * You may obtain a copy of the License at
 *
 * http://www.apache.org/licenses/LICENSE-2.0
 *
 * Unless required by applicable law or agreed to in writing, software
 * distributed under the License is distributed on an "AS IS" BASIS,
 * WITHOUT WARRANTIES OR CONDITIONS OF ANY KIND, either express or implied.
 * See the License for the specific language governing permissions and
 * limitations under the License.
 */

package cluster

import (
	"context"
	"errors"
	"fmt"
	"math"
	"time"

	pubcluster "github.com/hazelcast/hazelcast-go-client/cluster"
	"github.com/hazelcast/hazelcast-go-client/hzerrors"
	"github.com/hazelcast/hazelcast-go-client/internal/cb"
	"github.com/hazelcast/hazelcast-go-client/internal/invocation"
	ilogger "github.com/hazelcast/hazelcast-go-client/internal/logger"
)

var errPartitionOwnerNotAssigned = errors.New("partition owner not assigned")

type ConnectionInvocationHandlerCreationBundle struct {
	ConnectionManager *ConnectionManager
	ClusterService    *Service
	Logger            ilogger.Logger
	Config            *pubcluster.Config
}

func (b ConnectionInvocationHandlerCreationBundle) Check() {
	if b.ConnectionManager == nil {
		panic("ConnectionManager is nil")
	}
	if b.ClusterService == nil {
		panic("ClusterService is nil")
	}
	if b.Logger == nil {
		panic("Logger is nil")
	}
	if b.Config == nil {
		panic("Config is nil")
	}
}

type ConnectionInvocationHandler struct {
	logger            ilogger.Logger
	connectionManager *ConnectionManager
	clusterService    *Service
	cb                *cb.CircuitBreaker
	smart             bool
}

func NewConnectionInvocationHandler(bundle ConnectionInvocationHandlerCreationBundle) *ConnectionInvocationHandler {
	bundle.Check()
	// TODO: make circuit breaker configurable
	cbr := cb.NewCircuitBreaker(
<<<<<<< HEAD
		cb.MaxRetries(3),
=======
		cb.MaxRetries(math.MaxInt64),
>>>>>>> 4350c350
		cb.MaxFailureCount(3),
		cb.RetryPolicy(func(attempt int) time.Duration {
			return time.Duration(attempt) * time.Second
		}))
	return &ConnectionInvocationHandler{
		connectionManager: bundle.ConnectionManager,
		clusterService:    bundle.ClusterService,
		logger:            bundle.Logger,
		cb:                cbr,
		smart:             bundle.Config.SmartRouting,
	}
}

func (h *ConnectionInvocationHandler) Invoke(inv invocation.Invocation) error {
	_, err := h.cb.Try(func(ctx context.Context, attempt int) (interface{}, error) {
		if h.smart {
			if err := h.invokeSmart(inv); err != nil {
				if errors.Is(err, errPartitionOwnerNotAssigned) {
					h.logger.Debug(func() string { return fmt.Sprintf("invoking non-smart since: %s", err.Error()) })
					return nil, h.invokeNonSmart(inv)
				}
				return nil, err
			}
			return nil, nil
		} else {
			return nil, h.invokeNonSmart(inv)
		}
	})
	return err
}

func (h *ConnectionInvocationHandler) invokeSmart(inv invocation.Invocation) error {
	if boundInvocation, ok := inv.(*ConnectionBoundInvocation); ok && boundInvocation.Connection() != nil {
		return h.sendToConnection(boundInvocation, boundInvocation.Connection())
	}
	if inv.PartitionID() != -1 {
		if conn := h.connectionManager.GetConnectionForPartition(inv.PartitionID()); conn != nil {
			return h.sendToConnection(inv, conn)
		}
	}
	if inv.Address() != nil {
		return h.sendToAddress(inv, *inv.Address())
	}
	return h.sendToRandomAddress(inv)
}

func (h *ConnectionInvocationHandler) invokeNonSmart(inv invocation.Invocation) error {
	if boundInvocation, ok := inv.(*ConnectionBoundInvocation); ok && boundInvocation.Connection() != nil {
		return h.sendToConnection(boundInvocation, boundInvocation.Connection())
	}
	return h.sendToRandomAddress(inv)
}

func (h *ConnectionInvocationHandler) sendToConnection(inv invocation.Invocation, conn *Connection) error {
	if sent := conn.send(inv); !sent {
		return hzerrors.NewHazelcastIOError("packet not sent", nil)
	}
	return nil
}

func (h *ConnectionInvocationHandler) sendToAddress(inv invocation.Invocation, addr pubcluster.Address) error {
	conn := h.connectionManager.GetConnectionForAddress(addr)
	if conn == nil {
		if conn = h.connectionManager.RandomConnection(); conn != nil {
			h.logger.Trace(func() string {
				return fmt.Sprintf("address %s not found for invocation, sending to random connection", addr)
			})
		} else {
			h.logger.Trace(func() string {
				return fmt.Sprintf("sending invocation to %s failed, address not found", addr.String())
			})
			return fmt.Errorf("address not found: %s", addr.String())
		}
	}
	return h.sendToConnection(inv, conn)
}

func (h *ConnectionInvocationHandler) sendToRandomAddress(inv invocation.Invocation) error {
	if conn := h.connectionManager.RandomConnection(); conn == nil {
		// TODO: use correct error type
		return hzerrors.NewHazelcastIOError("no connection found", nil)
	} else {
		return h.sendToConnection(inv, conn)
	}
}<|MERGE_RESOLUTION|>--- conflicted
+++ resolved
@@ -66,11 +66,7 @@
 	bundle.Check()
 	// TODO: make circuit breaker configurable
 	cbr := cb.NewCircuitBreaker(
-<<<<<<< HEAD
-		cb.MaxRetries(3),
-=======
 		cb.MaxRetries(math.MaxInt64),
->>>>>>> 4350c350
 		cb.MaxFailureCount(3),
 		cb.RetryPolicy(func(attempt int) time.Duration {
 			return time.Duration(attempt) * time.Second
@@ -111,8 +107,8 @@
 			return h.sendToConnection(inv, conn)
 		}
 	}
-	if inv.Address() != nil {
-		return h.sendToAddress(inv, *inv.Address())
+	if inv.Address() != "" {
+		return h.sendToAddress(inv, inv.Address())
 	}
 	return h.sendToRandomAddress(inv)
 }
