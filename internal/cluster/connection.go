--- conflicted
+++ resolved
@@ -37,11 +37,7 @@
 )
 
 const (
-<<<<<<< HEAD
-	bufferSize           = 1 * 1024 * 1024
-=======
 	bufferSize           = 128 * 1024
->>>>>>> cea917a1
 	protocolStarter      = "CP2"
 	messageTypeException = int32(0)
 )
@@ -199,11 +195,7 @@
 					return fmt.Sprintf("%d: read invocation with correlation ID: %d", c.connectionID, clientMessage.CorrelationID())
 				})
 				if clientMessage.Type() == messageTypeException {
-<<<<<<< HEAD
-					clientMessage.Err = ihzerror.NewHazelcastError(codec.DecodeError(clientMessage))
-=======
 					clientMessage.Err = hzerrors.NewHazelcastError(codec.DecodeError(clientMessage))
->>>>>>> cea917a1
 				}
 				c.responseCh <- clientMessage
 			}
@@ -232,12 +224,6 @@
 		c.writeBuffer = make([]byte, msgLen)
 	}
 	clientMessage.Bytes(0, c.writeBuffer)
-<<<<<<< HEAD
-	if err := c.socket.SetWriteDeadline(time.Now().Add(1 * time.Second)); err != nil {
-		return err
-	}
-=======
->>>>>>> cea917a1
 	_, err := c.socket.Write(c.writeBuffer[:msgLen])
 	return err
 }
