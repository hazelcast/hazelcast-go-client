--- conflicted
+++ resolved
@@ -194,13 +194,8 @@
 				c.logger.Trace(func() string {
 					return fmt.Sprintf("%d: read invocation with correlation ID: %d", c.connectionID, clientMessage.CorrelationID())
 				})
-<<<<<<< HEAD
 				if clientMessage.Type() == messageTypeException {
-					clientMessage.Err = ihzerror.NewHazelcastError(codec.DecodeError(clientMessage))
-=======
-				if clientMessage.Type() == hzerrors.MessageTypeException {
 					clientMessage.Err = hzerrors.NewHazelcastError(codec.DecodeError(clientMessage))
->>>>>>> a68b383a
 				}
 				c.responseCh <- clientMessage
 			}
