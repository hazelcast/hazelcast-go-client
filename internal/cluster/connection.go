--- conflicted
+++ resolved
@@ -65,11 +65,7 @@
 	responseCh                chan<- *proto.ClientMessage
 	doneCh                    chan struct{}
 	connectedServerVersionStr string
-<<<<<<< HEAD
 	addr                      pubcluster.Address
-	writeBuffer               []byte
-=======
->>>>>>> 18e5440f
 	connectionID              int64
 	connectedServerVersion    int32
 	status                    int32
