--- conflicted
+++ resolved
@@ -19,11 +19,8 @@
 import (
 	"context"
 	"fmt"
-<<<<<<< HEAD
 	"math/rand"
-=======
 	"strings"
->>>>>>> 932d3621
 	"sync"
 	"time"
 
@@ -212,11 +209,8 @@
 	m.membersMu.Lock()
 	defer m.membersMu.Unlock()
 	if version > m.version {
-<<<<<<< HEAD
+		m.version = version
 		m.orderedMembers = members
-=======
-		m.version = version
->>>>>>> 932d3621
 		newUUIDs := map[types.UUID]struct{}{}
 		added = []pubcluster.MemberInfo{}
 		for _, member := range members {
@@ -310,7 +304,6 @@
 	m.membersMu.Unlock()
 }
 
-<<<<<<< HEAD
 func randomReplica(members []pubcluster.MemberInfo, n int, filter func(mem *pubcluster.MemberInfo) bool) (pubcluster.MemberInfo, bool) {
 	if n > len(members) {
 		n = len(members)
@@ -332,7 +325,8 @@
 		}
 	}
 	return pubcluster.MemberInfo{}, false
-=======
+}
+
 func (m *membersMap) logMembers(version int32) {
 	// synchronized in Update
 	sb := strings.Builder{}
@@ -342,5 +336,4 @@
 	}
 	sb.WriteString("]\n\n")
 	m.logger.Infof(sb.String())
->>>>>>> 932d3621
 }