--- conflicted
+++ resolved
@@ -98,11 +98,7 @@
 	}
 }
 
-<<<<<<< HEAD
-func (s *Service) GetMemberByUUID(uuid string) *pubcluster.MemberInfo {
-=======
-func (s *Service) GetMemberByUUID(uuid types.UUID) pubcluster.Member {
->>>>>>> 18e5440f
+func (s *Service) GetMemberByUUID(uuid types.UUID) *pubcluster.MemberInfo {
 	return s.membersMap.Find(uuid)
 }
 
@@ -165,15 +161,9 @@
 			ticker.Stop()
 			return
 		case <-ticker.C:
-<<<<<<< HEAD
-			s.membersMap.Info(func(members map[string]*pubcluster.MemberInfo) {
+			s.membersMap.Info(func(members map[types.UUID]*pubcluster.MemberInfo) {
 				s.logger.Trace(func() string {
-					mems := map[string]pubcluster.Address{}
-=======
-			s.membersMap.Info(func(members map[types.UUID]*Member) {
-				s.logger.Trace(func() string {
-					mems := map[types.UUID]string{}
->>>>>>> 18e5440f
+					mems := map[types.UUID]pubcluster.Address{}
 					for uuid, member := range members {
 						mems[uuid] = member.Address
 					}
@@ -211,27 +201,17 @@
 }
 
 type membersMap struct {
-<<<<<<< HEAD
 	addrTranslator   AddressTranslator
-	members          map[string]*pubcluster.MemberInfo
-	addrToMemberUUID map[pubcluster.Address]string
-=======
-	members          map[types.UUID]*Member
-	addrToMemberUUID map[string]types.UUID
->>>>>>> 18e5440f
+	members          map[types.UUID]*pubcluster.MemberInfo
+	addrToMemberUUID map[pubcluster.Address]types.UUID
 	membersMu        *sync.RWMutex
 	version          int32
 }
 
 func newMembersMap(translator AddressTranslator) membersMap {
 	return membersMap{
-<<<<<<< HEAD
-		members:          map[string]*pubcluster.MemberInfo{},
-		addrToMemberUUID: map[pubcluster.Address]string{},
-=======
-		members:          map[types.UUID]*Member{},
-		addrToMemberUUID: map[string]types.UUID{},
->>>>>>> 18e5440f
+		members:          map[types.UUID]*pubcluster.MemberInfo{},
+		addrToMemberUUID: map[pubcluster.Address]types.UUID{},
 		membersMu:        &sync.RWMutex{},
 		version:          -1,
 		addrTranslator:   translator,
@@ -242,30 +222,17 @@
 	m.membersMu.Lock()
 	defer m.membersMu.Unlock()
 	if version > m.version {
-<<<<<<< HEAD
-		newUUIDs := map[string]struct{}{}
+		newUUIDs := map[types.UUID]struct{}{}
 		added = []pubcluster.MemberInfo{}
-=======
-		newUUIDs := map[types.UUID]struct{}{}
-		added = []pubcluster.Member{}
->>>>>>> 18e5440f
 		for _, member := range members {
 			if m.addMember(&member) {
 				added = append(added, member)
 			}
-<<<<<<< HEAD
-			newUUIDs[member.UUID.String()] = struct{}{}
-=======
-			newUUIDs[member.UUID()] = struct{}{}
->>>>>>> 18e5440f
+			newUUIDs[member.UUID] = struct{}{}
 		}
 		removed = []pubcluster.MemberInfo{}
 		for _, member := range m.members {
-<<<<<<< HEAD
-			if _, ok := newUUIDs[member.UUID.String()]; !ok {
-=======
-			if _, ok := newUUIDs[member.UUID()]; !ok {
->>>>>>> 18e5440f
+			if _, ok := newUUIDs[member.UUID]; !ok {
 				m.removeMember(member)
 				removed = append(removed, *member)
 			}
@@ -274,11 +241,7 @@
 	return
 }
 
-<<<<<<< HEAD
-func (m *membersMap) Find(uuid string) *pubcluster.MemberInfo {
-=======
-func (m *membersMap) Find(uuid types.UUID) *Member {
->>>>>>> 18e5440f
+func (m *membersMap) Find(uuid types.UUID) *pubcluster.MemberInfo {
 	m.membersMu.RLock()
 	member := m.members[uuid]
 	m.membersMu.RUnlock()
@@ -293,11 +256,7 @@
 	m.membersMu.Unlock()
 }
 
-<<<<<<< HEAD
-func (m *membersMap) Info(infoFun func(members map[string]*pubcluster.MemberInfo)) {
-=======
-func (m *membersMap) Info(infoFun func(members map[types.UUID]*Member)) {
->>>>>>> 18e5440f
+func (m *membersMap) Info(infoFun func(members map[types.UUID]*pubcluster.MemberInfo)) {
 	m.membersMu.RLock()
 	infoFun(m.members)
 	m.membersMu.RUnlock()
@@ -313,20 +272,14 @@
 	return addrs
 }
 
-<<<<<<< HEAD
 // addMember adds the given memberinfo if it doesn't already exist and returns true in that case.
 // If memberinfo already exists returns false.
 func (m *membersMap) addMember(memberInfo *pubcluster.MemberInfo) bool {
-	uuid := memberInfo.UUID.String()
+	uuid := memberInfo.UUID
 	addr, err := m.addrTranslator.TranslateMember(context.TODO(), memberInfo)
 	if err != nil {
 		addr = memberInfo.Address
 	}
-=======
-func (m *membersMap) addMember(memberInfo pubcluster.MemberInfo) *Member {
-	uuid := memberInfo.UUID()
-	addr := memberInfo.Address().String()
->>>>>>> 18e5440f
 	if _, uuidFound := m.members[uuid]; uuidFound {
 		return false
 	}
@@ -338,13 +291,7 @@
 	return true
 }
 
-<<<<<<< HEAD
 func (m *membersMap) removeMember(member *pubcluster.MemberInfo) {
-	delete(m.members, member.UUID.String())
+	delete(m.members, member.UUID)
 	delete(m.addrToMemberUUID, member.Address)
-=======
-func (m *membersMap) removeMember(member *Member) {
-	delete(m.members, member.UUID())
-	delete(m.addrToMemberUUID, member.Address().String())
->>>>>>> 18e5440f
 }