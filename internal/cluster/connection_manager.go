--- conflicted
+++ resolved
@@ -453,11 +453,6 @@
 		return "", errors.New("could not find any seed addresses")
 	}
 	var initialAddr pubcluster.Address
-<<<<<<< HEAD
-	var err error
-=======
-	var conn *Connection
->>>>>>> 72b06170
 	for _, addr := range seedAddrs {
 		initialAddr, err = tryConnectAddress(ctx, m, m.clusterConfig.Network.PortRange, addr, connectMember)
 		if err != nil {
