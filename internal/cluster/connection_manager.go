--- conflicted
+++ resolved
@@ -144,20 +144,8 @@
 	cbr := cb.NewCircuitBreaker(
 		cb.MaxRetries(math.MaxInt32),
 		cb.MaxFailureCount(3),
-<<<<<<< HEAD
 		cb.RetryPolicy(makeRetryPolicy(r, &bundle.ClusterConfig.ConnectionStrategy.Retry)),
 	)
-=======
-		cb.RetryPolicy(func(attempt int) time.Duration {
-			if attempt < 10 {
-				return time.Duration((attempt+1)*100) * time.Millisecond
-			}
-			if attempt < 1000 {
-				return time.Duration(attempt*attempt) * time.Millisecond
-			}
-			return 20 * time.Minute
-		}))
->>>>>>> 8d7b598b
 	manager := &ConnectionManager{
 		requestCh:            bundle.RequestCh,
 		responseCh:           bundle.ResponseCh,
@@ -182,11 +170,8 @@
 
 func (m *ConnectionManager) Start(ctx context.Context, refresh bool) error {
 	m.reset()
-<<<<<<< HEAD
 	ctx, cancel := context.WithTimeout(ctx, time.Duration(m.clusterConfig.ConnectionStrategy.Timeout))
 	defer cancel()
-=======
->>>>>>> 8d7b598b
 	return m.start(ctx, refresh)
 }
 
