/*
 * Copyright (c) 2008-2021, Hazelcast, Inc. All Rights Reserved.
 *
 * Licensed under the Apache License, Version 2.0 (the "License")
 * you may not use this file except in compliance with the License.
 * You may obtain a copy of the License at
 *
 * http://www.apache.org/licenses/LICENSE-2.0
 *
 * Unless required by applicable law or agreed to in writing, software
 * distributed under the License is distributed on an "AS IS" BASIS,
 * WITHOUT WARRANTIES OR CONDITIONS OF ANY KIND, either express or implied.
 * See the License for the specific language governing permissions and
 * limitations under the License.
 */

package cluster

import (
	"errors"
	"time"

	pubcluster "github.com/hazelcast/hazelcast-go-client/cluster"
	"github.com/hazelcast/hazelcast-go-client/hzerrors"
	"github.com/hazelcast/hazelcast-go-client/internal/cb"
	"github.com/hazelcast/hazelcast-go-client/internal/invocation"
	"github.com/hazelcast/hazelcast-go-client/internal/proto"
)

type ConnectionBoundInvocation struct {
	*invocation.Impl
	boundConnection *Connection
}

func newConnectionBoundInvocation(clientMessage *proto.ClientMessage, partitionID int32, address *pubcluster.AddressImpl,
	connection *Connection, deadline time.Time, redoOperation bool) *ConnectionBoundInvocation {
	return &ConnectionBoundInvocation{
		Impl:            invocation.NewImpl(clientMessage, partitionID, address, deadline, redoOperation),
		boundConnection: connection,
	}
}

func (i *ConnectionBoundInvocation) Connection() *Connection {
	return i.boundConnection
}

func (i *ConnectionBoundInvocation) SetEventHandler(handler proto.ClientMessageHandler) {
	i.Impl.SetEventHandler(handler)
}

func (i *ConnectionBoundInvocation) CanRetry(err error) bool {
	var nonRetryableError *cb.NonRetryableError
	if errors.As(err, &nonRetryableError) {
		return false
	}
<<<<<<< HEAD
	var ioError *hzerror.HazelcastIOError
	var targetDisconnectedError *hzerror.HazelcastTargetDisconnectedError
=======
	var ioError *hzerrors.HazelcastIOError
	var targetDisconnectedError *hzerrors.HazelcastTargetDisconnectedError
>>>>>>> cea917a1
	return errors.As(err, &ioError) || errors.As(err, &targetDisconnectedError)
}<|MERGE_RESOLUTION|>--- conflicted
+++ resolved
@@ -50,15 +50,10 @@
 
 func (i *ConnectionBoundInvocation) CanRetry(err error) bool {
 	var nonRetryableError *cb.NonRetryableError
-	if errors.As(err, &nonRetryableError) {
+	if errors.Is(err, nonRetryableError) {
 		return false
 	}
-<<<<<<< HEAD
-	var ioError *hzerror.HazelcastIOError
-	var targetDisconnectedError *hzerror.HazelcastTargetDisconnectedError
-=======
 	var ioError *hzerrors.HazelcastIOError
 	var targetDisconnectedError *hzerrors.HazelcastTargetDisconnectedError
->>>>>>> cea917a1
 	return errors.As(err, &ioError) || errors.As(err, &targetDisconnectedError)
 }