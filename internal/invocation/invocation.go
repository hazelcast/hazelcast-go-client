--- conflicted
+++ resolved
@@ -152,22 +152,13 @@
 		}
 	*/
 
-<<<<<<< HEAD
-	var ioError *hzerror.HazelcastIOError
-	var instanceNotActiveError *hzerror.HazelcastInstanceNotActiveError
-=======
 	var ioError *hzerrors.HazelcastIOError
 	var instanceNotActiveError *hzerrors.HazelcastInstanceNotActiveError
->>>>>>> cea917a1
 	if errors.As(err, &ioError) || errors.As(err, &instanceNotActiveError) {
 		return true
 	}
 
-<<<<<<< HEAD
-	var targetDisconnectedError *hzerror.HazelcastTargetDisconnectedError
-=======
 	var targetDisconnectedError *hzerrors.HazelcastTargetDisconnectedError
->>>>>>> cea917a1
 	if errors.As(err, &targetDisconnectedError) {
 		return i.Request().Retryable || i.redoOperation
 	}
