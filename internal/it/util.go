--- conflicted
+++ resolved
@@ -344,7 +344,16 @@
 	return config
 }
 
-<<<<<<< HEAD
+func (c TestCluster) DefaultConfigWithNoSSL() hz.Config {
+	config := hz.Config{}
+	config.Cluster.Name = c.ClusterID
+	config.Cluster.Network.SetAddresses(fmt.Sprintf("localhost:%d", c.Port))
+	if TraceLoggingEnabled() {
+		config.Logger.Level = logger.TraceLevel
+	}
+	return config
+}
+
 type MemberXMLConf struct {
 	ClusterName string
 	Port        int
@@ -371,54 +380,6 @@
 	if xc.LiteMember {
 		lite = "true"
 	}
-=======
-func (c TestCluster) DefaultConfigWithNoSSL() hz.Config {
-	config := hz.Config{}
-	config.Cluster.Name = c.ClusterID
-	config.Cluster.Network.SetAddresses(fmt.Sprintf("localhost:%d", c.Port))
-	if TraceLoggingEnabled() {
-		config.Logger.Level = logger.TraceLevel
-	}
-	return config
-}
-
-func xmlConfig(clusterName string, port int) string {
-	return fmt.Sprintf(`
-        <hazelcast xmlns="http://www.hazelcast.com/schema/config"
-            xmlns:xsi="http://www.w3.org/2001/XMLSchema-instance"
-            xsi:schemaLocation="http://www.hazelcast.com/schema/config
-            http://www.hazelcast.com/schema/config/hazelcast-config-4.0.xsd">
-            <cluster-name>%s</cluster-name>
-            <network>
-               <port>%d</port>
-            </network>
-			<map name="test-map">
-				<map-store enabled="true">
-					<class-name>com.hazelcast.client.test.SampleMapStore</class-name>
-				</map-store>
-			</map>
-			<map name="test-map-smart">
-				<map-store enabled="true">
-					<class-name>com.hazelcast.client.test.SampleMapStore</class-name>
-				</map-store>
-			</map>
-			<map name="test-map-unisocket">
-				<map-store enabled="true">
-					<class-name>com.hazelcast.client.test.SampleMapStore</class-name>
-				</map-store>
-			</map>
-			<serialization>
-				<data-serializable-factories>
-					<data-serializable-factory factory-id="66">com.hazelcast.client.test.IdentifiedFactory</data-serializable-factory>
-					<data-serializable-factory factory-id="666">com.hazelcast.client.test.IdentifiedDataSerializableFactory</data-serializable-factory>
-				</data-serializable-factories>
-			</serialization>
-        </hazelcast>
-	`, clusterName, port)
-}
-
-func xmlSSLConfig(clusterName string, port int) string {
->>>>>>> aea8e272
 	return fmt.Sprintf(`
 		<hazelcast xmlns="http://www.hazelcast.com/schema/config"
            xmlns:xsi="http://www.w3.org/2001/XMLSchema-instance"
@@ -440,6 +401,16 @@
 				</ssl>
 			</network>
 			<map name="test-map">
+				<map-store enabled="true">
+					<class-name>com.hazelcast.client.test.SampleMapStore</class-name>
+				</map-store>
+			</map>
+			<map name="test-map-smart">
+				<map-store enabled="true">
+					<class-name>com.hazelcast.client.test.SampleMapStore</class-name>
+				</map-store>
+			</map>
+			<map name="test-map-unisocket">
 				<map-store enabled="true">
 					<class-name>com.hazelcast.client.test.SampleMapStore</class-name>
 				</map-store>
