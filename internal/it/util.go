--- conflicted
+++ resolved
@@ -350,16 +350,6 @@
 func getLoggerLevel() logger.Level {
 	if TraceLoggingEnabled() {
 		return logger.TraceLevel
-<<<<<<< HEAD
-	} else {
-		return logger.WarnLevel
-	}
-}
-
-func getDefaultClient(cb *hz.ConfigBuilder) *hz.Client {
-	cb.Logger().SetLevel(getLoggerLevel())
-	client, err := hz.StartNewClientWithConfig(cb)
-=======
 	}
 	return logger.WarnLevel
 }
@@ -367,7 +357,6 @@
 func getDefaultClient(config *hz.Config) *hz.Client {
 	config.LoggerConfig.Level = getLoggerLevel()
 	client, err := hz.StartNewClientWithConfig(*config)
->>>>>>> cea917a1
 	if err != nil {
 		panic(err)
 	}
