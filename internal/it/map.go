/*
 * Copyright (c) 2008-2022, Hazelcast, Inc. All Rights Reserved.
 *
 * Licensed under the Apache License, Version 2.0 (the "License")
 * you may not use this file except in compliance with the License.
 * You may obtain a copy of the License at
 *
 * http://www.apache.org/licenses/LICENSE-2.0
 *
 * Unless required by applicable law or agreed to in writing, software
 * distributed under the License is distributed on an "AS IS" BASIS,
 * WITHOUT WARRANTIES OR CONDITIONS OF ANY KIND, either express or implied.
 * See the License for the specific language governing permissions and
 * limitations under the License.
 */

package it

import (
	"context"
	"fmt"
	"testing"

	hz "github.com/hazelcast/hazelcast-go-client"
)

type MapTestContext struct {
	T              *testing.T
	M              *hz.Map
	Cluster        *TestCluster
	Client         *hz.Client
	Config         *hz.Config
	ConfigCallback func(testContext MapTestContext)
	NameMaker      func(...string) string
<<<<<<< HEAD
=======
	Before         func(tcx MapTestContext)
	After          func(tcx MapTestContext)
>>>>>>> 1c740ee0
	MapName        string
	Smart          bool
}

func (tcx MapTestContext) Properties() []string {
	var mode string
	if tcx.Smart {
		mode = "smart"
	} else {
		mode = "unisocket"
	}
	return []string{mode}
}

func (tcx MapTestContext) Tester(f func(MapTestContext)) {
	ensureRemoteController(true)
	runner := func(tcx MapTestContext) {
		if tcx.NameMaker == nil {
			tcx.NameMaker = func(labels ...string) string {
				return NewUniqueObjectName("map", labels...)
			}
		}
		if tcx.MapName == "" {
			tcx.MapName = tcx.NameMaker(tcx.Properties()...)
		}
		if tcx.Cluster == nil {
			tcx.Cluster = defaultTestCluster
		}
		if tcx.Config == nil {
			cfg := tcx.Cluster.DefaultConfig()
			tcx.Config = &cfg
		}
		if tcx.ConfigCallback != nil {
			tcx.ConfigCallback(tcx)
		}
		tcx.T.Logf("map name: %s", tcx.MapName)
		tcx.T.Logf("cluster address: %s", tcx.Config.Cluster.Network.Addresses[0])
		tcx.Config.Cluster.Unisocket = !tcx.Smart
		if tcx.Client == nil {
			tcx.Client = getDefaultClient(tcx.Config)
		}
		if tcx.M == nil {
			m, err := tcx.Client.GetMap(context.Background(), tcx.MapName)
			if err != nil {
				panic(err)
			}
			tcx.M = m
		}
		defer func() {
			ctx := context.Background()
			if err := tcx.M.Destroy(ctx); err != nil {
				tcx.T.Logf("test warning, could not destroy map: %s", err.Error())
			}
			if err := tcx.Client.Shutdown(ctx); err != nil {
				tcx.T.Logf("Test warning, client not shutdown: %s", err.Error())
			}
		}()
		f(tcx)
	}
	if SmartEnabled() {
		tcx.T.Run("Smart Client", func(t *testing.T) {
			tt := tcx
			tt.Smart = true
			tt.T = t
<<<<<<< HEAD
=======
			if tt.Before != nil {
				tt.Before(tt)
			}
			if tt.After != nil {
				defer tt.After(tt)
			}
>>>>>>> 1c740ee0
			runner(tt)
		})
	}
	if NonSmartEnabled() {
		tcx.T.Run("Non-Smart Client", func(t *testing.T) {
			tt := tcx
			tt.Smart = false
			tt.T = t
			runner(tt)
		})
	}
}

func (tcx *MapTestContext) ExecuteScript(ctx context.Context, script string) {
	clusterID := tcx.Cluster.ClusterID
	_, err := tcx.Cluster.RC.ExecuteOnController(ctx, clusterID, script, Lang_JAVASCRIPT)
	if err != nil {
		panic(err)
	}
}

func MapTester(t *testing.T, f func(t *testing.T, m *hz.Map)) {
	MapTesterWithConfig(t, nil, f)
}

func MapTesterWithConfig(t *testing.T, configCallback func(*hz.Config), f func(t *testing.T, m *hz.Map)) {
	makeMapName := func(labels ...string) string {
		return NewUniqueObjectName("map", labels...)
	}
	MapTesterWithConfigAndName(t, makeMapName, configCallback, f)
}

func MapTesterWithConfigAndName(t *testing.T, makeMapName func(...string) string, configCallback func(*hz.Config), f func(t *testing.T, m *hz.Map)) {
	var cb func(testContext MapTestContext)
	if configCallback != nil {
		cb = func(tcx MapTestContext) {
			configCallback(tcx.Config)
		}
	}
	tcx := &MapTestContext{
		T:              t,
		NameMaker:      makeMapName,
		ConfigCallback: cb,
	}
	tcx.Tester(func(tcx MapTestContext) {
		f(tcx.T, tcx.M)
	})
}

func GetClientMapWithConfig(mapName string, config *hz.Config) (*hz.Client, *hz.Map) {
	client := getDefaultClient(config)
	if m, err := client.GetMap(context.Background(), mapName); err != nil {
		panic(err)
	} else {
		return client, m
	}
}

func MapSetOnServer(clusterID string, mapName string, key, value string) *Response {
	script := fmt.Sprintf(`
		var map = instance_0.getMap("%s");
        map.set(%s, %s);
	`, mapName, key, value)
	resp, err := rc.ExecuteOnController(context.Background(), clusterID, script, Lang_JAVASCRIPT)
	if err != nil {
		panic(fmt.Errorf("executing on controller: %w", err))
	}
	return resp
}<|MERGE_RESOLUTION|>--- conflicted
+++ resolved
@@ -32,11 +32,8 @@
 	Config         *hz.Config
 	ConfigCallback func(testContext MapTestContext)
 	NameMaker      func(...string) string
-<<<<<<< HEAD
-=======
 	Before         func(tcx MapTestContext)
 	After          func(tcx MapTestContext)
->>>>>>> 1c740ee0
 	MapName        string
 	Smart          bool
 }
@@ -101,15 +98,12 @@
 			tt := tcx
 			tt.Smart = true
 			tt.T = t
-<<<<<<< HEAD
-=======
 			if tt.Before != nil {
 				tt.Before(tt)
 			}
 			if tt.After != nil {
 				defer tt.After(tt)
 			}
->>>>>>> 1c740ee0
 			runner(tt)
 		})
 	}
