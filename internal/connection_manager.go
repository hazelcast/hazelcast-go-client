--- conflicted
+++ resolved
@@ -14,7 +14,6 @@
 	connections         map[string]*Connection
 	ownerAddress        *Address
 	lock                sync.RWMutex
-	nextConnectionId    int64
 	connectionListeners atomic.Value
 	mu                  sync.Mutex
 	nextConnectionId    int64
@@ -85,10 +84,6 @@
 	}
 }
 
-func (connectionManager *ConnectionManager) NextConnectionId() int64 {
-	connectionManager.nextConnectionId = atomic.AddInt64(&connectionManager.nextConnectionId, 1)
-	return connectionManager.nextConnectionId
-}
 func (connectionManager *ConnectionManager) GetOrConnect(address *Address) (chan *Connection, chan error) {
 	//TODO:: this is the default address : 127.0.0.1 9701 , add this to config as a default value
 	if address == nil {
@@ -120,11 +115,7 @@
 	defer connectionManager.lock.Unlock()
 	invocationService := connectionManager.client.InvocationService
 	connectionId := connectionManager.NextConnectionId()
-<<<<<<< HEAD
-	con := NewConnection(address, invocationService.responseChannel, invocationService.notSentMessages, connectionManager, connectionId)
-=======
 	con := NewConnection(address, invocationService.responseChannel, invocationService.notSentMessages, connectionId, connectionManager)
->>>>>>> 32f14728
 	if con == nil {
 		return common.NewHazelcastTargetDisconnectedError("target is disconnected", nil)
 	}
