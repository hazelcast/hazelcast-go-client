--- conflicted
+++ resolved
@@ -100,11 +100,7 @@
 		n, err := connection.socket.Read(buf)
 		connection.readBuffer = append(connection.readBuffer, buf[:n]...)
 		if err != nil {
-<<<<<<< HEAD
 			connection.Close(err)
-=======
-			connection.Close()
->>>>>>> 6ef153c6
 			return
 		}
 		if n == 0 {
