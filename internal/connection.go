--- conflicted
+++ resolved
@@ -100,11 +100,7 @@
 		n, err := connection.socket.Read(buf)
 		connection.readBuffer = append(connection.readBuffer, buf[:n]...)
 		if err != nil {
-<<<<<<< HEAD
 			connection.Close(err)
-=======
-			connection.Close()
->>>>>>> 446fb572
 			return
 		}
 		if n == 0 {
