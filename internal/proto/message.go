--- conflicted
+++ resolved
@@ -241,15 +241,10 @@
 
 // Copy frame
 func (frame *Frame) Copy() *Frame {
-<<<<<<< HEAD
-	return frame
-	//return NewFrameWith(frame.Content, frame.flags)
-=======
 	// TODO: Remove this function
 	// Copying is not required except the first frame.
 	//T his is a placeholder function until the protocol generator is changed to reflect that.
 	return frame
->>>>>>> cea917a1
 }
 
 func (frame *Frame) DeepCopy() *Frame {
