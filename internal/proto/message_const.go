--- conflicted
+++ resolved
@@ -17,7 +17,6 @@
 package proto
 
 const (
-<<<<<<< HEAD
 	TypeFieldOffset                      = 0
 	MessageTypeOffset                    = 0
 	ByteSizeInBytes                      = 1
@@ -30,32 +29,13 @@
 	DoubleSizeInBytes                    = 8
 	UUIDSizeInBytes                      = 17
 	UuidSizeInBytes                      = 17 // Deprecated
-	EntrySizeInBytes                     = UUIDSizeInBytes + LongSizeInBytes
+	EntryListUUIDLongEntrySizeInBytes    = UUIDSizeInBytes + LongSizeInBytes
 	EntryListIntegerLongSizeInBytes      = IntSizeInBytes + LongSizeInBytes
 	EntryListIntegerUUIDEntrySizeInBytes = IntSizeInBytes + UUIDSizeInBytes
 	LocalDateSizeInBytes                 = IntSizeInBytes + 2*ByteSizeInBytes
 	LocalTimeSizeInBytes                 = 3*ByteSizeInBytes + IntSizeInBytes
 	LocalDateTimeSizeInBytes             = LocalDateSizeInBytes + LocalTimeSizeInBytes
 	OffsetDateTimeSizeInBytes            = LocalDateTimeSizeInBytes + IntSizeInBytes
-=======
-	TypeFieldOffset                   = 0
-	MessageTypeOffset                 = 0
-	ByteSizeInBytes                   = 1
-	BooleanSizeInBytes                = 1
-	ShortSizeInBytes                  = 2
-	CharSizeInBytes                   = 2
-	IntSizeInBytes                    = 4
-	FloatSizeInBytes                  = 4
-	LongSizeInBytes                   = 8
-	DoubleSizeInBytes                 = 8
-	UUIDSizeInBytes                   = 17
-	UuidSizeInBytes                   = 17 // Deprecated
-	EntryListUUIDLongEntrySizeInBytes = UUIDSizeInBytes + LongSizeInBytes
-	LocalDateSizeInBytes              = IntSizeInBytes + 2*ByteSizeInBytes
-	LocalTimeSizeInBytes              = 3*ByteSizeInBytes + IntSizeInBytes
-	LocalDateTimeSizeInBytes          = LocalDateSizeInBytes + LocalTimeSizeInBytes
-	OffsetDateTimeSizeInBytes         = LocalDateTimeSizeInBytes + IntSizeInBytes
->>>>>>> f06827c9
 
 	CorrelationIDFieldOffset   = TypeFieldOffset + IntSizeInBytes
 	CorrelationIDOffset        = MessageTypeOffset + IntSizeInBytes
