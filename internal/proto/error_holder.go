/*
 * Copyright (c) 2008-2021, Hazelcast, Inc. All Rights Reserved.
 *
 * Licensed under the Apache License, Version 2.0 (the "License")
 * you may not use this file except in compliance with the License.
 * You may obtain a copy of the License at
 *
 * http://www.apache.org/licenses/LICENSE-2.0
 *
 * Unless required by applicable law or agreed to in writing, software
 * distributed under the License is distributed on an "AS IS" BASIS,
 * WITHOUT WARRANTIES OR CONDITIONS OF ANY KIND, either express or implied.
 * See the License for the specific language governing permissions and
 * limitations under the License.
 */

package proto

import "github.com/hazelcast/hazelcast-go-client/hzerrors"

type ErrorHolder struct {
	className          string
	message            string
<<<<<<< HEAD
	stackTraceElements []hzerror.StackTraceElement
	errorCode          int32
}

func NewErrorHolder(errorCode int32, className, message string, stackTraceElements []hzerror.StackTraceElement) ErrorHolder {
	return ErrorHolder{
		errorCode:          errorCode,
		className:          className,
		message:            message,
		stackTraceElements: stackTraceElements,
	}
=======
	stackTraceElements []hzerrors.StackTraceElement
}

func NewErrorHolder(errorCode int32, className, message string, stackTraceElements []hzerrors.StackTraceElement) ErrorHolder {
	return ErrorHolder{errorCode, className, message, stackTraceElements}
>>>>>>> a68b383a
}

func (e ErrorHolder) ErrorCode() int32 {
	return e.errorCode
}

func (e ErrorHolder) ClassName() string {
	return e.className
}

func (e ErrorHolder) Message() string {
	return e.message
}

func (e ErrorHolder) StackTraceElements() []hzerrors.StackTraceElement {
	return e.stackTraceElements
}<|MERGE_RESOLUTION|>--- conflicted
+++ resolved
@@ -21,25 +21,17 @@
 type ErrorHolder struct {
 	className          string
 	message            string
-<<<<<<< HEAD
-	stackTraceElements []hzerror.StackTraceElement
+	stackTraceElements []hzerrors.StackTraceElement
 	errorCode          int32
 }
 
-func NewErrorHolder(errorCode int32, className, message string, stackTraceElements []hzerror.StackTraceElement) ErrorHolder {
+func NewErrorHolder(errorCode int32, className, message string, stackTraceElements []hzerrors.StackTraceElement) ErrorHolder {
 	return ErrorHolder{
 		errorCode:          errorCode,
 		className:          className,
 		message:            message,
 		stackTraceElements: stackTraceElements,
 	}
-=======
-	stackTraceElements []hzerrors.StackTraceElement
-}
-
-func NewErrorHolder(errorCode int32, className, message string, stackTraceElements []hzerrors.StackTraceElement) ErrorHolder {
-	return ErrorHolder{errorCode, className, message, stackTraceElements}
->>>>>>> a68b383a
 }
 
 func (e ErrorHolder) ErrorCode() int32 {
