--- conflicted
+++ resolved
@@ -1,7 +1,6 @@
 package internal
 
 import (
-	"errors"
 	"github.com/hazelcast/go-client/config"
 	"github.com/hazelcast/go-client/core"
 	"github.com/hazelcast/go-client/internal/common"
@@ -75,8 +74,6 @@
 	}
 	return &addresses
 }
-<<<<<<< HEAD
-=======
 func (clusterService *ClusterService) process() {
 	for {
 		_, alive := <-clusterService.reconnectChan
@@ -94,28 +91,28 @@
 	}
 
 }
->>>>>>> eca41e56
 func (clusterService *ClusterService) connectToCluster() error {
-	members := clusterService.members.Load().([]Member)
-	addresses := getPossibleAddresses(&clusterService.config.ClientNetworkConfig.Addresses, &members)
+
 	currentAttempt := int32(1)
 	attempLimit := clusterService.config.ClientNetworkConfig.ConnectionAttemptLimit
 	retryDelay := clusterService.config.ClientNetworkConfig.ConnectionAttemptPeriod
 	for currentAttempt <= attempLimit {
 		currentAttempt++
+		members := clusterService.members.Load().([]Member)
+		addresses := getPossibleAddresses(&clusterService.config.ClientNetworkConfig.Addresses, &members)
 		for _, address := range *addresses {
 			err := clusterService.connectToAddress(&address)
 			if err != nil {
-<<<<<<< HEAD
 				log.Println("the following error occured while trying to connect to cluster: ", err)
 				if _, ok := err.(*common.HazelcastAuthenticationError); ok {
 					return err
 				}
-				currentAttempt += 1
-				time.Sleep(time.Duration(retryDelay))
 				continue
 			}
 			return nil
+		}
+		if currentAttempt < attempLimit {
+			time.Sleep(time.Duration(retryDelay) * time.Second)
 		}
 	}
 	return common.NewHazelcastIllegalStateError("could not connect to any addresses", nil)
@@ -127,23 +124,6 @@
 	case con = <-connectionChannel:
 	case err := <-errChannel:
 		return err
-=======
-				continue
-			}
-			return nil
-		}
-		if currentAttempt < attempLimit {
-			time.Sleep(time.Duration(retryDelay) * time.Second)
-		}
-	}
-	return errors.New("Couldn't connect to the cluster")
-}
-func (clusterService *ClusterService) connectToAddress(address *Address) error {
-	connectionChannel := clusterService.client.ConnectionManager.GetConnection(address)
-	con, alive := <-connectionChannel
-	if !alive {
-		return errors.New("connection is closed")
->>>>>>> eca41e56
 	}
 	if !con.isOwnerConnection {
 		err := clusterService.client.ConnectionManager.clusterAuthenticator(con)
