--- conflicted
+++ resolved
@@ -44,73 +44,55 @@
 	}
 }
 
-<<<<<<< HEAD
-func (m *proxyManager) getMap(name string) (*Map, error) {
-	if p, err := m.proxyFor(ServiceNameMap, name); err != nil {
-=======
 func (m *proxyManager) getMap(ctx context.Context, name string) (*Map, error) {
-	if p, err := m.proxyFor(ctx, "hz:impl:mapService", name); err != nil {
->>>>>>> 26512e45
+	if p, err := m.proxyFor(ctx, ServiceNameMap, name); err != nil {
 		return nil, err
 	} else {
 		return newMap(p), nil
 	}
 }
 
-<<<<<<< HEAD
-func (m *proxyManager) getReplicatedMap(objectName string) (*ReplicatedMap, error) {
-	if p, err := m.proxyFor(ServiceNameReplicatedMap, objectName); err != nil {
-=======
 func (m *proxyManager) getReplicatedMap(ctx context.Context, objectName string) (*ReplicatedMap, error) {
-	if p, err := m.proxyFor(ctx, "hz:impl:replicatedMapService", objectName); err != nil {
->>>>>>> 26512e45
+	if p, err := m.proxyFor(ctx, ServiceNameReplicatedMap, objectName); err != nil {
 		return nil, err
 	} else {
 		return newReplicatedMap(p, m.refIDGenerator)
 	}
 }
 
-<<<<<<< HEAD
-func (m *proxyManager) getQueue(objectName string) (*Queue, error) {
-	if p, err := m.proxyFor(ServiceNameQueue, objectName); err != nil {
-=======
 func (m *proxyManager) getQueue(ctx context.Context, objectName string) (*Queue, error) {
-	if p, err := m.proxyFor(ctx, "hz:impl:queueService", objectName); err != nil {
->>>>>>> 26512e45
+	if p, err := m.proxyFor(ctx, ServiceNameQueue, objectName); err != nil {
 		return nil, err
 	} else {
 		return newQueue(p)
 	}
 }
 
-<<<<<<< HEAD
-func (m *proxyManager) getTopic(objectName string) (*Topic, error) {
-	if p, err := m.proxyFor(ServiceNameTopic, objectName); err != nil {
-=======
 func (m *proxyManager) getTopic(ctx context.Context, objectName string) (*Topic, error) {
-	if p, err := m.proxyFor(ctx, "hz:impl:topicService", objectName); err != nil {
->>>>>>> 26512e45
+	if p, err := m.proxyFor(ctx, ServiceNameTopic, objectName); err != nil {
 		return nil, err
 	} else {
 		return newTopic(p)
 	}
 }
 
-<<<<<<< HEAD
-func (m *proxyManager) getList(objectName string) (*List, error) {
-	if p, err := m.proxyFor(ServiceNameList, objectName); err != nil {
-=======
 func (m *proxyManager) getList(ctx context.Context, objectName string) (*List, error) {
-	if p, err := m.proxyFor(ctx, "hz:impl:listService", objectName); err != nil {
->>>>>>> 26512e45
+	if p, err := m.proxyFor(ctx, ServiceNameList, objectName); err != nil {
 		return nil, err
 	} else {
 		return newList(p)
 	}
 }
 
-<<<<<<< HEAD
-func (m *proxyManager) addDistributedObjectEventListener(handler DistributedObjectNotifiedHandler) (types.UUID, error) {
+func (m *proxyManager) getSet(ctx context.Context, objectName string) (*Set, error) {
+	if p, err := m.proxyFor(ctx, ServiceNameSet, objectName); err != nil {
+		return nil, err
+	} else {
+		return newSet(p)
+	}
+}
+
+func (m *proxyManager) addDistributedObjectEventListener(ctx context.Context, handler DistributedObjectNotifiedHandler) (types.UUID, error) {
 	request := codec.EncodeClientAddDistributedObjectListenerRequest(m.serviceBundle.Config.ClusterConfig.SmartRouting)
 	subscriptionID := types.NewUUID()
 	removeRequest := codec.EncodeClientRemoveDistributedObjectListenerRequest(subscriptionID)
@@ -119,22 +101,14 @@
 			handler(newDistributedObjectNotified(service, name, DistributedObjectEventType(eventType)))
 		})
 	}
-	if err := m.serviceBundle.ListenerBinder.Add(subscriptionID, request, removeRequest, listenerHandler); err != nil {
+	if err := m.serviceBundle.ListenerBinder.Add(ctx, subscriptionID, request, removeRequest, listenerHandler); err != nil {
 		return types.UUID{}, err
 	}
 	return subscriptionID, nil
 }
 
-func (m *proxyManager) removeDistributedObjectEventListener(subscriptionID types.UUID) error {
-	return m.serviceBundle.ListenerBinder.Remove(subscriptionID)
-=======
-func (m *proxyManager) getSet(ctx context.Context, objectName string) (*Set, error) {
-	if p, err := m.proxyFor(ctx, "hz:impl:setService", objectName); err != nil {
-		return nil, err
-	} else {
-		return newSet(p)
-	}
->>>>>>> 26512e45
+func (m *proxyManager) removeDistributedObjectEventListener(ctx context.Context, subscriptionID types.UUID) error {
+	return m.serviceBundle.ListenerBinder.Remove(ctx, subscriptionID)
 }
 
 func (m *proxyManager) remove(serviceName string, objectName string) bool {
