/*
 * Copyright (c) 2008-2021, Hazelcast, Inc. All Rights Reserved.
 *
 * Licensed under the Apache License, Version 2.0 (the "License")
 * you may not use this file except in compliance with the License.
 * You may obtain a copy of the License at
 *
 * http://www.apache.org/licenses/LICENSE-2.0
 *
 * Unless required by applicable law or agreed to in writing, software
 * distributed under the License is distributed on an "AS IS" BASIS,
 * WITHOUT WARRANTIES OR CONDITIONS OF ANY KIND, either express or implied.
 * See the License for the specific language governing permissions and
 * limitations under the License.
 */

package hazelcast

import (
	"context"
	"time"

	"github.com/hazelcast/hazelcast-go-client/internal/proto"
	"github.com/hazelcast/hazelcast-go-client/internal/proto/codec"
	iserialization "github.com/hazelcast/hazelcast-go-client/internal/serialization"
	"github.com/hazelcast/hazelcast-go-client/types"
)

/*
Topic is a distribution mechanism for publishing messages that are delivered to multiple subscribers,
which is also known as a publish/subscribe (pub/sub) messaging model.

Publish and subscriptions are cluster-wide. When a member subscribes for a topic,
it is actually registering for messages published by any member in the cluster,
including the new members joined after you added the listener.

Messages are ordered, meaning that listeners(subscribers) will process the messages in the order they are actually
published.
*/
type Topic struct {
	*proxy
	partitionID int32
}

type TopicMessageHandler func(event *MessagePublished)

func newTopic(p *proxy) (*Topic, error) {
	if partitionID, err := p.stringToPartitionID(p.name); err != nil {
		return nil, err
	} else {
		return &Topic{proxy: p, partitionID: partitionID}, nil
	}
}

// AddListener adds a subscriber to this topic.
func (t *Topic) AddListener(handler TopicMessageHandler) (types.UUID, error) {
	return t.addListener(handler)
}

// Publish publishes the given message to all subscribers of this topic.
func (t *Topic) Publish(message interface{}) error {
	if messageData, err := t.validateAndSerialize(message); err != nil {
		return err
	} else {
		request := codec.EncodeTopicPublishRequest(t.name, messageData)
		_, err := t.invokeOnPartition(context.TODO(), request, t.partitionID)
		return err
	}
}

// PublishAll published all given messages to all subscribers of this topic.
func (t *Topic) PublishAll(messages ...interface{}) error {
	if messagesData, err := t.validateAndSerializeValues(messages...); err != nil {
		return err
	} else {
		request := codec.EncodeTopicPublishAllRequest(t.name, messagesData)
		_, err := t.invokeOnPartition(context.TODO(), request, t.partitionID)
		return err
	}
}

// RemoveListener removes the given subscription from this topic.
func (t *Topic) RemoveListener(subscriptionID types.UUID) error {
	return t.listenerBinder.Remove(subscriptionID)
}

func (t *Topic) addListener(handler TopicMessageHandler) (types.UUID, error) {
	subscriptionID := types.NewUUID()
	addRequest := codec.EncodeTopicAddMessageListenerRequest(t.name, t.config.ClusterConfig.SmartRouting)
	removeRequest := codec.EncodeTopicRemoveMessageListenerRequest(t.name, subscriptionID)
	listenerHandler := func(msg *proto.ClientMessage) {
		codec.HandleTopicAddMessageListener(msg, func(itemData *iserialization.Data, publishTime int64, uuid types.UUID) {
			if item, err := t.convertToObject(itemData); err != nil {
				t.logger.Warnf("cannot convert data to Go value")
			} else {
<<<<<<< HEAD
				member := t.clusterService.GetMemberByUUID(uuid.String())
				handler(newMessagePublished(t.name, item, time.Unix(0, publishTime*1000000), *member))
=======
				member := t.clusterService.GetMemberByUUID(uuid)
				handler(newMessagePublished(t.name, item, time.Unix(0, publishTime*1000000), member))
>>>>>>> 18e5440f
			}
		})
	}
	err := t.listenerBinder.Add(subscriptionID, addRequest, removeRequest, listenerHandler)
	return subscriptionID, err
}<|MERGE_RESOLUTION|>--- conflicted
+++ resolved
@@ -93,13 +93,8 @@
 			if item, err := t.convertToObject(itemData); err != nil {
 				t.logger.Warnf("cannot convert data to Go value")
 			} else {
-<<<<<<< HEAD
-				member := t.clusterService.GetMemberByUUID(uuid.String())
-				handler(newMessagePublished(t.name, item, time.Unix(0, publishTime*1000000), *member))
-=======
 				member := t.clusterService.GetMemberByUUID(uuid)
-				handler(newMessagePublished(t.name, item, time.Unix(0, publishTime*1000000), member))
->>>>>>> 18e5440f
+				handler(newMessagePublished(t.name, item, time.Unix(0, publishTime*1_000_000), *member))
 			}
 		})
 	}
