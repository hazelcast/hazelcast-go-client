--- conflicted
+++ resolved
@@ -957,11 +957,7 @@
 	}
 }
 
-<<<<<<< HEAD
-func (m *Map) makeListenerRequest(keyData, predicateData *iserialization.Data, flags int32, includeValue bool) *proto.ClientMessage {
-=======
-func (m *Map) makeListenerRequest(keyData, predicateData *serialization.Data, flags int32, includeValue bool, smart bool) *proto.ClientMessage {
->>>>>>> 9ebbb9b8
+func (m *Map) makeListenerRequest(keyData, predicateData *serialization.Data, flags int32, includeValue bool) *proto.ClientMessage {
 	if keyData != nil {
 		if predicateData != nil {
 			return codec.EncodeMapAddEntryListenerToKeyWithPredicateRequest(m.name, keyData, predicateData, includeValue, flags, m.smart)
