--- conflicted
+++ resolved
@@ -902,23 +902,7 @@
 	}
 }
 
-<<<<<<< HEAD
-func (m *Map) convertToObjects(valueDatas []*iserialization.Data) ([]interface{}, error) {
-	values := make([]interface{}, len(valueDatas))
-	for i, valueData := range valueDatas {
-		if value, err := m.convertToObject(valueData); err != nil {
-			return nil, err
-		} else {
-			values[i] = value
-		}
-	}
-	return values, nil
-}
-
 func (m *Map) makeListenerRequest(keyData, predicateData *iserialization.Data, flags int32, includeValue bool, smart bool) *proto.ClientMessage {
-=======
-func (m *Map) makeListenerRequest(keyData, predicateData pubser.Data, flags int32, includeValue bool, smart bool) *proto.ClientMessage {
->>>>>>> 3533619f
 	if keyData != nil {
 		if predicateData != nil {
 			return codec.EncodeMapAddEntryListenerToKeyWithPredicateRequest(m.name, keyData, predicateData, includeValue, flags, smart)
