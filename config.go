/*
 * Copyright (c) 2008-2021, Hazelcast, Inc. All Rights Reserved.
 *
 * Licensed under the Apache License, Version 2.0 (the "License")
 * you may not use this file except in compliance with the License.
 * You may obtain a copy of the License at
 *
 * http://www.apache.org/licenses/LICENSE-2.0
 *
 * Unless required by applicable law or agreed to in writing, software
 * distributed under the License is distributed on an "AS IS" BASIS,
 * WITHOUT WARRANTIES OR CONDITIONS OF ANY KIND, either express or implied.
 * See the License for the specific language governing permissions and
 * limitations under the License.
 */

package hazelcast

import (
	"fmt"
	"strings"
	"time"

	"github.com/hazelcast/hazelcast-go-client/cluster"
	"github.com/hazelcast/hazelcast-go-client/internal/check"
	"github.com/hazelcast/hazelcast-go-client/internal/hzerrors"
	"github.com/hazelcast/hazelcast-go-client/logger"
	"github.com/hazelcast/hazelcast-go-client/nearcache"
	"github.com/hazelcast/hazelcast-go-client/serialization"
	"github.com/hazelcast/hazelcast-go-client/types"
)

// Config contains configuration for a client.
// Zero value of Config is the default configuration.
type Config struct {
	lifecycleListeners  map[types.UUID]LifecycleStateChangeHandler
	membershipListeners map[types.UUID]cluster.MembershipStateChangeHandler
	NearcacheConfigs    map[string]nearcache.Config       `json:",omitempty"`
	FlakeIDGenerators   map[string]FlakeIDGeneratorConfig `json:",omitempty"`
	Labels              []string                          `json:",omitempty"`
	ClientName          string                            `json:",omitempty"`
	Logger              logger.Config                     `json:",omitempty"`
	Failover            cluster.FailoverConfig            `json:",omitempty"`
	Serialization       serialization.Config              `json:",omitempty"`
	Cluster             cluster.Config                    `json:",omitempty"`
	Stats               StatsConfig                       `json:",omitempty"`
}

// NewConfig creates the default configuration.
func NewConfig() Config {
	return Config{}
}

// AddLifecycleListener adds a lifecycle listener.
// The listener is attached to the client before the client starts, so all lifecycle events can be received.
// Use the returned subscription ID to remove the listener.
// The handler must not block.
func (c *Config) AddLifecycleListener(handler LifecycleStateChangeHandler) types.UUID {
	c.ensureLifecycleListeners()
	id := types.NewUUID()
	c.lifecycleListeners[id] = handler
	return id
}

// AddMembershipListener adds a membership listener.
// The listener is attached to the client before the client starts, so all membership events can be received.
// Use the returned subscription ID to remove the listener.
func (c *Config) AddMembershipListener(handler cluster.MembershipStateChangeHandler) types.UUID {
	c.ensureMembershipListeners()
	id := types.NewUUID()
	c.membershipListeners[id] = handler
	return id
}

// AddNearCacheConfig adds a near cache configuration.
func (c *Config) AddNearCacheConfig(cfg nearcache.Config) {
	c.ensureNearCacheConfigs()
	c.NearcacheConfigs[cfg.Name] = cfg
}

// GetNearCacheConfig returns the first configuration that matches the given pattern.
// Returns hzerrors.ErrInvalidConfiguration if the pattern matches more than one configuration.
func (c *Config) GetNearCacheConfig(pattern string) (nearcache.Config, bool, error) {
	c.ensureNearCacheConfigs()
	nc, ok, err := c.lookupNearCacheByPattern(pattern)
	if err != nil {
		return nc, false, err
	}
	if ok {
		return nc, true, nil
	}
	// config not found, return the default if it exists
	nc, ok = c.NearcacheConfigs["default"]
	return nc, ok, nil
}

// SetLabels sets the labels for the client.
// These labels are displayed in the Hazelcast Management Center.
func (c *Config) SetLabels(labels ...string) {
	c.Labels = labels
}

// Clone returns a copy of the configuration.
func (c *Config) Clone() Config {
	c.ensureLifecycleListeners()
	c.ensureMembershipListeners()
	newLabels := make([]string, len(c.Labels))
	copy(newLabels, c.Labels)
	newFlakeIDConfigs := make(map[string]FlakeIDGeneratorConfig, len(c.FlakeIDGenerators))
	for k, v := range c.FlakeIDGenerators {
		newFlakeIDConfigs[k] = v
	}
	nccs := c.copyNearCacheConfig()
	return Config{
		ClientName:        c.ClientName,
		Labels:            newLabels,
		FlakeIDGenerators: newFlakeIDConfigs,
		NearcacheConfigs:  nccs,
		Cluster:           c.Cluster.Clone(),
		Failover:          c.Failover.Clone(),
		Serialization:     c.Serialization.Clone(),
		Logger:            c.Logger.Clone(),
		Stats:             c.Stats.clone(),
		// both lifecycleListeners and membershipListeners are not used verbatim in client creator
		// so no need to copy them
		lifecycleListeners:  c.lifecycleListeners,
		membershipListeners: c.membershipListeners,
	}
}

// Validate validates the configuration and replaces missing configuration with defaults.
func (c *Config) Validate() error {
	if err := c.Cluster.Validate(); err != nil {
		return err
	}
	if err := c.Failover.Validate(c.Cluster); err != nil {
		return err
	}
	if err := c.Serialization.Validate(); err != nil {
		return err
	}
	if err := c.Logger.Validate(); err != nil {
		return err
	}
	if err := c.Stats.Validate(); err != nil {
		return err
	}
	c.ensureFlakeIDGenerators()
	for _, v := range c.FlakeIDGenerators {
		if err := v.Validate(); err != nil {
			return err
		}
	}
	c.NearcacheConfigs = c.copyNearCacheConfig()
	return nil
}

func (c *Config) ensureLifecycleListeners() {
	if c.lifecycleListeners == nil {
		c.lifecycleListeners = map[types.UUID]LifecycleStateChangeHandler{}
	}
}

func (c *Config) ensureMembershipListeners() {
	if c.membershipListeners == nil {
		c.membershipListeners = map[types.UUID]cluster.MembershipStateChangeHandler{}
	}
}

func (c *Config) ensureFlakeIDGenerators() {
	if c.FlakeIDGenerators == nil {
		c.FlakeIDGenerators = map[string]FlakeIDGeneratorConfig{}
	}
}

func (c *Config) ensureNearCacheConfigs() {
	if c.NearcacheConfigs == nil {
		c.NearcacheConfigs = map[string]nearcache.Config{}
	}
}

func (c *Config) lookupNearCacheByPattern(itemName string) (nearcache.Config, bool, error) {
	if candidate, ok := c.NearcacheConfigs[itemName]; ok {
		return candidate, true, nil
	}
	key, err := matchingPointMatches(c.NearcacheConfigs, itemName)
	if err != nil {
		return nearcache.Config{}, false, err
	}
	if key == "" {
		// not found
		return nearcache.Config{}, false, nil
	}
	return c.NearcacheConfigs[key], true, nil
}

// AddFlakeIDGenerator validates the values and adds new FlakeIDGeneratorConfig with the given name.
func (c *Config) AddFlakeIDGenerator(name string, prefetchCount int32, prefetchExpiry types.Duration) error {
	if _, ok := c.FlakeIDGenerators[name]; ok {
		return hzerrors.NewIllegalArgumentError(fmt.Sprintf("config already exists for %s", name), nil)
	}
	idConfig := FlakeIDGeneratorConfig{PrefetchCount: prefetchCount, PrefetchExpiry: prefetchExpiry}
	if err := idConfig.Validate(); err != nil {
		return err
	}
	c.ensureFlakeIDGenerators()
	c.FlakeIDGenerators[name] = idConfig
	return nil
}

func (c Config) copyNearCacheConfig() map[string]nearcache.Config {
	c.ensureNearCacheConfigs()
	configs := make(map[string]nearcache.Config, len(c.NearcacheConfigs))
	for k, v := range c.NearcacheConfigs {
		configs[k] = v.Clone()
	}
	return configs
}

// StatsConfig contains configuration for Management Center.
type StatsConfig struct {
	// Enabled enables collecting statistics.
	Enabled bool `json:",omitempty"`
	// Period is the period of statistics collection.
	Period types.Duration `json:",omitempty"`
}

func (c StatsConfig) clone() StatsConfig {
	return c
}

// Validate validates the stats configuration and replaces missing configuration with defaults.
func (c *StatsConfig) Validate() error {
	if err := check.EnsureNonNegativeDuration((*time.Duration)(&c.Period), 5*time.Second, "invalid period"); err != nil {
		return err
	}
	return nil
}

const (
	maxFlakeIDPrefetchCount      = 100_000
	defaultFlakeIDPrefetchCount  = 100
	defaultFlakeIDPrefetchExpiry = types.Duration(10 * time.Minute)
)

// FlakeIDGeneratorConfig contains configuration for the pre-fetching behavior of FlakeIDGenerator.
type FlakeIDGeneratorConfig struct {
	// PrefetchCount defines the number of pre-fetched IDs from cluster.
	// The allowed range is [1, 100_000] and defaults to 100.
	PrefetchCount int32 `json:",omitempty"`
	// PrefetchExpiry defines the expiry duration of pre-fetched IDs. Defaults to 10 minutes.
	PrefetchExpiry types.Duration `json:",omitempty"`
}

func (f *FlakeIDGeneratorConfig) Validate() error {
	if f.PrefetchCount == 0 {
		f.PrefetchCount = defaultFlakeIDPrefetchCount
	} else if err := check.WithinRangeInt32(f.PrefetchCount, 1, maxFlakeIDPrefetchCount); err != nil {
		return err
	}
	if err := check.EnsureNonNegativeDuration((*time.Duration)(&f.PrefetchExpiry), time.Duration(defaultFlakeIDPrefetchExpiry), "invalid duration"); err != nil {
		return err
	}
	return nil
}

func matchingPointMatches(patterns map[string]nearcache.Config, itemName string) (string, error) {
<<<<<<< HEAD
=======
	// port of: com.hazelcast.config.matcher.MatchingPointConfigPatternMatcher#matches
>>>>>>> 067807ba
	var candidate, duplicate string
	var hasDup bool
	last := -1
	for p := range patterns {
		mp := getMatchingPoint(p, itemName)
		if mp > -1 && mp >= last {
			hasDup = mp == last
			if hasDup {
				duplicate = candidate
			}
			last = mp
			candidate = p
		}
	}
	if hasDup {
		msg := fmt.Sprintf(`ambiguous configuration for item: "%s": "%s" vs "%s"`, itemName, candidate, duplicate)
		return "", hzerrors.NewInvalidConfigurationError(msg, nil)
	}
	return candidate, nil
}

func getMatchingPoint(pattern, itemName string) int {
	// port of: com.hazelcast.config.matcher.MatchingPointConfigPatternMatcher#getMatchingPoint
	index := strings.Index(pattern, "*")
	if index == -1 {
		return -1
	}
	first := pattern[:index]
	if !strings.HasPrefix(itemName, first) {
		return -1
	}
	second := pattern[index+1:]
	if !strings.HasSuffix(itemName, second) {
		return -1
	}
	return len(first) + len(second)
}<|MERGE_RESOLUTION|>--- conflicted
+++ resolved
@@ -265,10 +265,7 @@
 }
 
 func matchingPointMatches(patterns map[string]nearcache.Config, itemName string) (string, error) {
-<<<<<<< HEAD
-=======
 	// port of: com.hazelcast.config.matcher.MatchingPointConfigPatternMatcher#matches
->>>>>>> 067807ba
 	var candidate, duplicate string
 	var hasDup bool
 	last := -1
