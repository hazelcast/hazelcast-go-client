--- conflicted
+++ resolved
@@ -35,13 +35,8 @@
 type Config struct {
 	lifecycleListeners  map[types.UUID]LifecycleStateChangeHandler
 	membershipListeners map[types.UUID]cluster.MembershipStateChangeHandler
-<<<<<<< HEAD
-	nearcacheConfigs    map[string]nearcache.Config
-	nearCacheNames      []string
-=======
 	nearCacheNames      []string
 	NearcacheConfigs    map[string]nearcache.Config       `json:",omitempty"`
->>>>>>> c7275969
 	FlakeIDGenerators   map[string]FlakeIDGeneratorConfig `json:",omitempty"`
 	Labels              []string                          `json:",omitempty"`
 	ClientName          string                            `json:",omitempty"`
@@ -81,12 +76,7 @@
 // AddNearCacheConfig adds a near cache configuration.
 func (c *Config) AddNearCacheConfig(cfg nearcache.Config) {
 	c.ensureNearCacheConfigs()
-<<<<<<< HEAD
-	c.nearcacheConfigs[cfg.Name] = cfg.Clone()
-	c.nearCacheNames = append(c.nearCacheNames, cfg.Name)
-=======
 	c.NearcacheConfigs[cfg.Name] = cfg
->>>>>>> c7275969
 }
 
 // GetNearCacheConfig returns the first configuration that matches the given pattern.
@@ -101,11 +91,7 @@
 		return nc, true, nil
 	}
 	// config not found, return the default if it exists
-<<<<<<< HEAD
-	nc, ok = c.nearcacheConfigs["default"]
-=======
 	nc, ok = c.NearcacheConfigs["default"]
->>>>>>> c7275969
 	return nc, ok, nil
 }
 
@@ -119,23 +105,13 @@
 func (c *Config) Clone() Config {
 	c.ensureLifecycleListeners()
 	c.ensureMembershipListeners()
-	c.ensureNearCacheConfigs()
 	newLabels := make([]string, len(c.Labels))
 	copy(newLabels, c.Labels)
 	newFlakeIDConfigs := make(map[string]FlakeIDGeneratorConfig, len(c.FlakeIDGenerators))
 	for k, v := range c.FlakeIDGenerators {
 		newFlakeIDConfigs[k] = v
 	}
-<<<<<<< HEAD
-	nearCacheConfigs := make(map[string]nearcache.Config, len(c.nearcacheConfigs))
-	for k, v := range c.nearcacheConfigs {
-		nearCacheConfigs[k] = v.Clone()
-	}
-	nearCacheNames := make([]string, len(c.nearCacheNames))
-	copy(nearCacheNames, c.nearCacheNames)
-=======
 	nccs, names := c.copyNearCacheConfig()
->>>>>>> c7275969
 	return Config{
 		ClientName:        c.ClientName,
 		Labels:            newLabels,
@@ -150,12 +126,7 @@
 		// so no need to copy them
 		lifecycleListeners:  c.lifecycleListeners,
 		membershipListeners: c.membershipListeners,
-<<<<<<< HEAD
-		nearcacheConfigs:    nearCacheConfigs,
-		nearCacheNames:      nearCacheNames,
-=======
 		nearCacheNames:      names,
->>>>>>> c7275969
 	}
 }
 
@@ -205,22 +176,13 @@
 }
 
 func (c *Config) ensureNearCacheConfigs() {
-<<<<<<< HEAD
-	if c.nearcacheConfigs == nil {
-		c.nearcacheConfigs = map[string]nearcache.Config{}
-=======
 	if c.NearcacheConfigs == nil {
 		c.NearcacheConfigs = map[string]nearcache.Config{}
->>>>>>> c7275969
 	}
 }
 
 func (c *Config) lookupNearCacheByPattern(itemName string) (nearcache.Config, bool, error) {
-<<<<<<< HEAD
-	if candidate, ok := c.nearcacheConfigs[itemName]; ok {
-=======
 	if candidate, ok := c.NearcacheConfigs[itemName]; ok {
->>>>>>> c7275969
 		return candidate, true, nil
 	}
 	key, err := matchingPointMatches(c.nearCacheNames, itemName)
@@ -231,11 +193,7 @@
 		// not found
 		return nearcache.Config{}, false, nil
 	}
-<<<<<<< HEAD
-	return c.nearcacheConfigs[key], true, nil
-=======
 	return c.NearcacheConfigs[key], true, nil
->>>>>>> c7275969
 }
 
 // AddFlakeIDGenerator validates the values and adds new FlakeIDGeneratorConfig with the given name.
@@ -316,17 +274,9 @@
 	for _, p := range patterns {
 		mp := getMatchingPoint(p, itemName)
 		if mp > -1 && mp >= last {
-<<<<<<< HEAD
-			if mp == last {
-				duplicate = candidate
-				hasDup = true
-			} else {
-				hasDup = false
-=======
 			hasDup = mp == last
 			if hasDup {
 				duplicate = candidate
->>>>>>> c7275969
 			}
 			last = mp
 			candidate = p
