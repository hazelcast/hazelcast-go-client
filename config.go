/*
 * Copyright (c) 2008-2021, Hazelcast, Inc. All Rights Reserved.
 *
 * Licensed under the Apache License, Version 2.0 (the "License")
 * you may not use this file except in compliance with the License.
 * You may obtain a copy of the License at
 *
 * http://www.apache.org/licenses/LICENSE-2.0
 *
 * Unless required by applicable law or agreed to in writing, software
 * distributed under the License is distributed on an "AS IS" BASIS,
 * WITHOUT WARRANTIES OR CONDITIONS OF ANY KIND, either express or implied.
 * See the License for the specific language governing permissions and
 * limitations under the License.
 */

package hazelcast

import (
	"time"

	"github.com/hazelcast/hazelcast-go-client/cluster"
<<<<<<< HEAD
	ihzerrors "github.com/hazelcast/hazelcast-go-client/internal/hzerrors"
=======
>>>>>>> bd5ac977
	"github.com/hazelcast/hazelcast-go-client/logger"
	"github.com/hazelcast/hazelcast-go-client/serialization"
	"github.com/hazelcast/hazelcast-go-client/types"
)

// Config contains configuration for a client.
// Prefer to create the configuration using the NewConfig function.
type Config struct {
	lifecycleListeners  map[types.UUID]LifecycleStateChangeHandler
	membershipListeners map[types.UUID]cluster.MembershipStateChangeHandler
	Labels              []string             `json:",omitempty"`
	ClientName          string               `json:",omitempty"`
	Logger              logger.Config        `json:",omitempty"`
	Serialization       serialization.Config `json:",omitempty"`
	Cluster             cluster.Config       `json:",omitempty"`
	Stats               StatsConfig          `json:",omitempty"`
}

func NewConfig() Config {
	return Config{}
}

// AddLifecycleListener adds a lifecycle listener.
// The listener is attached to the client before the client starts, so all lifecycle events can be received.
// Use the returned subscription ID to remove the listener.
// The handler must not block.
func (c *Config) AddLifecycleListener(handler LifecycleStateChangeHandler) types.UUID {
	c.ensureLifecycleListeners()
	id := types.NewUUID()
	c.lifecycleListeners[id] = handler
	return id
}

// AddMembershipListener adds a membership listeener.
// The listener is attached to the client before the client starts, so all membership events can be received.
// Use the returned subscription ID to remove the listener.
func (c *Config) AddMembershipListener(handler cluster.MembershipStateChangeHandler) types.UUID {
	c.ensureMembershipListeners()
	id := types.NewUUID()
	c.membershipListeners[id] = handler
	return id
}

// SetLabels sets the labels for the client.
// These labels are displayed in the Hazelcast Management Center.
func (c *Config) SetLabels(labels ...string) {
	c.Labels = labels
}

func (c *Config) Clone() Config {
	c.ensureLifecycleListeners()
	c.ensureMembershipListeners()
	newLabels := make([]string, len(c.Labels))
	copy(newLabels, c.Labels)
	return Config{
		ClientName:    c.ClientName,
		Labels:        newLabels,
		Cluster:       c.Cluster.Clone(),
		Serialization: c.Serialization.Clone(),
		Logger:        c.Logger.Clone(),
		Stats:         c.Stats.clone(),
		// both lifecycleListeners and membershipListeners are not used verbatim in client creator
		// so no need to copy them
		lifecycleListeners:  c.lifecycleListeners,
		membershipListeners: c.membershipListeners,
	}
}

func (c *Config) Validate() error {
	if err := c.Cluster.Validate(); err != nil {
		return err
	}
	if err := c.Serialization.Validate(); err != nil {
		return err
	}
	if err := c.Logger.Validate(); err != nil {
		return err
	}
	if err := c.Stats.Validate(); err != nil {
		return err
	}
	return nil
}

func (c *Config) ensureLifecycleListeners() {
	if c.lifecycleListeners == nil {
		c.lifecycleListeners = map[types.UUID]LifecycleStateChangeHandler{}
	}
}

func (c *Config) ensureMembershipListeners() {
	if c.membershipListeners == nil {
		c.membershipListeners = map[types.UUID]cluster.MembershipStateChangeHandler{}
	}
}

// StatsConfig contains configuration for Management Center.
type StatsConfig struct {
	// Enabled enables collecting statistics.
	Enabled bool `json:",omitempty"`
	// Period is the period of statistics collection.
	Period types.Duration `json:",omitempty"`
}

func (c StatsConfig) clone() StatsConfig {
	return c
}

<<<<<<< HEAD
func (c StatsConfig) Validate() error {
	if c.Enabled && c.Period <= 0 {
		return ihzerrors.NewIllegalArgumentError("invalid stats period", nil)
=======
func (c *StatsConfig) Validate() error {
	if c.Period <= 0 {
		c.Period = types.Duration(5 * time.Second)
>>>>>>> bd5ac977
	}
	return nil
}<|MERGE_RESOLUTION|>--- conflicted
+++ resolved
@@ -20,10 +20,6 @@
 	"time"
 
 	"github.com/hazelcast/hazelcast-go-client/cluster"
-<<<<<<< HEAD
-	ihzerrors "github.com/hazelcast/hazelcast-go-client/internal/hzerrors"
-=======
->>>>>>> bd5ac977
 	"github.com/hazelcast/hazelcast-go-client/logger"
 	"github.com/hazelcast/hazelcast-go-client/serialization"
 	"github.com/hazelcast/hazelcast-go-client/types"
@@ -132,15 +128,9 @@
 	return c
 }
 
-<<<<<<< HEAD
-func (c StatsConfig) Validate() error {
-	if c.Enabled && c.Period <= 0 {
-		return ihzerrors.NewIllegalArgumentError("invalid stats period", nil)
-=======
 func (c *StatsConfig) Validate() error {
 	if c.Period <= 0 {
 		c.Period = types.Duration(5 * time.Second)
->>>>>>> bd5ac977
 	}
 	return nil
 }