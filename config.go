--- conflicted
+++ resolved
@@ -29,27 +29,16 @@
 // Config contains configuration for a client.
 // Zero value of Config is the default configuration.
 type Config struct {
-<<<<<<< HEAD
 	lifecycleListeners      map[types.UUID]LifecycleStateChangeHandler
 	membershipListeners     map[types.UUID]cluster.MembershipStateChangeHandler
 	FlakeIDGeneratorConfigs map[string]FlakeIDGeneratorConfig `json:",omitempty"`
 	Labels                  []string                          `json:",omitempty"`
 	ClientName              string                            `json:",omitempty"`
 	Logger                  logger.Config                     `json:",omitempty"`
+	Failover                cluster.FailoverConfig            `json:",omitempty"`
 	Serialization           serialization.Config              `json:",omitempty"`
 	Cluster                 cluster.Config                    `json:",omitempty"`
 	Stats                   StatsConfig                       `json:",omitempty"`
-=======
-	lifecycleListeners  map[types.UUID]LifecycleStateChangeHandler
-	membershipListeners map[types.UUID]cluster.MembershipStateChangeHandler
-	ClientName          string                 `json:",omitempty"`
-	Logger              logger.Config          `json:",omitempty"`
-	Failover            cluster.FailoverConfig `json:",omitempty"`
-	Labels              []string               `json:",omitempty"`
-	Serialization       serialization.Config   `json:",omitempty"`
-	Cluster             cluster.Config         `json:",omitempty"`
-	Stats               StatsConfig            `json:",omitempty"`
->>>>>>> 72b06170
 }
 
 // NewConfig creates the default configuration.
@@ -98,23 +87,14 @@
 		}
 	}
 	return Config{
-<<<<<<< HEAD
 		ClientName:              c.ClientName,
 		Labels:                  newLabels,
 		FlakeIDGeneratorConfigs: newFlakeIDConfigs,
 		Cluster:                 c.Cluster.Clone(),
+		Failover:                c.Failover.Clone(),
 		Serialization:           c.Serialization.Clone(),
 		Logger:                  c.Logger.Clone(),
 		Stats:                   c.Stats.clone(),
-=======
-		ClientName:    c.ClientName,
-		Labels:        newLabels,
-		Cluster:       c.Cluster.Clone(),
-		Failover:      c.Failover.Clone(),
-		Serialization: c.Serialization.Clone(),
-		Logger:        c.Logger.Clone(),
-		Stats:         c.Stats.clone(),
->>>>>>> 72b06170
 		// both lifecycleListeners and membershipListeners are not used verbatim in client creator
 		// so no need to copy them
 		lifecycleListeners:  c.lifecycleListeners,
