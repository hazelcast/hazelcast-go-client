/*
 * Copyright (c) 2008-2021, Hazelcast, Inc. All Rights Reserved.
 *
 * Licensed under the Apache License, Version 2.0 (the "License")
 * you may not use this file except in compliance with the License.
 * You may obtain a copy of the License at
 *
 * http://www.apache.org/licenses/LICENSE-2.0
 *
 * Unless required by applicable law or agreed to in writing, software
 * distributed under the License is distributed on an "AS IS" BASIS,
 * WITHOUT WARRANTIES OR CONDITIONS OF ANY KIND, either express or implied.
 * See the License for the specific language governing permissions and
 * limitations under the License.
 */

package nearcache

import (
	"fmt"
	"math"
	"time"
)

// InMemoryFormat specifies how the entry values are stored in the Near Cache.
type InMemoryFormat int8

const (
	// InMemoryFormatBinary stores the values after serializing them.
	InMemoryFormatBinary InMemoryFormat = iota
	// InMemoryFormatObject stores the values in their original form.
	InMemoryFormatObject
)

// EvictionPolicy specifies which entry is evicted.
type EvictionPolicy int32

const (
	// EvictionPolicyLRU removes the least recently used entry.
	EvictionPolicyLRU EvictionPolicy = iota
	// EvictionPolicyLFU removes the least frequently used entry.
	EvictionPolicyLFU
	// EvictionPolicyNone removes no entries.
	EvictionPolicyNone
	// EvictionPolicyRandom removes a random entry.
	EvictionPolicyRandom
	evictionPolicyCount // internal
)

// String returns a string representation of the eviction policy.
func (p EvictionPolicy) String() string {
	switch p {
	case EvictionPolicyLRU:
		return "LRU"
	case EvictionPolicyLFU:
		return "LFU"
	case EvictionPolicyNone:
		return "NONE"
	case EvictionPolicyRandom:
		return "RANDOM"
	}
	panic(fmt.Errorf("unknown eviction policy: %d", p))
}

// Stats contains statistics for a Near Cache instance.
type Stats struct {
	// Evictions is the number of evictions.
	Evictions int64
	// Evictions is the number of expirations.
	Expirations int64
	// Hits is the number of times a key was found in the Near Cache.
	Hits int64
	// InvalidationRequests is the number of invalidation requests.
	// An invalidation request may be successful or not.
	InvalidationRequests int64
	// Invalidations is the number of successful invalidations.
	Invalidations int64
	// Misses is the number of times a key was not found in the Near Cache.
	Misses int64
	// OwnedEntryCount is the number of entries in the Near Cache.
	OwnedEntryCount int64
	// OwnedEntryMemoryCost is the estimated memory cost of the entries in the Near Cache.
	OwnedEntryMemoryCost int64
	// LastPersistenceKeyCount is the number of keys saved in the last persistence task.
	LastPersistenceKeyCount int64
	// LastPersistenceWrittenBytes is the size of the last persistence task.
	LastPersistenceWrittenBytes int64
	// PersistenceCount is the number of completed persistence tasks.
	PersistenceCount int64
	// LastPersistenceTime is the time of the last completed persistence task.
	LastPersistenceTime time.Time
	// LastPersistenceDuration is the duration of the last completed persistence task.
	LastPersistenceDuration time.Duration
	// LastPersistenceFailure is the error message of the last completed persistence task.
	LastPersistenceFailure string
	// CreationTime is the time the Near Cache was initialized.
	CreationTime time.Time
}

// Ratio returns the ratio of hits to misses.
// Returns math.Nan if there were no hits or misses.
// Otherwise returns +math.Inf if there were no misses.
func (s Stats) Ratio() float64 {
	if s.Misses == 0 {
		if s.Hits == 0 {
			return math.NaN()
		}
		return math.Inf(1)
	}
	return (float64(s.Hits) / float64(s.Misses)) * 100.0
}

// EvictionPolicyComparator is used for comparing entries to be evicted.
type EvictionPolicyComparator interface {
	// Compare returns a negative integer if a is less than b, 0 if a is equal to b or a positive integer if a is greater than b.
	Compare(a, b EvictableEntryView) int
}

// EvictableEntryView is the contract point from the end user perspective for serving/accessing entries that can be evicted.
type EvictableEntryView interface {
<<<<<<< HEAD
=======
	// Hits is the number of accesses to the entry.
	Hits() int64
>>>>>>> ba6525a4
	// Key is the key of the entry.
	Key() interface{}
	// Value is the value of the entry.
	Value() interface{}
<<<<<<< HEAD
	// Hits is the number of accesses to the entry.
	Hits() int64
=======
>>>>>>> ba6525a4
	// CreationTime is the creation time of the entry in milliseconds.
	CreationTime() int64
	// LastAccessTime is the time when the entry was last accessed in milliseconds.
	LastAccessTime() int64
}<|MERGE_RESOLUTION|>--- conflicted
+++ resolved
@@ -118,20 +118,12 @@
 
 // EvictableEntryView is the contract point from the end user perspective for serving/accessing entries that can be evicted.
 type EvictableEntryView interface {
-<<<<<<< HEAD
-=======
 	// Hits is the number of accesses to the entry.
 	Hits() int64
->>>>>>> ba6525a4
 	// Key is the key of the entry.
 	Key() interface{}
 	// Value is the value of the entry.
 	Value() interface{}
-<<<<<<< HEAD
-	// Hits is the number of accesses to the entry.
-	Hits() int64
-=======
->>>>>>> ba6525a4
 	// CreationTime is the creation time of the entry in milliseconds.
 	CreationTime() int64
 	// LastAccessTime is the time when the entry was last accessed in milliseconds.
