--- conflicted
+++ resolved
@@ -23,11 +23,7 @@
 	"context"
 	"fmt"
 	"math/rand"
-<<<<<<< HEAD
 	"os"
-	"sort"
-=======
->>>>>>> e800310a
 	"strconv"
 	"strings"
 	"testing"
@@ -340,22 +336,6 @@
 			ncc := nearcache.Config{
 				Name:              tcx.MapName,
 				TimeToLiveSeconds: maxTTLSeconds,
-			}
-			ncc.SetInvalidateOnChange(false)
-			tcx.Config.AddNearCache(ncc)
-		},
-	}
-	tcx.Tester(ttlMaxIdleTester)
-}
-
-func TestNearCacheMaxIdleRecordsExpired(t *testing.T) {
-	// ported from: com.hazelcast.client.map.impl.nearcache.ClientMapNearCacheTest#testNearCacheMaxIdleRecordsExpired
-	tcx := it.MapTestContext{
-		T: t,
-		ConfigCallback: func(tcx it.MapTestContext) {
-			ncc := nearcache.Config{
-				Name:              tcx.MapName,
-				TimeToLiveSeconds: maxIdleSeconds,
 			}
 			ncc.SetInvalidateOnChange(false)
 			tcx.Config.AddNearCache(ncc)
