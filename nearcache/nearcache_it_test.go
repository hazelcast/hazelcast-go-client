--- conflicted
+++ resolved
@@ -35,6 +35,9 @@
 
 const (
 	nearCacheDefaultRecordCount = 1000
+	maxCacheSize                = 1000
+	maxTTLSeconds               = 2
+	maxIdleSeconds              = 1
 )
 
 func TestSmokeNearCachePopulation(t *testing.T) {
@@ -69,22 +72,80 @@
 	})
 }
 
-/*
-   public void testGetNearCacheStatsBeforePopulation() {
-       IMap<Integer, Integer> map = getNearCachedMapFromClient(newNoInvalidationNearCacheConfig());
-
-       int size = 101;
-       for (int i = 0; i < size; i++) {
-           map.put(i, i);
-       }
-
-       NearCacheStats stats = getNearCacheStats(map);
-       assertNotNull(stats);
-   }
-*/
-
 func TestGetNearCacheStatsBeforePopulation(t *testing.T) {
-
+	// ported from: com.hazelcast.client.map.impl.nearcache.ClientMapNearCacheTest#testGetNearCacheStatsBeforePopulation
+	tcx := newNearCacheMapTestContext(t, nearcache.InMemoryFormatObject, false)
+	tcx.Tester(func(tcx it.MapTestContext) {
+		t := tcx.T
+		m := tcx.M
+		for i := int64(0); i < 101; i++ {
+			if _, err := m.Put(context.Background(), i, i); err != nil {
+				t.Fatal(err)
+			}
+		}
+		stats := m.LocalMapStats().NearCacheStats
+		assert.NotEqual(t, nearcache.Stats{}, stats)
+	})
+}
+
+func TestNearCacheMisses(t *testing.T) {
+	// ported from: com.hazelcast.client.map.impl.nearcache.ClientMapNearCacheTest#testNearCacheMisses
+	tcx := newNearCacheMapTestContext(t, nearcache.InMemoryFormatObject, false)
+	tcx.Tester(func(tcx it.MapTestContext) {
+		t := tcx.T
+		m := tcx.M
+		const expectedCacheMisses = int64(1321)
+		for i := int64(0); i < expectedCacheMisses; i++ {
+			k := fmt.Sprintf("NOT_THERE%d", i)
+			if _, err := m.Get(context.Background(), k); err != nil {
+				t.Fatal(err)
+			}
+		}
+		stats := m.LocalMapStats().NearCacheStats
+		assert.Equal(t, expectedCacheMisses, stats.Misses)
+		assert.Equal(t, expectedCacheMisses, stats.OwnedEntryCount)
+	})
+}
+
+func TestMapRemove_WithNearCache(t *testing.T) {
+	// ported from: com.hazelcast.client.map.impl.nearcache.ClientMapNearCacheTest#testMapRemove_WithNearCache
+	tcx := newNearCacheMapTestContext(t, nearcache.InMemoryFormatBinary, true)
+	tcx.Tester(func(tcx it.MapTestContext) {
+		t := tcx.T
+		m := tcx.M
+		const size = int32(1113)
+		populateMap(tcx, size)
+		populateNearCache(tcx, size)
+		for i := int32(0); i < size; i++ {
+			if _, err := m.Remove(context.Background(), i); err != nil {
+				t.Fatal(err)
+			}
+		}
+		stats := m.LocalMapStats().NearCacheStats
+		assert.Equal(t, int64(0), stats.OwnedEntryCount)
+		assert.Equal(t, size, stats.Misses)
+	})
+}
+
+func TestNearCacheTTLExpiration(t *testing.T) {
+	tcx := it.MapTestContext{
+		T: t,
+		ConfigCallback: func(tcx it.MapTestContext) {
+			ncc := nearcache.Config{
+				Name:              tcx.MapName,
+				TimeToLiveSeconds: maxTTLSeconds,
+			}
+			ncc.SetInvalidateOnChange(false)
+			tcx.Config.AddNearCacheConfig(ncc)
+		},
+	}
+	tcx.Tester(ttlTester)
+}
+
+func ttlTester(tcx it.MapTestContext) {
+	populateServerMap(tcx, maxCacheSize)
+	populateNearCache(tcx, maxCacheSize)
+	assertNearCacheExpiration(tcx, maxCacheSize)
 }
 
 // TestWhenGetIsUsedThenNearCacheShouldBePopulated checks that the Near Cache is populated when Get is used.
@@ -96,71 +157,18 @@
 	})
 }
 
-<<<<<<< HEAD
-func ClientCacheNearCacheBasicSlowRunner(t *testing.T, f func(tcx *it.NearCacheTestContext, size int64, valueFmt string)) {
-	testCases := []struct {
-		inMemoryFmt   nearcache.InMemoryFormat
-		serializeKeys bool
-	}{
-		{inMemoryFmt: nearcache.InMemoryFormatBinary, serializeKeys: true},
-		{inMemoryFmt: nearcache.InMemoryFormatBinary, serializeKeys: false},
-		{inMemoryFmt: nearcache.InMemoryFormatObject, serializeKeys: true},
-		{inMemoryFmt: nearcache.InMemoryFormatObject, serializeKeys: false},
-	}
-	for _, tc := range testCases {
-		testName := fmt.Sprintf("inMemoryFmt %s serializeKeys %t", inMemoryFmtToString(tc.inMemoryFmt), tc.serializeKeys)
-		t.Run(testName, func(t *testing.T) {
-			ncc := nearcache.Config{
-				Name:           "*",
-				InMemoryFormat: tc.inMemoryFmt,
-				SerializeKeys:  tc.serializeKeys,
-			}
-			ncc.SetInvalidateOnChange(false)
-			configCB := func(tcx it.MapTestContext) {
-				tcx.Config.AddNearCacheConfig(ncc)
-			}
-			valueFmt := "value-%d"
-			mtcx := &it.MapTestContext{
-				T:              t,
-				ConfigCallback: configCB,
-			}
-			mtcx.Tester(func(mtcx it.MapTestContext) {
-				nca := hz.MakeNearCacheAdapterFromMap(mtcx.M).(it.NearCacheAdapter)
-				ci := hz.NewClientInternal(mtcx.Client)
-				tcx := it.NewNearCacheTestContext(mtcx.T, nca, mtcx.M, &ncc, ci.SerializationService())
-				// assert that the Near Cache is empty
-				tcx.PopulateNearCacheDataAdapter(nearCacheDefaultRecordCount, valueFmt)
-				tcx.AssertNearCacheSize(0)
-				tcx.AssertNearCacheStats(0, 0, 0)
-				// populate the Near Cache
-				f(tcx, nearCacheDefaultRecordCount, valueFmt)
-				mtcx.OK(tcx.AssertNearCacheSize(nearCacheDefaultRecordCount))
-				tcx.AssertNearCacheStats(nearCacheDefaultRecordCount, 0, nearCacheDefaultRecordCount)
-				// generate Near Cache hits
-				f(tcx, nearCacheDefaultRecordCount, valueFmt)
-				tcx.AssertNearCacheSize(nearCacheDefaultRecordCount)
-				tcx.AssertNearCacheStats(nearCacheDefaultRecordCount, nearCacheDefaultRecordCount, nearCacheDefaultRecordCount)
-				tcx.AssertNearCacheContent(nearCacheDefaultRecordCount, valueFmt)
-				// TODO: assertNearCacheReferences
-			})
-		})
-	}
-}
-
-=======
->>>>>>> 497e8a32
 func TestNearCacheGet(t *testing.T) {
 	// port of: com.hazelcast.client.map.impl.nearcache.ClientMapNearCacheTest#testGetAsync
 	tcx := newNearCacheMapTestContext(t, nearcache.InMemoryFormatObject, false)
 	tcx.Tester(func(tcx it.MapTestContext) {
 		m := tcx.M
 		t := tcx.T
-		const size = int64(1009)
+		const size = int32(1009)
 		ctx := context.Background()
 		populateMap(tcx, size)
 		populateNearCache(tcx, size)
 		// generate near cache hits
-		for i := int64(0); i < size; i++ {
+		for i := int32(0); i < size; i++ {
 			v := it.MustValue(m.Get(ctx, i))
 			tcx.OK(assert.Equal(t, i, v))
 		}
@@ -172,7 +180,7 @@
 
 type mapTestCase struct {
 	name string
-	f    func(context.Context, it.MapTestContext, int64)
+	f    func(context.Context, it.MapTestContext, int32)
 }
 
 func TestAfterRemoveNearCacheIsInvalidated(t *testing.T) {
@@ -180,7 +188,7 @@
 	testCases := []mapTestCase{
 		{
 			name: "Remove",
-			f: func(ctx context.Context, tcx it.MapTestContext, i int64) {
+			f: func(ctx context.Context, tcx it.MapTestContext, i int32) {
 				v, err := tcx.M.Remove(ctx, i)
 				if err != nil {
 					tcx.T.Fatal(err)
@@ -190,7 +198,7 @@
 		},
 		{
 			name: "RemoveIfSame",
-			f: func(ctx context.Context, tcx it.MapTestContext, i int64) {
+			f: func(ctx context.Context, tcx it.MapTestContext, i int32) {
 				b, err := tcx.M.RemoveIfSame(ctx, i, i)
 				if err != nil {
 					tcx.T.Fatal(err)
@@ -207,7 +215,7 @@
 	testCases := []mapTestCase{
 		{
 			name: "Delete",
-			f: func(ctx context.Context, tcx it.MapTestContext, i int64) {
+			f: func(ctx context.Context, tcx it.MapTestContext, i int32) {
 				if err := tcx.M.Delete(ctx, i); err != nil {
 					tcx.T.Fatal(err)
 				}
@@ -222,7 +230,7 @@
 	testCases := []mapTestCase{
 		{
 			name: "Put",
-			f: func(ctx context.Context, tcx it.MapTestContext, i int64) {
+			f: func(ctx context.Context, tcx it.MapTestContext, i int32) {
 				if err := tcx.M.Delete(ctx, i); err != nil {
 					tcx.T.Fatal(err)
 				}
@@ -237,7 +245,7 @@
 	testCases := []mapTestCase{
 		{
 			name: "Set",
-			f: func(ctx context.Context, tcx it.MapTestContext, i int64) {
+			f: func(ctx context.Context, tcx it.MapTestContext, i int32) {
 				if err := tcx.M.Set(ctx, i, i); err != nil {
 					tcx.T.Fatal(err)
 				}
@@ -245,7 +253,7 @@
 		},
 		{
 			name: "SetWithTTL",
-			f: func(ctx context.Context, tcx it.MapTestContext, i int64) {
+			f: func(ctx context.Context, tcx it.MapTestContext, i int32) {
 				if err := tcx.M.SetWithTTL(ctx, i, i, 1*time.Second); err != nil {
 					tcx.T.Fatal(err)
 				}
@@ -253,7 +261,7 @@
 		},
 		{
 			name: "SetWithTTLAndMaxIdle",
-			f: func(ctx context.Context, tcx it.MapTestContext, i int64) {
+			f: func(ctx context.Context, tcx it.MapTestContext, i int32) {
 				if err := tcx.M.SetWithTTLAndMaxIdle(ctx, i, i, 1*time.Second, 2*time.Second); err != nil {
 					tcx.T.Fatal(err)
 				}
@@ -268,7 +276,7 @@
 	testCases := []mapTestCase{
 		{
 			name: "TryRemove",
-			f: func(ctx context.Context, tcx it.MapTestContext, i int64) {
+			f: func(ctx context.Context, tcx it.MapTestContext, i int32) {
 				v, err := tcx.M.TryRemove(ctx, i)
 				if err != nil {
 					tcx.T.Fatal(err)
@@ -278,7 +286,7 @@
 		},
 		{
 			name: "TryRemoveWithTimeout",
-			f: func(ctx context.Context, tcx it.MapTestContext, i int64) {
+			f: func(ctx context.Context, tcx it.MapTestContext, i int32) {
 				v, err := tcx.M.TryRemoveWithTimeout(ctx, i, 10*time.Second)
 				if err != nil {
 					tcx.T.Fatal(err)
@@ -295,7 +303,7 @@
 	testCases := []mapTestCase{
 		{
 			name: "Put",
-			f: func(ctx context.Context, tcx it.MapTestContext, i int64) {
+			f: func(ctx context.Context, tcx it.MapTestContext, i int32) {
 				v, err := tcx.M.Put(ctx, i, i)
 				if err != nil {
 					tcx.T.Fatal(err)
@@ -305,7 +313,7 @@
 		},
 		{
 			name: "PutWithMaxIdle",
-			f: func(ctx context.Context, tcx it.MapTestContext, i int64) {
+			f: func(ctx context.Context, tcx it.MapTestContext, i int32) {
 				v, err := tcx.M.PutWithMaxIdle(ctx, i, i, 10*time.Minute)
 				if err != nil {
 					tcx.T.Fatal(err)
@@ -372,12 +380,12 @@
 		t.Run(tc.name, func(t *testing.T) {
 			tcx := newNearCacheMapTestContext(t, nearcache.InMemoryFormatBinary, false)
 			tcx.Tester(func(tcx it.MapTestContext) {
-				const size = int64(1000)
+				const size = int32(1000)
 				ctx := context.Background()
 				populateMap(tcx, size)
 				populateNearCache(tcx, size)
 				tcx.OK(assert.Equal(t, size, tcx.M.LocalMapStats().NearCacheStats.OwnedEntryCount))
-				for i := int64(0); i < size; i++ {
+				for i := int32(0); i < size; i++ {
 					tc.f(ctx, tcx, i)
 				}
 				tcx.OK(assert.Equal(t, int64(0), tcx.M.LocalMapStats().NearCacheStats.OwnedEntryCount))
@@ -397,16 +405,23 @@
 	}
 }
 
-func populateMap(tcx it.MapTestContext, size int64) {
-	for i := int64(0); i < size; i++ {
+func populateMap(tcx it.MapTestContext, size int32) {
+	for i := int32(0); i < size; i++ {
 		if _, err := tcx.M.Put(context.Background(), i, i); err != nil {
 			panic(err)
 		}
 	}
 }
 
-func populateNearCache(tcx it.MapTestContext, size int64) {
-	for i := int64(0); i < size; i++ {
+func populateServerMap(tcx it.MapTestContext, size int32) {
+	for i := int32(0); i < size; i++ {
+		v := strconv.Itoa(int(i))
+		it.MapSetOnServer(tcx.Cluster.ClusterID, tcx.MapName, v, v)
+	}
+}
+
+func populateNearCache(tcx it.MapTestContext, size int32) {
+	for i := int32(0); i < size; i++ {
 		v, err := tcx.M.Get(context.Background(), i)
 		if err != nil {
 			tcx.T.Fatal(err)
@@ -427,5 +442,31 @@
 			tcx.Config.AddNearCacheConfig(ncc)
 		},
 	}
-
+}
+
+func assertNearCacheExpiration(tcx it.MapTestContext, size int64) {
+	t := tcx.T
+	m := tcx.M
+	it.Eventually(t, func() bool {
+		nca := hz.MakeNearCacheAdapterFromMap(m).(it.NearCacheAdapter)
+		stats := m.LocalMapStats().NearCacheStats
+		// make assertions over near cache's backing map size.
+		if !assert.Equal(t, 0, nca.Size()) {
+			return false
+		}
+		// make assertions over near cache stats.
+		if !assert.Equal(t, 0, stats.OwnedEntryCount) {
+			return false
+		}
+		if !assert.Equal(t, int64(0), stats.OwnedEntryMemoryCost) {
+			return false
+		}
+		if !assert.Equal(t, size, stats.Expirations) {
+			return false
+		}
+		if !assert.Equal(t, 0, stats.Evictions) {
+			return false
+		}
+		return true
+	})
 }