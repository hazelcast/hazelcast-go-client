/*
 * Copyright (c) 2008-2021, Hazelcast, Inc. All Rights Reserved.
 *
 * Licensed under the Apache License, Version 2.0 (the "License")
 * you may not use this file except in compliance with the License.
 * You may obtain a copy of the License at
 *
 * http://www.apache.org/licenses/LICENSE-2.0
 *
 * Unless required by applicable law or agreed to in writing, software
 * distributed under the License is distributed on an "AS IS" BASIS,
 * WITHOUT WARRANTIES OR CONDITIONS OF ANY KIND, either express or implied.
 * See the License for the specific language governing permissions and
 * limitations under the License.
 */

package hazelcast_test

import (
	"context"
	"errors"
	"fmt"
	"log"
	"reflect"
	"sync"
	"sync/atomic"
	"testing"
	"time"

	"github.com/stretchr/testify/assert"

	hz "github.com/hazelcast/hazelcast-go-client"
	"github.com/hazelcast/hazelcast-go-client/aggregate"
	"github.com/hazelcast/hazelcast-go-client/hzerrors"
	"github.com/hazelcast/hazelcast-go-client/internal/it"
	"github.com/hazelcast/hazelcast-go-client/predicate"
	"github.com/hazelcast/hazelcast-go-client/serialization"
	"github.com/hazelcast/hazelcast-go-client/types"
)

func TestMap_Put(t *testing.T) {
	it.MapTester(t, func(t *testing.T, m *hz.Map) {
		targetValue := "value"
		if _, err := m.Put(context.Background(), "key", targetValue); err != nil {
			t.Fatal(err)
		}
		if value, err := m.Get(context.Background(), "key"); err != nil {
			t.Fatal(err)
		} else if targetValue != value {
			t.Fatalf("target %v != %v", targetValue, value)
		}
	})
}

func TestMap_PutWithTTL(t *testing.T) {
	it.MapTester(t, func(t *testing.T, m *hz.Map) {
		targetValue := "value"
		if _, err := m.PutWithTTL(context.Background(), "key", targetValue, 1*time.Second); err != nil {
			t.Fatal(err)
		}
		assert.Equal(t, targetValue, it.MustValue(m.Get(context.Background(), "key")))
		time.Sleep(2 * time.Second)
		assert.Equal(t, nil, it.MustValue(m.Get(context.Background(), "key")))
	})
}

func TestMap_PutWithMaxIdle(t *testing.T) {
	it.MapTester(t, func(t *testing.T, m *hz.Map) {
		targetValue := "value"
		if _, err := m.PutWithMaxIdle(context.Background(), "key", targetValue, 1*time.Second); err != nil {
			t.Fatal(err)
		}
		time.Sleep(4 * time.Second)
		assert.Equal(t, nil, it.MustValue(m.Get(context.Background(), "key")))
	})
}

func TestMap_PutWithTTLAndMaxIdle(t *testing.T) {
	it.MapTester(t, func(t *testing.T, m *hz.Map) {
		targetValue := "value"
		if _, err := m.PutWithTTLAndMaxIdle(context.Background(), "key", targetValue, 1*time.Second, 1*time.Second); err != nil {
			t.Fatal(err)
		}
		assert.Equal(t, targetValue, it.MustValue(m.Get(context.Background(), "key")))
		time.Sleep(4 * time.Second)
		assert.Equal(t, nil, it.MustValue(m.Get(context.Background(), "key")))
	})
}

func TestMap_PutIfAbsent(t *testing.T) {
	it.MapTester(t, func(t *testing.T, m *hz.Map) {
		targetValue := "value"
		if _, err := m.PutIfAbsent(context.Background(), "key", targetValue); err != nil {
			t.Fatal(err)
		}
		it.AssertEquals(t, targetValue, it.MustValue(m.Get(context.Background(), "key")))
		if _, err := m.PutIfAbsent(context.Background(), "key", "another-value"); err != nil {
			t.Fatal(err)
		}
		it.AssertEquals(t, targetValue, it.MustValue(m.Get(context.Background(), "key")))
	})
}

func TestMap_PutIfAbsentWithTTL(t *testing.T) {
	it.MapTester(t, func(t *testing.T, m *hz.Map) {
		targetValue := "value"
		if _, err := m.PutIfAbsentWithTTL(context.Background(), "key", targetValue, 1*time.Second); err != nil {
			t.Fatal(err)
		}
		assert.Equal(t, targetValue, it.MustValue(m.Get(context.Background(), "key")))
		time.Sleep(4 * time.Second)
		assert.Equal(t, nil, it.MustValue(m.Get(context.Background(), "key")))
	})
}

func TestMap_PutIfAbsentWithTTLAndMaxIdle(t *testing.T) {
	t.SkipNow()
	it.MapTester(t, func(t *testing.T, m *hz.Map) {
		targetValue := "value"
		// TODO: better test
		if _, err := m.PutIfAbsentWithTTLAndMaxIdle(context.Background(), "key", targetValue, 1*time.Second, 1*time.Second); err != nil {
			t.Fatal(err)
		}
		assert.Equal(t, targetValue, it.MustValue(m.Get(context.Background(), "key")))
		time.Sleep(4 * time.Second)
		assert.Equal(t, nil, it.MustValue(m.Get(context.Background(), "key")))
	})
}

func TestMap_PutTransient(t *testing.T) {
	it.MapTester(t, func(t *testing.T, m *hz.Map) {
		targetValue := "value"
		if err := m.PutTransient(context.Background(), "key", targetValue); err != nil {
			t.Fatal(err)
		}
		it.AssertEquals(t, targetValue, it.MustValue(m.Get(context.Background(), "key")))
	})
}

func TestMap_PutTransientWithTTL(t *testing.T) {
	it.MapTester(t, func(t *testing.T, m *hz.Map) {
		targetValue := "value"
		if err := m.PutTransientWithTTL(context.Background(), "key", targetValue, 1*time.Second); err != nil {
			t.Fatal(err)
		}
		it.AssertEquals(t, targetValue, it.MustValue(m.Get(context.Background(), "key")))
		time.Sleep(4 * time.Second)
		it.AssertEquals(t, nil, it.MustValue(m.Get(context.Background(), "key")))
	})
}

func TestMap_PutTransientWithMaxIdle(t *testing.T) {
	it.MapTester(t, func(t *testing.T, m *hz.Map) {
		targetValue := "value"
		if err := m.PutTransientWithMaxIdle(context.Background(), "key", targetValue, 1*time.Second); err != nil {
			t.Fatal(err)
		}
		it.AssertEquals(t, targetValue, it.MustValue(m.Get(context.Background(), "key")))
		time.Sleep(4 * time.Second)
		it.AssertEquals(t, nil, it.MustValue(m.Get(context.Background(), "key")))
	})
}

func TestMap_PutTransientWithTTLAndMaxIdle(t *testing.T) {
	it.MapTester(t, func(t *testing.T, m *hz.Map) {
		targetValue := "value"
		// TODO: better test
		if err := m.PutTransientWithTTLAndMaxIdle(context.Background(), "key", targetValue, 1*time.Second, 1*time.Second); err != nil {
			t.Fatal(err)
		}
		it.AssertEquals(t, targetValue, it.MustValue(m.Get(context.Background(), "key")))
		time.Sleep(4 * time.Second)
		it.AssertEquals(t, nil, it.MustValue(m.Get(context.Background(), "key")))
	})
}

func TestMap_Set(t *testing.T) {
	it.MapTester(t, func(t *testing.T, m *hz.Map) {
		targetValue := "value"
		if err := m.Set(context.Background(), "key", targetValue); err != nil {
			t.Fatal(err)
		}
		value := it.MustValue(m.Get(context.Background(), "key"))
		if targetValue != value {
			t.Fatalf("target %v != %v", targetValue, value)
		}
	})
}

func TestMap_SetWithTTL(t *testing.T) {
	it.MapTester(t, func(t *testing.T, m *hz.Map) {
		ctx := context.Background()
		targetValue := "value"
		if err := m.SetWithTTL(ctx, "key", targetValue, 1*time.Second); err != nil {
			t.Fatal(err)
		}
		assert.Equal(t, targetValue, it.MustValue(m.Get(ctx, "key")))
		time.Sleep(2 * time.Second)
		assert.Equal(t, nil, it.MustValue(m.Get(ctx, "key")))
	})
}

func TestMap_Delete(t *testing.T) {
	it.MapTester(t, func(t *testing.T, m *hz.Map) {
		targetValue := "value"
		it.Must(m.Set(context.Background(), "key", targetValue))
		if value := it.MustValue(m.Get(context.Background(), "key")); targetValue != value {
			t.Fatalf("target %v != %v", targetValue, value)
		}
		if err := m.Delete(context.Background(), "key"); err != nil {
			t.Fatal(err)
		}
		if value := it.MustValue(m.Get(context.Background(), "key")); nil != value {
			t.Fatalf("target nil != %v", value)
		}
	})
}

func TestMap_Evict(t *testing.T) {
	it.MapTester(t, func(t *testing.T, m *hz.Map) {
		targetValue := "value"
		if err := m.Set(context.Background(), "key", targetValue); err != nil {
			t.Fatal(err)
		}
		if value, err := m.Evict(context.Background(), "key"); err != nil {
			t.Fatal(err)
		} else if !value {
			t.Fatalf("target true != %v", value)
		}
	})
}

func TestMap_Clear(t *testing.T) {
	it.MapTester(t, func(t *testing.T, m *hz.Map) {
		targetValue := "value"
		it.Must(m.Set(context.Background(), "key", targetValue))
		if ok := it.MustBool(m.ContainsKey(context.Background(), "key")); !ok {
			t.Fatalf("key not found")
		}
		if ok := it.MustBool(m.ContainsValue(context.Background(), "value")); !ok {
			t.Fatalf("value not found")
		}
		value := it.MustValue(m.Get(context.Background(), "key"))
		if targetValue != value {
			t.Fatalf("target %v != %v", targetValue, value)
		}
		if err := m.Clear(context.Background()); err != nil {
			t.Fatal(err)
		}
		value = it.MustValue(m.Get(context.Background(), "key"))
		if nil != value {
			t.Fatalf("target nil!= %v", value)
		}
	})
}

func TestMap_Remove(t *testing.T) {
	it.MapTester(t, func(t *testing.T, m *hz.Map) {
		targetValue := "value"
		it.Must(m.Set(context.Background(), "key", targetValue))
		if !it.MustBool(m.ContainsKey(context.Background(), "key")) {
			t.Fatalf("key not found")
		}
		if value, err := m.Remove(context.Background(), "key"); err != nil {
			t.Fatal(err)
		} else if targetValue != value {
			t.Fatalf("target nil != %v", value)
		}
		if it.MustBool(m.ContainsKey(context.Background(), "key")) {
			t.Fatalf("key found")
		}
	})
}

func TestMap_GetAll(t *testing.T) {
	it.MapTester(t, func(t *testing.T, m *hz.Map) {
		const maxKeys = 100
		makeKey := func(id int) string {
			return fmt.Sprintf("k%d", id)
		}
		makeValue := func(id int) string {
			return fmt.Sprintf("v%d", id)
		}
		var allPairs []types.Entry
		for i := 0; i < maxKeys; i++ {
			allPairs = append(allPairs, types.NewEntry(makeKey(i), makeValue(i)))
		}
		var keys []interface{}
		var target []types.Entry
		for i, pair := range allPairs {
			if i%2 == 0 {
				keys = append(keys, pair.Key)
				target = append(target, pair)
			}
		}
		for _, pair := range allPairs {
			it.Must(m.Set(context.Background(), pair.Key, pair.Value))
		}
		time.Sleep(1 * time.Second)
		for _, pair := range allPairs {
			it.AssertEquals(t, pair.Value, it.MustValue(m.Get(context.Background(), pair.Key)))
		}
		if kvs, err := m.GetAll(context.Background(), keys...); err != nil {
			t.Fatal(err)
		} else if !entriesEqualUnordered(target, kvs) {
			t.Fatalf("target: %#v != %#v", target, kvs)
		}
	})
}

func TestMap_GetKeySet(t *testing.T) {
	it.MapTester(t, func(t *testing.T, m *hz.Map) {
		targetKeySet := []interface{}{"k1", "k2", "k3"}
		it.Must(m.Set(context.Background(), "k1", "v1"))
		it.Must(m.Set(context.Background(), "k2", "v2"))
		it.Must(m.Set(context.Background(), "k3", "v3"))
		time.Sleep(1 * time.Second)
		it.AssertEquals(t, "v1", it.MustValue(m.Get(context.Background(), "k1")))
		it.AssertEquals(t, "v2", it.MustValue(m.Get(context.Background(), "k2")))
		it.AssertEquals(t, "v3", it.MustValue(m.Get(context.Background(), "k3")))
		if keys, err := m.GetKeySet(context.Background()); err != nil {
			t.Fatal(err)
		} else if !assert.ElementsMatch(t, targetKeySet, keys) {
			t.FailNow()
		}
	})
}

func TestMap_GetKeySetWithPredicate(t *testing.T) {
	it.MapTester(t, func(t *testing.T, m *hz.Map) {
		targetKeySet := []interface{}{serialization.JSON(`{"a": 15}`)}
		it.Must(m.Set(context.Background(), serialization.JSON(`{"a": 5}`), "v1"))
		it.Must(m.Set(context.Background(), serialization.JSON(`{"a": 10}`), "v2"))
		it.Must(m.Set(context.Background(), serialization.JSON(`{"a": 15}`), "v3"))
		if keys, err := m.GetKeySetWithPredicate(context.Background(), predicate.GreaterOrEqual("__key.a", 11)); err != nil {
			t.Fatal(err)
		} else if !assert.ElementsMatch(t, targetKeySet, keys) {
			t.FailNow()
		}
	})
}

func TestMap_GetValues(t *testing.T) {
	it.MapTester(t, func(t *testing.T, m *hz.Map) {
		targetValues := []interface{}{"v1", "v2", "v3"}
		it.Must(m.Set(context.Background(), "k1", "v1"))
		it.Must(m.Set(context.Background(), "k2", "v2"))
		it.Must(m.Set(context.Background(), "k3", "v3"))
		time.Sleep(1 * time.Second)
		it.AssertEquals(t, "v1", it.MustValue(m.Get(context.Background(), "k1")))
		it.AssertEquals(t, "v2", it.MustValue(m.Get(context.Background(), "k2")))
		it.AssertEquals(t, "v3", it.MustValue(m.Get(context.Background(), "k3")))
		if values, err := m.GetValues(context.Background()); err != nil {
			t.Fatal(err)
		} else if !assert.ElementsMatch(t, targetValues, values) {
			t.FailNow()
		}
	})
}

func TestMap_GetValuesWithPredicate(t *testing.T) {
	it.MapTester(t, func(t *testing.T, m *hz.Map) {
		targetValues := []interface{}{serialization.JSON(`{"A": 10, "B": 200}`), serialization.JSON(`{"A": 10, "B": 30}`)}
		it.Must(m.Set(context.Background(), "k1", serialization.JSON(`{"A": 10, "B": 200}`)))
		it.Must(m.Set(context.Background(), "k2", serialization.JSON(`{"A": 10, "B": 30}`)))
		it.Must(m.Set(context.Background(), "k3", serialization.JSON(`{"A": 5, "B": 200}`)))

		it.AssertEquals(t, serialization.JSON(`{"A": 10, "B": 200}`), it.MustValue(m.Get(context.Background(), "k1")))
		it.AssertEquals(t, serialization.JSON(`{"A": 10, "B": 30}`), it.MustValue(m.Get(context.Background(), "k2")))
		it.AssertEquals(t, serialization.JSON(`{"A": 5, "B": 200}`), it.MustValue(m.Get(context.Background(), "k3")))
		if values, err := m.GetValuesWithPredicate(context.Background(), predicate.Equal("A", 10)); err != nil {
			t.Fatal(err)
		} else if !assert.ElementsMatch(t, targetValues, values) {
			t.FailNow()
		}
	})
}

func TestMap_PutAll(t *testing.T) {
	it.MapTester(t, func(t *testing.T, m *hz.Map) {
		pairs := []types.Entry{
			types.NewEntry("k1", "v1"),
			types.NewEntry("k2", "v2"),
			types.NewEntry("k3", "v3"),
		}
		if err := m.PutAll(context.Background(), pairs...); err != nil {
			t.Fatal(err)
		}
		time.Sleep(1 * time.Second)
		it.AssertEquals(t, "v1", it.MustValue(m.Get(context.Background(), "k1")))
		it.AssertEquals(t, "v2", it.MustValue(m.Get(context.Background(), "k2")))
		it.AssertEquals(t, "v3", it.MustValue(m.Get(context.Background(), "k3")))
	})
}

func TestMap_GetEntrySet(t *testing.T) {
	it.MapTester(t, func(t *testing.T, m *hz.Map) {
		target := []types.Entry{
			types.NewEntry("k1", "v1"),
			types.NewEntry("k2", "v2"),
			types.NewEntry("k3", "v3"),
		}
		if err := m.PutAll(context.Background(), target...); err != nil {
			t.Fatal(err)
		}
		time.Sleep(1 * time.Second)
		if entries, err := m.GetEntrySet(context.Background()); err != nil {
			t.Fatal(err)
		} else if !entriesEqualUnordered(target, entries) {
			t.Fatalf("target: %#v != %#v", target, entries)
		}
	})
}

func TestMap_GetEntrySetWithPredicateUsingPortable(t *testing.T) {
	cbCallback := func(config *hz.Config) {
		config.Serialization.SetPortableFactories(it.SamplePortableFactory{})
	}
	it.MapTesterWithConfig(t, cbCallback, func(t *testing.T, m *hz.Map) {
		okValue := "foo-Ğİ"
		noValue := "foo"
		entries := []types.Entry{
			types.NewEntry("k1", &it.SamplePortable{A: okValue, B: 10}),
			types.NewEntry("k2", &it.SamplePortable{A: noValue, B: 15}),
			types.NewEntry("k3", &it.SamplePortable{A: okValue, B: 10}),
		}
		if err := m.PutAll(context.Background(), entries...); err != nil {
			t.Fatal(err)
		}
		time.Sleep(1 * time.Second)
		target := []types.Entry{
			types.NewEntry("k1", &it.SamplePortable{A: okValue, B: 10}),
			types.NewEntry("k3", &it.SamplePortable{A: okValue, B: 10}),
		}
		if entries, err := m.GetEntrySetWithPredicate(context.Background(), predicate.And(predicate.Equal("A", okValue), predicate.Equal("B", 10))); err != nil {
			t.Fatal(err)
		} else if !entriesEqualUnordered(target, entries) {
			t.Fatalf("target: %#v != %#v", target, entries)
		}
	})
}

func TestMap_GetEntrySetWithPredicateUsingJSON(t *testing.T) {
	it.MapTester(t, func(t *testing.T, m *hz.Map) {
		entries := []types.Entry{
			types.NewEntry("k1", it.SamplePortable{A: "foo", B: 10}.Json()),
			types.NewEntry("k2", it.SamplePortable{A: "foo", B: 15}.Json()),
			types.NewEntry("k3", it.SamplePortable{A: "foo", B: 10}.Json()),
		}
		if err := m.PutAll(context.Background(), entries...); err != nil {
			t.Fatal(err)
		}
		time.Sleep(1 * time.Second)
		target := []types.Entry{
			types.NewEntry("k1", it.SamplePortable{A: "foo", B: 10}.Json()),
			types.NewEntry("k3", it.SamplePortable{A: "foo", B: 10}.Json()),
		}
		if entries, err := m.GetEntrySetWithPredicate(context.Background(), predicate.And(predicate.Equal("A", "foo"), predicate.Equal("B", 10))); err != nil {
			t.Fatal(err)
		} else if !entriesEqualUnordered(target, entries) {
			t.Fatalf("target: %#v != %#v", target, entries)
		}
	})
}

func TestMap_GetEntryView(t *testing.T) {
	it.MapTester(t, func(t *testing.T, m *hz.Map) {
		it.Must(m.Set(context.Background(), "k1", "v1"))
		if ev, err := m.GetEntryView(context.Background(), "k1"); err != nil {
			t.Fatal(err)
		} else {
			it.AssertEquals(t, "k1", ev.Key)
			it.AssertEquals(t, "v1", ev.Value)
		}
	})
}

func TestMap_GetEntryView_2(t *testing.T) {
	it.MapTester(t, func(t *testing.T, m *hz.Map) {
		it.Must(m.Set(context.Background(), int64(1), int64(2)))
		if ev, err := m.GetEntryView(context.Background(), int64(1)); err != nil {
			t.Fatal(err)
		} else {
			assert.Equal(t, int64(1), ev.Key)
			assert.Equal(t, int64(2), ev.Value)
		}
	})
}

func TestMap_GetEntryView_KeyNotFound(t *testing.T) {
	it.MapTester(t, func(t *testing.T, m *hz.Map) {
		if ev, err := m.GetEntryView(context.Background(), "k1"); err != nil {
			t.Fatal(err)
		} else if ev != nil {
			t.Fatalf("ev should be nil")
		}
	})
}

func TestMap_AddIndexWithConfig(t *testing.T) {
	it.MapTester(t, func(t *testing.T, m *hz.Map) {
		it.Must(m.Set(context.Background(), "k1", serialization.JSON(`{"A": 10, "B": 40}`)))
		indexConfig := types.IndexConfig{
			Name:               "my-index",
			Type:               types.IndexTypeBitmap,
			Attributes:         []string{"A"},
			BitmapIndexOptions: types.BitmapIndexOptions{UniqueKey: "B", UniqueKeyTransformation: types.UniqueKeyTransformationLong},
		}
		if err := m.AddIndex(context.Background(), indexConfig); err != nil {
			t.Fatal(err)
		}
	})
}

func TestMap_AddIndexValidationError(t *testing.T) {
	it.MapTester(t, func(t *testing.T, m *hz.Map) {
		indexConfig := types.IndexConfig{
			Name:               "my-index",
			Type:               types.IndexTypeBitmap,
			Attributes:         []string{"A", "B"},
			BitmapIndexOptions: types.BitmapIndexOptions{UniqueKey: "B", UniqueKeyTransformation: types.UniqueKeyTransformationLong},
		}
		if err := m.AddIndex(context.Background(), indexConfig); err == nil {
			t.Fatalf("should have failed")
		} else if !errors.Is(err, hzerrors.ErrIllegalArgument) {
			t.Fatalf("should have returned an illegal argument error")
		}
	})
}

func TestMap_Flush(t *testing.T) {
	it.MapTester(t, func(t *testing.T, m *hz.Map) {
		it.Must(m.Set(context.Background(), "k1", "v1"))
		if err := m.Flush(context.Background()); err != nil {
			t.Fatal(err)
		}
	})
}

// TODO: Test Map AddInterceptor
<<<<<<< HEAD
// TODO: Test Map ExecuteOnEntries
// TODO: Test Map ExecuteOnKey
=======
>>>>>>> 4929851f
// TODO: Test Map TryPut
// TODO: Test Map TryPutWithTimeout
// TODO: Test Map TryRemove
// TODO: Test Map TryRemoveWithTimeout

func TestMap_LoadAllWithoutReplacing(t *testing.T) {
	makeMapName := func() string {
		return "test-map"
	}
	it.MapTesterWithConfigAndName(t, makeMapName, nil, func(t *testing.T, m *hz.Map) {
		putSampleKeyValues(m, 2)
		it.Must(m.EvictAll(context.Background()))
		it.Must(m.PutTransient(context.Background(), "k0", "new-v0"))
		it.Must(m.PutTransient(context.Background(), "k1", "new-v1"))
		time.Sleep(1 * time.Second)
		it.Must(m.LoadAllWithoutReplacing(context.Background(), "k0", "k1"))
		targetEntrySet := []types.Entry{
			{Key: "k0", Value: "new-v0"},
			{Key: "k1", Value: "new-v1"},
		}
		entrySet := it.MustValue(m.GetAll(context.Background(), "k0", "k1")).([]types.Entry)
		if !entriesEqualUnordered(targetEntrySet, entrySet) {
			t.Fatalf("target %#v != %#v", targetEntrySet, entrySet)
		}
	})
}

func TestMap_LoadAllReplacing(t *testing.T) {
	makeMapName := func() string {
		return "test-map"
	}
	it.MapTesterWithConfigAndName(t, makeMapName, nil, func(t *testing.T, m *hz.Map) {
		keys := putSampleKeyValues(m, 10)
		it.Must(m.EvictAll(context.Background()))
		it.Must(m.LoadAllReplacing(context.Background()))
		entrySet := it.MustValue(m.GetAll(context.Background(), keys...)).([]types.Entry)
		if len(keys) != len(entrySet) {
			t.Fatalf("target len: %d != %d", len(keys), len(entrySet))
		}
		it.Must(m.EvictAll(context.Background()))
		keys = keys[:5]
		it.Must(m.LoadAllReplacing(context.Background(), keys...))
		entrySet = it.MustValue(m.GetAll(context.Background(), keys...)).([]types.Entry)
		if len(keys) != len(entrySet) {
			t.Fatalf("target len: %d != %d", len(keys), len(entrySet))
		}
	})
}

func TestMap_Lock(t *testing.T) {
	it.MapTester(t, func(t *testing.T, cm *hz.Map) {
		const goroutineCount = 100
		const key = "counter"
		wg := &sync.WaitGroup{}
		wg.Add(goroutineCount)
		for i := 0; i < goroutineCount; i++ {
			go func() {
				defer wg.Done()
				intValue := int64(0)
				lockCtx := cm.NewLockContext(context.Background())
				if err := cm.Lock(lockCtx, key); err != nil {
					panic(err)
				}
				defer cm.Unlock(lockCtx, key)
				v, err := cm.Get(lockCtx, key)
				if err != nil {
					panic(err)
				}
				if v != nil {
					intValue = v.(int64)
				}
				intValue++
				if err = cm.Set(lockCtx, key, intValue); err != nil {
					panic(err)
				}
			}()
		}
		wg.Wait()
		if lastValue, err := cm.Get(context.Background(), key); err != nil {
			panic(err)
		} else {
			assert.Equal(t, int64(goroutineCount), lastValue)
		}
	})
}

func TestMap_ForceUnlock(t *testing.T) {
	it.MapTester(t, func(t *testing.T, cm *hz.Map) {
		lockCtx := cm.NewLockContext(context.Background())
		if err := cm.Lock(lockCtx, "k1"); err != nil {
			t.Fatal(err)
		}
		if locked, err := cm.IsLocked(lockCtx, "k1"); err != nil {
			log.Fatal(err)
		} else {
			it.AssertEquals(t, true, locked)
		}
		if err := cm.ForceUnlock(lockCtx, "k1"); err != nil {
			log.Fatal(err)
		}
		if locked, err := cm.IsLocked(lockCtx, "k1"); err != nil {
			log.Fatal(err)
		} else {
			assert.Equal(t, false, locked)
		}
	})
}

func TestMap_IsEmptySize(t *testing.T) {
	it.MapTester(t, func(t *testing.T, m *hz.Map) {
		if value, err := m.IsEmpty(context.Background()); err != nil {
			t.Fatal(err)
		} else if !value {
			t.Fatalf("target: true != false")
		}
		targetSize := 0
		if value, err := m.Size(context.Background()); err != nil {
			t.Fatal(err)
		} else if targetSize != value {
			t.Fatalf("target: %d != %d", targetSize, value)
		}
		it.MustValue(m.Put(context.Background(), "k1", "v1"))
		it.MustValue(m.Put(context.Background(), "k2", "v2"))
		it.MustValue(m.Put(context.Background(), "k3", "v3"))
		if value, err := m.IsEmpty(context.Background()); err != nil {
			t.Fatal(err)
		} else if value {
			t.Fatalf("target: false != true")
		}
		targetSize = 3
		if value, err := m.Size(context.Background()); err != nil {
			t.Fatal(err)
		} else if targetSize != value {
			t.Fatalf("target: %d != %d", targetSize, value)
		}
	})
}

func TestMap_RemoveAll(t *testing.T) {
	cbCallback := func(config *hz.Config) {
		config.Serialization.SetPortableFactories(it.SamplePortableFactory{})
	}
	it.MapTesterWithConfig(t, cbCallback, func(t *testing.T, m *hz.Map) {
		entries := []types.Entry{
			types.NewEntry("k1", &it.SamplePortable{A: "foo", B: 10}),
			types.NewEntry("k2", &it.SamplePortable{A: "foo", B: 15}),
			types.NewEntry("k3", &it.SamplePortable{A: "foo", B: 10}),
		}
		it.Must(m.PutAll(context.Background(), entries...))
		time.Sleep(1 * time.Second)
		if err := m.RemoveAll(context.Background(), predicate.Equal("B", 10)); err != nil {
			t.Fatal(err)
		}
		target := []types.Entry{
			types.NewEntry("k2", &it.SamplePortable{A: "foo", B: 15}),
		}
		if kvs, err := m.GetAll(context.Background(), "k1", "k2", "k3"); err != nil {
			t.Fatal(err)
		} else if !entriesEqualUnordered(target, kvs) {
			t.Fatalf("target: %#v != %#v", target, kvs)
		}

	})
}

func TestMap_RemoveIfSame(t *testing.T) {
	it.MapTester(t, func(t *testing.T, m *hz.Map) {
		it.Must(m.Set(context.Background(), "k1", "v1"))
		it.Must(m.Set(context.Background(), "k2", "v2"))
		it.AssertEquals(t, "v1", it.MustValue(m.Get(context.Background(), "k1")))
		it.AssertEquals(t, "v2", it.MustValue(m.Get(context.Background(), "k2")))
		if removed, err := m.RemoveIfSame(context.Background(), "k1", "v1"); err != nil {
			t.Fatal(err)
		} else if !removed {
			t.Fatalf("not removed")
		}
		it.AssertEquals(t, false, it.MustValue(m.ContainsKey(context.Background(), "k1")))
		if removed, err := m.RemoveIfSame(context.Background(), "k2", "v1"); err != nil {
			t.Fatal(err)
		} else if removed {
			t.Fatalf("removed")
		}
		it.AssertEquals(t, true, it.MustValue(m.ContainsKey(context.Background(), "k2")))
	})
}

func TestMap_Replace(t *testing.T) {
	it.MapTester(t, func(t *testing.T, m *hz.Map) {
		it.Must(m.Set(context.Background(), "k1", "v1"))
		it.AssertEquals(t, "v1", it.MustValue(m.Get(context.Background(), "k1")))
		if oldValue, err := m.Replace(context.Background(), "k1", "v2"); err != nil {
			t.Fatal(err)
		} else {
			it.AssertEquals(t, "v1", oldValue)
		}
		it.AssertEquals(t, "v2", it.MustValue(m.Get(context.Background(), "k1")))
	})
}

func TestMap_ReplaceIfSame(t *testing.T) {
	it.MapTester(t, func(t *testing.T, m *hz.Map) {
		it.Must(m.Set(context.Background(), "k1", "v1"))
		it.AssertEquals(t, "v1", it.MustValue(m.Get(context.Background(), "k1")))
		if replaced, err := m.ReplaceIfSame(context.Background(), "k1", "v1", "v2"); err != nil {
			t.Fatal(err)
		} else {
			it.AssertEquals(t, true, replaced)
		}
		it.AssertEquals(t, "v2", it.MustValue(m.Get(context.Background(), "k1")))
	})
}

func TestMap_EntryNotifiedEvent(t *testing.T) {
	it.MapTester(t, func(t *testing.T, m *hz.Map) {
		const totalCallCount = int32(100)
		callCount := int32(0)
		handler := func(event *hz.EntryNotified) {
			if event.EventType == hz.EntryAdded {
				atomic.AddInt32(&callCount, 1)
			}
		}
		listenerConfig := hz.MapEntryListenerConfig{
			IncludeValue: true,
		}
		listenerConfig.NotifyEntryAdded(true)
		subscriptionID, err := m.AddEntryListener(context.Background(), listenerConfig, handler)
		if err != nil {
			t.Fatal(err)
		}
		for i := 0; i < int(totalCallCount); i++ {
			key := fmt.Sprintf("key-%d", i)
			value := fmt.Sprintf("value-%d", i)
			it.MustValue(m.Put(context.Background(), key, value))
		}
		time.Sleep(1 * time.Second)
		if !assert.Equal(t, totalCallCount, atomic.LoadInt32(&callCount)) {
			t.FailNow()
		}
		atomic.StoreInt32(&callCount, 0)
		if err := m.RemoveEntryListener(context.Background(), subscriptionID); err != nil {
			t.Fatal(err)
		}
		for i := 0; i < int(totalCallCount); i++ {
			key := fmt.Sprintf("key-%d", i)
			value := fmt.Sprintf("value-%d", i)
			it.MustValue(m.Put(context.Background(), key, value))
		}
		if !assert.Equal(t, int32(0), atomic.LoadInt32(&callCount)) {
			t.FailNow()
		}
	})
}

func TestMap_EntryNotifiedEventToKey(t *testing.T) {
	it.MapTester(t, func(t *testing.T, m *hz.Map) {
		callCount := int32(0)
		handler := func(event *hz.EntryNotified) {
			atomic.AddInt32(&callCount, 1)
		}
		listenerConfig := hz.MapEntryListenerConfig{
			IncludeValue: true,
			Key:          "k1",
		}
		listenerConfig.NotifyEntryAdded(true)
		if _, err := m.AddEntryListener(context.Background(), listenerConfig, handler); err != nil {
			t.Fatal(err)
		}
		it.MustValue(m.Put(context.Background(), "k1", "v1"))
		time.Sleep(1 * time.Second)
		if !assert.Equal(t, int32(1), atomic.LoadInt32(&callCount)) {
			t.FailNow()
		}
	})
}

func TestMap_EntryNotifiedEventWithPredicate(t *testing.T) {
	cbCallback := func(config *hz.Config) {
		config.Serialization.SetPortableFactories(it.SamplePortableFactory{})
	}
	it.MapTesterWithConfig(t, cbCallback, func(t *testing.T, m *hz.Map) {
		const totalCallCount = int32(100)
		callCount := int32(0)
		handler := func(event *hz.EntryNotified) {
			atomic.AddInt32(&callCount, 1)
		}
		listenerConfig := hz.MapEntryListenerConfig{
			IncludeValue: true,
			Predicate:    predicate.Equal("A", "foo"),
		}
		listenerConfig.NotifyEntryAdded(true)
		if _, err := m.AddEntryListener(context.Background(), listenerConfig, handler); err != nil {
			t.Fatal(err)
		}
		for i := 0; i < int(totalCallCount); i++ {
			key := fmt.Sprintf("key-%d", i)
			value := &it.SamplePortable{A: "foo", B: int32(i)}
			it.MustValue(m.Put(context.Background(), key, value))
		}
		time.Sleep(1 * time.Second)
		if !assert.Equal(t, totalCallCount, atomic.LoadInt32(&callCount)) {
			t.FailNow()
		}
	})
}

func TestMap_EntryNotifiedEventToKeyAndPredicate(t *testing.T) {
	cbCallback := func(config *hz.Config) {
		config.Serialization.SetPortableFactories(it.SamplePortableFactory{})
	}
	it.MapTesterWithConfig(t, cbCallback, func(t *testing.T, m *hz.Map) {
		callCount := int32(0)
		handler := func(event *hz.EntryNotified) {
			atomic.AddInt32(&callCount, 1)
		}
		listenerConfig := hz.MapEntryListenerConfig{
			IncludeValue: true,
			Key:          "k1",
			Predicate:    predicate.Equal("A", "foo"),
		}
		listenerConfig.NotifyEntryAdded(true)
		if _, err := m.AddEntryListener(context.Background(), listenerConfig, handler); err != nil {
			t.Fatal(err)
		}
		it.MustValue(m.Put(context.Background(), "k1", &it.SamplePortable{A: "foo", B: 10}))
		it.MustValue(m.Put(context.Background(), "k1", &it.SamplePortable{A: "bar", B: 10}))
		it.MustValue(m.Put(context.Background(), "k2", &it.SamplePortable{A: "foo", B: 10}))
		time.Sleep(1 * time.Second)
		if !assert.Equal(t, int32(1), atomic.LoadInt32(&callCount)) {
			t.FailNow()
		}
	})
}

func TestMap_Destroy(t *testing.T) {
	it.MapTester(t, func(t *testing.T, m *hz.Map) {
		if err := m.Destroy(context.Background()); err != nil {
			t.Fatal(err)
		}
	})
}

func TestMap_Aggregate(t *testing.T) {
	cbCallback := func(config *hz.Config) {
		config.Serialization.SetPortableFactories(it.SamplePortableFactory{})
	}
	it.MapTesterWithConfig(t, cbCallback, func(t *testing.T, m *hz.Map) {
		ctx := context.Background()
		it.MustValue(m.Put(ctx, "k1", &it.SamplePortable{A: "foo", B: 10}))
		it.MustValue(m.Put(ctx, "k2", &it.SamplePortable{A: "bar", B: 30}))
		it.MustValue(m.Put(ctx, "k3", &it.SamplePortable{A: "zoo", B: 30}))
		result, err := m.Aggregate(ctx, aggregate.Count("B"))
		if err != nil {
			t.Fatal(err)
		}
		assert.Equal(t, int64(3), result)
	})
}

func TestMap_Aggregate_2(t *testing.T) {
	it.MapTester(t, func(t *testing.T, m *hz.Map) {
		ctx := context.Background()
		it.MustValue(m.Put(ctx, "k1", serialization.JSON(`{"A": "foo", "B": 10}`)))
		it.MustValue(m.Put(ctx, "k2", serialization.JSON(`{"A": "bar", "B": 30}`)))
		it.MustValue(m.Put(ctx, "k3", serialization.JSON(`{"A": "zoo", "B": 30}`)))
		result, err := m.Aggregate(ctx, aggregate.Count("B"))
		if err != nil {
			t.Fatal(err)
		}
		assert.Equal(t, int64(3), result)
	})
}

func TestMap_AggregateWithPredicate(t *testing.T) {
	cbCallback := func(config *hz.Config) {
		config.Serialization.SetPortableFactories(it.SamplePortableFactory{})
	}
	it.MapTesterWithConfig(t, cbCallback, func(t *testing.T, m *hz.Map) {
		ctx := context.Background()
		it.MustValue(m.Put(ctx, "k1", &it.SamplePortable{A: "foo", B: 10}))
		it.MustValue(m.Put(ctx, "k2", &it.SamplePortable{A: "bar", B: 30}))
		it.MustValue(m.Put(ctx, "k2", &it.SamplePortable{A: "zoo", B: 30}))
		result, err := m.AggregateWithPredicate(ctx, aggregate.Count("B"), predicate.Equal("A", "foo"))
		if err != nil {
			t.Fatal(err)
		}
		assert.Equal(t, int64(1), result)
	})
}

func TestMap_SetWithTTLAndMaxIdle(t *testing.T) {
	it.MapTester(t, func(t *testing.T, m *hz.Map) {
		ctx := context.Background()
		targetValue := "value"
		if err := m.SetWithTTLAndMaxIdle(ctx, "key", targetValue, 1*time.Second, 1*time.Second); err != nil {
			t.Fatal(err)
		}
		assert.Equal(t, targetValue, it.MustValue(m.Get(ctx, "key")))
		time.Sleep(4 * time.Second)
		assert.Equal(t, nil, it.MustValue(m.Get(ctx, "key")))
	})
}

func TestMap_TryLock(t *testing.T) {
	it.MapTester(t, func(t *testing.T, m *hz.Map) {
		wg := &sync.WaitGroup{}
		wg.Add(1)
		const key = "foo"
		go func() {
			ctx := m.NewLockContext(context.Background())
			it.Must(m.Lock(ctx, key))
			wg.Done()
		}()
		wg.Wait()
		mainCtx := m.NewLockContext(context.Background())
		b, err := m.TryLock(mainCtx, key)
		if err != nil {
			t.Fatal(err)
		}
		assert.False(t, b)
	})
}

// TODO: Test Map TryLockWithLeaseAndTimeout

func TestMap_LockWithLease(t *testing.T) {
	it.MapTester(t, func(t *testing.T, m *hz.Map) {
		wg := &sync.WaitGroup{}
		wg.Add(1)
		const key = "foo"
		go func() {
			ctx := m.NewLockContext(context.Background())
			it.Must(m.LockWithLease(ctx, key, 100*time.Millisecond))
			wg.Done()
		}()
		wg.Wait()
		mainCtx := m.NewLockContext(context.Background())
		err := m.Lock(mainCtx, key)
		if err != nil {
			t.Fatal(err)
		}
	})
}

func TestMap_TryLockWithLease(t *testing.T) {
	it.MapTester(t, func(t *testing.T, m *hz.Map) {
		wg := &sync.WaitGroup{}
		wg.Add(1)
		const key = "foo"
		go func() {
			ctx := m.NewLockContext(context.Background())
			if b := it.MustValue(m.TryLockWithLease(ctx, key, 100*time.Millisecond)); b != true {
				panic("unexpected value")
			}
			wg.Done()
		}()
		wg.Wait()
		mainCtx := m.NewLockContext(context.Background())
		err := m.Lock(mainCtx, key)
		if err != nil {
			t.Fatal(err)
		}
	})
}

func TestMap_TryLockWithTimeout(t *testing.T) {
	it.MapTester(t, func(t *testing.T, m *hz.Map) {
		wg := &sync.WaitGroup{}
		wg.Add(1)
		const key = "foo"
		go func() {
			ctx := m.NewLockContext(context.Background())
			it.Must(m.Lock(ctx, key))
			wg.Done()
		}()
		wg.Wait()
		mainCtx := m.NewLockContext(context.Background())
		b, err := m.TryLockWithTimeout(mainCtx, key, 100*time.Millisecond)
		if err != nil {
			t.Fatal(err)
		}
		assert.False(t, b)
	})
}

func TestMap_TryLockWithLeaseAndTimeout(t *testing.T) {
	it.MapTester(t, func(t *testing.T, m *hz.Map) {
		wg := &sync.WaitGroup{}
		wg.Add(1)
		const key = "foo"
		go func() {
			ctx := m.NewLockContext(context.Background())
			it.Must(m.Lock(ctx, key))
			wg.Done()
		}()
		wg.Wait()
		mainCtx := m.NewLockContext(context.Background())
		b, err := m.TryLockWithLeaseAndTimeout(mainCtx, key, 100*time.Millisecond, 200*time.Millisecond)
		if err != nil {
			t.Fatal(err)
		}
		assert.False(t, b)
	})
}

func TestMap_SetTTL(t *testing.T) {
	it.MapTester(t, func(t *testing.T, m *hz.Map) {
		ctx := context.Background()
		targetValue := "value"
		it.Must(m.Set(ctx, "key", targetValue))
		if err := m.SetTTL(ctx, "key", 1*time.Second); err != nil {
			t.Fatal(err)
		}
		assert.Equal(t, targetValue, it.MustValue(m.Get(ctx, "key")))
		time.Sleep(2 * time.Second)
		assert.Equal(t, nil, it.MustValue(m.Get(ctx, "key")))
	})
}

func TestMap_ExecuteOnEntries(t *testing.T) {
	cb := func(c *hz.Config) {
		c.Serialization.SetIdentifiedDataSerializableFactories(&SimpleEntryProcessorFactory{})
	}
	it.MapTesterWithConfig(t, cb, func(t *testing.T, m *hz.Map) {
		ctx := context.Background()
		it.MustValue(m.Put(ctx, "my-key", "my-value"))
		vs, err := m.ExecuteOnEntries(ctx, &SimpleEntryProcessor{value: "test"})
		if err != nil {
			t.Fatal(err)
		}
		target := []types.Entry{{Key: "my-key", Value: "test"}}
		assert.Equal(t, target, vs)
	})
}

// ==== Reliability Tests ====

func TestMapSetGet1000(t *testing.T) {
	it.MapTester(t, func(t *testing.T, m *hz.Map) {
		const setGetCount = 1000
		for i := 0; i < setGetCount; i++ {
			key := fmt.Sprintf("k%d", i)
			value := fmt.Sprintf("v%d", i)
			it.Must(m.Set(context.Background(), key, value))
		}
		for i := 0; i < setGetCount; i++ {
			key := fmt.Sprintf("k%d", i)
			targetValue := fmt.Sprintf("v%d", i)
			if !assert.Equal(t, targetValue, it.MustValue(m.Get(context.Background(), key))) {
				t.FailNow()
			}
		}
	})
}

func TestMapSetGetLargePayload(t *testing.T) {
	it.MapTester(t, func(t *testing.T, m *hz.Map) {
		const payloadSize = 1 * 1024 * 1024
		payload := make([]byte, payloadSize)
		for i := 0; i < len(payload); i++ {
			payload[i] = byte(i)
		}
		it.Must(m.Set(context.Background(), "k1", payload))
		v := it.MustValue(m.Get(context.Background(), "k1"))
		if !assert.Equal(t, payload, v) {
			t.FailNow()
		}
	})
}

func makeStringSet(items []interface{}) map[string]struct{} {
	result := map[string]struct{}{}
	for _, item := range items {
		result[item.(string)] = struct{}{}
	}
	return result
}

func entriesEqualUnordered(p1, p2 []types.Entry) bool {
	if len(p1) != len(p2) {
		return false
	}
	// inefficient
	for _, item1 := range p1 {
		if entriesIndex(item1, p2) < 0 {
			return false
		}
	}
	for _, item2 := range p2 {
		if entriesIndex(item2, p1) < 0 {
			return false
		}
	}
	return true
}

func entriesIndex(p types.Entry, ps []types.Entry) int {
	for i, item := range ps {
		if reflect.DeepEqual(p, item) {
			return i
		}
	}
	return -1
}

func putSampleKeyValues(m *hz.Map, count int) []interface{} {
	keys := []interface{}{}
	for i := 0; i < count; i++ {
		key := fmt.Sprintf("k%d", i)
		value := fmt.Sprintf("v%d", i)
		it.MustValue(m.Put(context.Background(), key, value))
		keys = append(keys, key)
	}
	return keys
}

const simpleEntryProcessorFactoryID = 66
const simpleEntryProcessorClassID = 1

type SimpleEntryProcessor struct {
	value string
}

func (s SimpleEntryProcessor) FactoryID() int32 {
	return simpleEntryProcessorFactoryID
}

func (s SimpleEntryProcessor) ClassID() int32 {
	return simpleEntryProcessorClassID
}

func (s SimpleEntryProcessor) WriteData(output serialization.DataOutput) {
	output.WriteString(s.value)
}

func (s *SimpleEntryProcessor) ReadData(input serialization.DataInput) {
	s.value = input.ReadString()
}

type SimpleEntryProcessorFactory struct {
}

func (f SimpleEntryProcessorFactory) Create(id int32) serialization.IdentifiedDataSerializable {
	if id == simpleEntryProcessorClassID {
		return &SimpleEntryProcessor{}
	}
	panic(fmt.Sprintf("unknown class ID: %d", id))
}

func (f SimpleEntryProcessorFactory) FactoryID() int32 {
	return simpleEntryProcessorFactoryID
}<|MERGE_RESOLUTION|>--- conflicted
+++ resolved
@@ -538,12 +538,8 @@
 }
 
 // TODO: Test Map AddInterceptor
-<<<<<<< HEAD
-// TODO: Test Map ExecuteOnEntries
+// TODO: Test Map TryPut
 // TODO: Test Map ExecuteOnKey
-=======
->>>>>>> 4929851f
-// TODO: Test Map TryPut
 // TODO: Test Map TryPutWithTimeout
 // TODO: Test Map TryRemove
 // TODO: Test Map TryRemoveWithTimeout
