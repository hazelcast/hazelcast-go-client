--- conflicted
+++ resolved
@@ -189,7 +189,17 @@
 	return value, nil
 }
 
-<<<<<<< HEAD
+func (nc *nearCache) checkKeyFormat(key interface{}) {
+	_, ok := key.(serialization.Data)
+	if nc.cfg.SerializeKeys {
+		if !ok {
+			panic("key must be of type serialization.Data!")
+		}
+	} else if ok {
+		panic("key cannot be of type serialization.Data!")
+	}
+}
+
 func (nc *nearCache) startExpirationTask(delay, timeout time.Duration) {
 	time.Sleep(delay)
 	timer := time.NewTicker(timeout)
@@ -207,16 +217,6 @@
 				atomic.StoreInt32(&nc.expirationInProgress, 0)
 			}
 		}
-=======
-func (nc *nearCache) checkKeyFormat(key interface{}) {
-	_, ok := key.(serialization.Data)
-	if nc.cfg.SerializeKeys {
-		if !ok {
-			panic("key must be of type serialization.Data!")
-		}
-	} else if ok {
-		panic("key cannot be of type serialization.Data!")
->>>>>>> 1fcad5f0
 	}
 }
 
@@ -530,7 +530,6 @@
 	data, ok := key.(serialization.Data)
 	if ok {
 		// serialization.Data is not hashable, convert it to string
-<<<<<<< HEAD
 		return dataString(data)
 	}
 	return key
@@ -540,9 +539,6 @@
 	ds, ok := key.(dataString)
 	if ok {
 		return serialization.Data(ds)
-=======
-		return string(data)
->>>>>>> 1fcad5f0
 	}
 	return key
 }
@@ -562,11 +558,7 @@
 	}
 	update := rec.Value() != nil || rec.CachedAsNil()
 	if update {
-<<<<<<< HEAD
-		rs.decrementOwnedEntryMemoryCost(cost)
-=======
 		rs.decrementOwnedEntryMemoryCost(rs.getTotalStorageMemoryCost(key, rec))
->>>>>>> 1fcad5f0
 	}
 	if err := rs.updateRecordValue(rec, value); err != nil {
 		return nil, err
