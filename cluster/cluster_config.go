/*
 * Copyright (c) 2008-2021, Hazelcast, Inc. All Rights Reserved.
 *
 * Licensed under the Apache License, Version 2.0 (the "License")
 * you may not use this file except in compliance with the License.
 * You may obtain a copy of the License at
 *
 * http://www.apache.org/licenses/LICENSE-2.0
 *
 * Unless required by applicable law or agreed to in writing, software
 * distributed under the License is distributed on an "AS IS" BASIS,
 * WITHOUT WARRANTIES OR CONDITIONS OF ANY KIND, either express or implied.
 * See the License for the specific language governing permissions and
 * limitations under the License.
 */

package cluster

import (
	"fmt"
	"time"

	"github.com/hazelcast/hazelcast-go-client/internal"
)

const (
	DefaultHost = "localhost"
	DefaultPort = 5701
)

type Config struct {
	SecurityConfig    SecurityConfig
	Name              string
	SSLConfig         SSLConfig
	Addrs             []string
	HeartbeatInterval time.Duration
	HeartbeatTimeout  time.Duration
	InvocationTimeout time.Duration
	ConnectionTimeout time.Duration
	RedoOperation     bool
	SmartRouting      bool
<<<<<<< HEAD
=======
}

func NewConfig() Config {
	return Config{
		Name:              "dev",
		Addrs:             []string{"127.0.0.1:5701"},
		SmartRouting:      true,
		ConnectionTimeout: 5 * time.Second,
		HeartbeatInterval: 5 * time.Second,
		HeartbeatTimeout:  60 * time.Second,
		InvocationTimeout: 120 * time.Second,
		SecurityConfig:    NewSecurityConfig(),
		SSLConfig:         NewSSLConfig(),
	}
>>>>>>> cea917a1
}

func (c *Config) Clone() Config {
	addrs := make([]string, len(c.Addrs))
	copy(addrs, c.Addrs)
	return Config{
		Name:              c.Name,
		Addrs:             addrs,
		SmartRouting:      c.SmartRouting,
		ConnectionTimeout: c.ConnectionTimeout,
		HeartbeatInterval: c.HeartbeatInterval,
		HeartbeatTimeout:  c.HeartbeatTimeout,
		InvocationTimeout: c.InvocationTimeout,
		RedoOperation:     c.RedoOperation,
		SecurityConfig:    c.SecurityConfig.Clone(),
		SSLConfig:         c.SSLConfig.Clone(),
	}
}

func (c *Config) Validate() error {
	if c.Name == "" {
		return ErrConfigInvalidClusterName
	}
	for _, addr := range c.Addrs {
		if err := checkAddress(addr); err != nil {
			return fmt.Errorf("invalid address %s: %w", addr, err)
		}
	}
	if c.ConnectionTimeout < 0 {
		return ErrConfigInvalidConnectionTimeout
	}
	if c.HeartbeatInterval < 0 {
		return ErrConfigInvalidHeartbeatInterval
	}
	if c.HeartbeatTimeout < 0 {
		return ErrConfigInvalidHeartbeatTimeout
	}
	if c.InvocationTimeout < 0 {
		return ErrConfigInvalidInvocationTimeout
	}
	if err := c.SecurityConfig.Validate(); err != nil {
		return err
	}
	if err := c.SSLConfig.Validate(); err != nil {
		return err
	}
	return nil
}

// SetAddress sets the candidate address list that client will use to establish initial connection.
// Other members of the cluster will be discovered when the client starts.
func (c *Config) SetAddress(addrs ...string) error {
	for _, addr := range addrs {
		if err := checkAddress(addr); err != nil {
			return fmt.Errorf("invalid address %s: %w", addr, err)
		}
	}
	c.Addrs = addrs
	return nil
}

func checkAddress(addr string) error {
	_, _, err := internal.ParseAddr(addr)
	return err
}<|MERGE_RESOLUTION|>--- conflicted
+++ resolved
@@ -39,8 +39,6 @@
 	ConnectionTimeout time.Duration
 	RedoOperation     bool
 	SmartRouting      bool
-<<<<<<< HEAD
-=======
 }
 
 func NewConfig() Config {
@@ -55,7 +53,6 @@
 		SecurityConfig:    NewSecurityConfig(),
 		SSLConfig:         NewSSLConfig(),
 	}
->>>>>>> cea917a1
 }
 
 func (c *Config) Clone() Config {
