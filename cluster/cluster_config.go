/*
 * Copyright (c) 2008-2021, Hazelcast, Inc. All Rights Reserved.
 *
 * Licensed under the Apache License, Version 2.0 (the "License")
 * you may not use this file except in compliance with the License.
 * You may obtain a copy of the License at
 *
 * http://www.apache.org/licenses/LICENSE-2.0
 *
 * Unless required by applicable law or agreed to in writing, software
 * distributed under the License is distributed on an "AS IS" BASIS,
 * WITHOUT WARRANTIES OR CONDITIONS OF ANY KIND, either express or implied.
 * See the License for the specific language governing permissions and
 * limitations under the License.
 */

package cluster

import (
	"fmt"
	"time"

	"github.com/hazelcast/hazelcast-go-client/internal"
	"github.com/hazelcast/hazelcast-go-client/types"
)

<<<<<<< HEAD
const (
	defaultName    = "dev"
	defaultAddress = "127.0.0.1:5701"
)
=======
type Config struct {
	loadBalancer         LoadBalancer
	SecurityConfig       SecurityConfig
	SSLConfig            SSLConfig
	Name                 string
	HazelcastCloudConfig HazelcastCloudConfig
	Addrs                []string
	InvocationTimeout    time.Duration
	HeartbeatInterval    time.Duration
	HeartbeatTimeout     time.Duration
	ConnectionTimeout    time.Duration
	DiscoveryConfig      DiscoveryConfig
	RedoOperation        bool
	SmartRouting         bool
}
>>>>>>> aed02a29

type Config struct {
	Security          SecurityConfig       `json:",omitempty"`
	SSL               SSLConfig            `json:",omitempty"`
	Name              string               `json:",omitempty"`
	HazelcastCloud    HazelcastCloudConfig `json:",omitempty"`
	Address           []string             `json:",omitempty"`
	InvocationTimeout types.Duration       `json:",omitempty"`
	HeartbeatInterval types.Duration       `json:",omitempty"`
	HeartbeatTimeout  types.Duration       `json:",omitempty"`
	ConnectionTimeout types.Duration       `json:",omitempty"`
	Discovery         DiscoveryConfig      `json:",omitempty"`
	RedoOperation     bool                 `json:",omitempty"`
	Unisocket         bool                 `json:",omitempty"`
}

func (c *Config) Clone() Config {
	addrs := make([]string, len(c.Address))
	copy(addrs, c.Address)
	return Config{
<<<<<<< HEAD
		Name:              c.Name,
		Address:           addrs,
		Unisocket:         c.Unisocket,
		ConnectionTimeout: c.ConnectionTimeout,
		HeartbeatInterval: c.HeartbeatInterval,
		HeartbeatTimeout:  c.HeartbeatTimeout,
		InvocationTimeout: c.InvocationTimeout,
		RedoOperation:     c.RedoOperation,
		Security:          c.Security.Clone(),
		SSL:               c.SSL.Clone(),
		HazelcastCloud:    c.HazelcastCloud.Clone(),
		Discovery:         c.Discovery.Clone(),
=======
		Name:                 c.Name,
		Addrs:                addrs,
		SmartRouting:         c.SmartRouting,
		ConnectionTimeout:    c.ConnectionTimeout,
		HeartbeatInterval:    c.HeartbeatInterval,
		HeartbeatTimeout:     c.HeartbeatTimeout,
		InvocationTimeout:    c.InvocationTimeout,
		RedoOperation:        c.RedoOperation,
		loadBalancer:         c.loadBalancer,
		SecurityConfig:       c.SecurityConfig.Clone(),
		SSLConfig:            c.SSLConfig.Clone(),
		HazelcastCloudConfig: c.HazelcastCloudConfig.Clone(),
		DiscoveryConfig:      c.DiscoveryConfig.Clone(),
>>>>>>> aed02a29
	}
}

func (c *Config) Validate() error {
	if c.Name == "" {
		c.Name = defaultName
	}
	if len(c.Address) == 0 {
		c.Address = []string{defaultAddress}
	} else {
		for _, addr := range c.Address {
			if err := checkAddress(addr); err != nil {
				return fmt.Errorf("invalid address %s: %w", addr, err)
			}
		}
	}
	if c.ConnectionTimeout <= 0 {
		c.ConnectionTimeout = types.Duration(5 * time.Second)
	}
	if c.HeartbeatInterval <= 0 {
		c.HeartbeatInterval = types.Duration(5 * time.Second)
	}
	if c.HeartbeatTimeout <= 0 {
		c.HeartbeatTimeout = types.Duration(60 * time.Second)
	}
	if c.InvocationTimeout <= 0 {
		c.InvocationTimeout = types.Duration(120 * time.Second)
	}
	if err := c.Security.Validate(); err != nil {
		return err
	}
	if err := c.SSL.Validate(); err != nil {
		return err
	}
	if err := c.HazelcastCloud.Validate(); err != nil {
		return err
	}
	if err := c.Discovery.Validate(); err != nil {
		return err
	}
	return nil
}

// SetAddress sets the candidate address list that client will use to establish initial connection.
// Other members of the cluster will be discovered when the client starts.
func (c *Config) SetAddress(addrs ...string) error {
	for _, addr := range addrs {
		if err := checkAddress(addr); err != nil {
			return fmt.Errorf("invalid address %s: %w", addr, err)
		}
	}
	c.Address = addrs
	return nil
}

// SetLoadBalancer sets the load balancer for the cluster.
// If load balancer is nil, the default load balancer is used.
func (c *Config) SetLoadBalancer(lb LoadBalancer) {
	c.loadBalancer = lb
}

// LoadBalancer returns the load balancer.
func (c *Config) LoadBalancer() LoadBalancer {
	return c.loadBalancer
}

func checkAddress(addr string) error {
	_, _, err := internal.ParseAddr(addr)
	return err
}<|MERGE_RESOLUTION|>--- conflicted
+++ resolved
@@ -24,30 +24,13 @@
 	"github.com/hazelcast/hazelcast-go-client/types"
 )
 
-<<<<<<< HEAD
 const (
 	defaultName    = "dev"
 	defaultAddress = "127.0.0.1:5701"
 )
-=======
-type Config struct {
-	loadBalancer         LoadBalancer
-	SecurityConfig       SecurityConfig
-	SSLConfig            SSLConfig
-	Name                 string
-	HazelcastCloudConfig HazelcastCloudConfig
-	Addrs                []string
-	InvocationTimeout    time.Duration
-	HeartbeatInterval    time.Duration
-	HeartbeatTimeout     time.Duration
-	ConnectionTimeout    time.Duration
-	DiscoveryConfig      DiscoveryConfig
-	RedoOperation        bool
-	SmartRouting         bool
-}
->>>>>>> aed02a29
 
 type Config struct {
+	loadBalancer      LoadBalancer
 	Security          SecurityConfig       `json:",omitempty"`
 	SSL               SSLConfig            `json:",omitempty"`
 	Name              string               `json:",omitempty"`
@@ -66,7 +49,6 @@
 	addrs := make([]string, len(c.Address))
 	copy(addrs, c.Address)
 	return Config{
-<<<<<<< HEAD
 		Name:              c.Name,
 		Address:           addrs,
 		Unisocket:         c.Unisocket,
@@ -75,25 +57,11 @@
 		HeartbeatTimeout:  c.HeartbeatTimeout,
 		InvocationTimeout: c.InvocationTimeout,
 		RedoOperation:     c.RedoOperation,
+		loadBalancer:      c.loadBalancer,
 		Security:          c.Security.Clone(),
 		SSL:               c.SSL.Clone(),
 		HazelcastCloud:    c.HazelcastCloud.Clone(),
 		Discovery:         c.Discovery.Clone(),
-=======
-		Name:                 c.Name,
-		Addrs:                addrs,
-		SmartRouting:         c.SmartRouting,
-		ConnectionTimeout:    c.ConnectionTimeout,
-		HeartbeatInterval:    c.HeartbeatInterval,
-		HeartbeatTimeout:     c.HeartbeatTimeout,
-		InvocationTimeout:    c.InvocationTimeout,
-		RedoOperation:        c.RedoOperation,
-		loadBalancer:         c.loadBalancer,
-		SecurityConfig:       c.SecurityConfig.Clone(),
-		SSLConfig:            c.SSLConfig.Clone(),
-		HazelcastCloudConfig: c.HazelcastCloudConfig.Clone(),
-		DiscoveryConfig:      c.DiscoveryConfig.Clone(),
->>>>>>> aed02a29
 	}
 }
 
