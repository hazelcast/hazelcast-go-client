
name: "Test Go Client - 32bit"
on: ["push", "pull_request"]
jobs:
  test:
    runs-on: "ubuntu-latest"
    env:
      GOPATH: "${{ github.workspace }}"
      HZ_VERSION: "5.1"
    defaults:
      run:
        shell: "bash"
        working-directory: "$HOME/hazelcast-go-client"
    steps:
      - name: "Checkout Code"
        uses: "actions/checkout@v2"
        with:
          path: "$HOME/hazelcast-go-client"

      - name: "Install Dependencies"
        run: |
          sudo apt-get update &&\
          sudo apt-get install -y openjdk-8-jdk-headless maven

      - name: "Start Hazelcast Remote Controller"
        run: |
          bash ./rc.sh start
          sleep 2

      - name: "Setup Go"
        uses: "actions/setup-go@v2"
        with:
          go-version: "1.17"

      - name: "Install Go tools"
        run: |
          go install golang.org/x/tools/...@v0.1.11
<<<<<<< HEAD
          go install honnef.co/go/tools/cmd/staticcheck@v0.2.2
=======
          go install honnef.co/go/tools/cmd/staticcheck@2022.1.2

      - name: "Go mod tidy"
        run: |
          go mod tidy
>>>>>>> 0c8c7483

      - name: "Run Checkers"
        run: |
          make check

      - name: "Run All Tests"
        run: |
          GOARCH=386 make test-all<|MERGE_RESOLUTION|>--- conflicted
+++ resolved
@@ -35,15 +35,11 @@
       - name: "Install Go tools"
         run: |
           go install golang.org/x/tools/...@v0.1.11
-<<<<<<< HEAD
-          go install honnef.co/go/tools/cmd/staticcheck@v0.2.2
-=======
           go install honnef.co/go/tools/cmd/staticcheck@2022.1.2
 
       - name: "Go mod tidy"
         run: |
           go mod tidy
->>>>>>> 0c8c7483
 
       - name: "Run Checkers"
         run: |
