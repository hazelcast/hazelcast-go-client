//go:build hazelcastinternal
// +build hazelcastinternal

/*
 * Copyright (c) 2008-2022, Hazelcast, Inc. All Rights Reserved.
 *
 * Licensed under the Apache License, Version 2.0 (the "License")
 * you may not use this file except in compliance with the License.
 * You may obtain a copy of the License at
 *
 * http://www.apache.org/licenses/LICENSE-2.0
 *
 * Unless required by applicable law or agreed to in writing, software
 * distributed under the License is distributed on an "AS IS" BASIS,
 * WITHOUT WARRANTIES OR CONDITIONS OF ANY KIND, either express or implied.
 * See the License for the specific language governing permissions and
 * limitations under the License.
 */

package hazelcast

import (
	"context"
	"fmt"
	"time"

	pubcluster "github.com/hazelcast/hazelcast-go-client/cluster"
	"github.com/hazelcast/hazelcast-go-client/internal/hzerrors"
	"github.com/hazelcast/hazelcast-go-client/internal/proto"
	"github.com/hazelcast/hazelcast-go-client/internal/serialization"
	"github.com/hazelcast/hazelcast-go-client/types"
)

/*
WARNING!
The constants, types, methods and functions defined under hazelcastinternal are considered internal API.
No backward-compatibility guarantees apply for this code.
*/

type Data = serialization.Data
type ClientMessage = proto.ClientMessage
type ClientMessageHandler = proto.ClientMessageHandler
type Frame = proto.Frame
type ForwardFrameIterator = proto.ForwardFrameIterator
type Pair = proto.Pair

var (
	NullFrame  = NewFrameWith([]byte{}, IsNullFlag)
	BeginFrame = NewFrameWith([]byte{}, BeginDataStructureFlag)
	EndFrame   = NewFrameWith([]byte{}, EndDataStructureFlag)
)

func NewClientMessageForEncode() *ClientMessage {
	return proto.NewClientMessageForEncode()
}

func NewFrame(content []byte) Frame {
	return proto.NewFrame(content)
}

func NewFrameWith(content []byte, flags uint16) Frame {
	return proto.NewFrameWith(content, flags)
}

func NewPair(key, value interface{}) Pair {
	return Pair{Key: key, Value: value}
}

type InvokeOptions struct {
	// Handler is the event handler for an invocation.
	Handler ClientMessageHandler
}

// ClientInternal is an accessor for a Client.
type ClientInternal struct {
	client *Client
	proxy  *proxy
}

// NewClientInternal creates the client internal accessor with the given client.
func NewClientInternal(c *Client) *ClientInternal {
	return &ClientInternal{
		client: c,
		proxy:  c.proxyManager.invocationProxy,
	}
}

// Client returns the wrapped Client instance.
func (ci *ClientInternal) Client() *Client {
	return ci.client
}

// ClusterID returns the cluster ID.
// It returns zero value of types.UUID{} if the cluster ID does not exist.
func (ci *ClientInternal) ClusterID() types.UUID {
	return ci.client.ic.ConnectionManager.ClusterID()
}

// OrderedMembers returns the most recent member list of the cluster.
func (ci *ClientInternal) OrderedMembers() []pubcluster.MemberInfo {
	return ci.client.ic.ClusterService.OrderedMembers()
}

// ConnectedToMember returns true if there is a connection to the given member.
func (ci *ClientInternal) ConnectedToMember(uuid types.UUID) bool {
	return ci.client.ic.ConnectionManager.GetConnectionForUUID(uuid) != nil
}

// EncodeData serializes the given value and returns a Data value.
func (ci *ClientInternal) EncodeData(obj interface{}) (Data, error) {
	return ci.proxy.convertToData(obj)
}

// DecodeData deserializes the given Data and returns a value.
func (ci *ClientInternal) DecodeData(data Data) (interface{}, error) {
	return ci.proxy.convertToObject(data)
}

// InvokeOnRandomTarget sends the given request to one of the members.
// If opts.Handler is given, it is used as an event listener handler.
func (ci *ClientInternal) InvokeOnRandomTarget(ctx context.Context, request *ClientMessage, opts *InvokeOptions) (*ClientMessage, error) {
	var handler proto.ClientMessageHandler
	if opts != nil {
		handler = opts.Handler
	}
	return ci.proxy.invokeOnRandomTarget(ctx, request, handler)
}

// InvokeOnPartition sends the given request to the member which has the given partition ID.
func (ci *ClientInternal) InvokeOnPartition(ctx context.Context, request *ClientMessage, partitionID int32, opts *InvokeOptions) (*ClientMessage, error) {
	return ci.proxy.invokeOnPartition(ctx, request, partitionID)
}

// InvokeOnKey sends the given request to the member which corresponds to the given key.
func (ci *ClientInternal) InvokeOnKey(ctx context.Context, request *ClientMessage, keyData Data, opts *InvokeOptions) (*ClientMessage, error) {
	return ci.proxy.invokeOnKey(ctx, request, keyData)
}

// InvokeOnMember sends the request to the given member.
// If opts.Handler is given, it is used as an event listener handler.
func (ci *ClientInternal) InvokeOnMember(ctx context.Context, request *ClientMessage, uuid types.UUID, opts *InvokeOptions) (*ClientMessage, error) {
	var handler proto.ClientMessageHandler
	if opts != nil {
		handler = opts.Handler
	}
	mem := ci.client.ic.ClusterService.GetMemberByUUID(uuid)
	if mem == nil {
		return nil, hzerrors.NewIllegalArgumentError(fmt.Sprintf("member not found: %s", uuid.String()), nil)
	}
	now := time.Now()
	return ci.proxy.tryInvoke(ctx, func(ctx context.Context, attempt int) (interface{}, error) {
		if attempt > 0 {
			request = request.Copy()
		}
		inv := ci.proxy.invocationFactory.NewMemberBoundInvocation(request, mem, now)
		inv.SetEventHandler(handler)
		if err := ci.proxy.sendInvocation(ctx, inv); err != nil {
			return nil, err
		}
		return inv.GetWithContext(ctx)
	})
}

<<<<<<< HEAD
func (ci *ClientInternal) InvocationHandler() invocation.Handler {
	return ci.client.invocationHandler
}

func (ci *ClientInternal) PartitionService() *cluster.PartitionService {
	return ci.client.partitionService
}
=======
const (
	TypeFieldOffset                      = proto.TypeFieldOffset
	MessageTypeOffset                    = proto.MessageTypeOffset
	ByteSizeInBytes                      = proto.ByteSizeInBytes
	BooleanSizeInBytes                   = proto.BooleanSizeInBytes
	ShortSizeInBytes                     = proto.ShortSizeInBytes
	CharSizeInBytes                      = proto.CharSizeInBytes
	IntSizeInBytes                       = proto.IntSizeInBytes
	FloatSizeInBytes                     = proto.FloatSizeInBytes
	LongSizeInBytes                      = proto.LongSizeInBytes
	DoubleSizeInBytes                    = proto.DoubleSizeInBytes
	UUIDSizeInBytes                      = proto.UUIDSizeInBytes
	UuidSizeInBytes                      = proto.UuidSizeInBytes // Deprecated
	EntryListUUIDLongEntrySizeInBytes    = proto.EntryListUUIDLongEntrySizeInBytes
	EntryListIntegerLongSizeInBytes      = proto.EntryListIntegerLongSizeInBytes
	EntryListIntegerUUIDEntrySizeInBytes = proto.EntryListIntegerUUIDEntrySizeInBytes
	LocalDateSizeInBytes                 = proto.LocalDateSizeInBytes
	LocalTimeSizeInBytes                 = proto.LocalTimeSizeInBytes
	LocalDateTimeSizeInBytes             = proto.LocalDateTimeSizeInBytes
	OffsetDateTimeSizeInBytes            = proto.OffsetDateTimeSizeInBytes
	CorrelationIDFieldOffset             = proto.CorrelationIDFieldOffset
	CorrelationIDOffset                  = proto.CorrelationIDOffset
	FragmentationIDOffset                = proto.FragmentationIDOffset
	PartitionIDOffset                    = proto.PartitionIDOffset
	RequestThreadIdOffset                = proto.RequestThreadIDOffset
	RequestTtlOffset                     = proto.RequestTTLOffset
	RequestIncludeValueOffset            = proto.RequestIncludeValueOffset
	RequestListenerFlagsOffset           = proto.RequestListenerFlagsOffset
	RequestLocalOnlyOffset               = proto.RequestLocalOnlyOffset
	RequestReferenceIdOffset             = proto.RequestReferenceIdOffset
	ResponseBackupAcksOffset             = proto.ResponseBackupAcksOffset
	UnfragmentedMessage                  = proto.UnfragmentedMessage
	DefaultFlags                         = proto.DefaultFlags
	BeginFragmentFlag                    = proto.BeginFragmentFlag
	EndFragmentFlag                      = proto.EndFragmentFlag
	IsFinalFlag                          = proto.IsFinalFlag
	BeginDataStructureFlag               = proto.BeginDataStructureFlag
	EndDataStructureFlag                 = proto.EndDataStructureFlag
	IsNullFlag                           = proto.IsNullFlag
	IsEventFlag                          = proto.IsEventFlag
	BackupEventFlag                      = proto.BackupEventFlag
	SizeOfFrameLengthAndFlags            = proto.SizeOfFrameLengthAndFlags
)
>>>>>>> aea8e272
<|MERGE_RESOLUTION|>--- conflicted
+++ resolved
@@ -161,15 +161,6 @@
 	})
 }
 
-<<<<<<< HEAD
-func (ci *ClientInternal) InvocationHandler() invocation.Handler {
-	return ci.client.invocationHandler
-}
-
-func (ci *ClientInternal) PartitionService() *cluster.PartitionService {
-	return ci.client.partitionService
-}
-=======
 const (
 	TypeFieldOffset                      = proto.TypeFieldOffset
 	MessageTypeOffset                    = proto.MessageTypeOffset
@@ -213,4 +204,7 @@
 	BackupEventFlag                      = proto.BackupEventFlag
 	SizeOfFrameLengthAndFlags            = proto.SizeOfFrameLengthAndFlags
 )
->>>>>>> aea8e272
+
+func (ci *ClientInternal) PartitionService() *cluster.PartitionService {
+	return ci.client.partitionService
+}