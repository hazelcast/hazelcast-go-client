//go:build hazelcastinternal
// +build hazelcastinternal

/*
 * Copyright (c) 2008-2021, Hazelcast, Inc. All Rights Reserved.
 *
 * Licensed under the Apache License, Version 2.0 (the "License")
 * you may not use this file except in compliance with the License.
 * You may obtain a copy of the License at
 *
 * http://www.apache.org/licenses/LICENSE-2.0
 *
 * Unless required by applicable law or agreed to in writing, software
 * distributed under the License is distributed on an "AS IS" BASIS,
 * WITHOUT WARRANTIES OR CONDITIONS OF ANY KIND, either express or implied.
 * See the License for the specific language governing permissions and
 * limitations under the License.
 */

package hazelcast

import (
	"github.com/hazelcast/hazelcast-go-client/internal/cluster"
	"github.com/hazelcast/hazelcast-go-client/internal/event"
	"github.com/hazelcast/hazelcast-go-client/internal/invocation"
	"github.com/hazelcast/hazelcast-go-client/types"
)

type ClientInternal struct {
	client *Client
}

func NewClientInternal(c *Client) *ClientInternal {
	return &ClientInternal{client: c}
}

func (ci *ClientInternal) ConnectionManager() *cluster.ConnectionManager {
	return ci.client.ic.ConnectionManager
}

func (ci *ClientInternal) DispatchService() *event.DispatchService {
	return ci.client.ic.EventDispatcher
}

func (ci *ClientInternal) InvocationService() *invocation.Service {
	return ci.client.ic.InvocationService
}

func (ci *ClientInternal) InvocationHandler() invocation.Handler {
	return ci.client.ic.InvocationHandler
}

<<<<<<< HEAD
func (ci *ClientInternal) ProxyManagerProxies() map[string]interface{} {
	return ci.client.proxyManager.proxies
=======
func (ci *ClientInternal) ClusterID() types.UUID {
	return ci.client.ic.ConnectionManager.ClusterID()
>>>>>>> 6d974ee1
}<|MERGE_RESOLUTION|>--- conflicted
+++ resolved
@@ -50,11 +50,10 @@
 	return ci.client.ic.InvocationHandler
 }
 
-<<<<<<< HEAD
 func (ci *ClientInternal) ProxyManagerProxies() map[string]interface{} {
 	return ci.client.proxyManager.proxies
-=======
+}
+
 func (ci *ClientInternal) ClusterID() types.UUID {
 	return ci.client.ic.ConnectionManager.ClusterID()
->>>>>>> 6d974ee1
 }