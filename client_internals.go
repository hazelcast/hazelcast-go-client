--- conflicted
+++ resolved
@@ -25,7 +25,6 @@
 	"github.com/hazelcast/hazelcast-go-client/internal/cluster"
 	"github.com/hazelcast/hazelcast-go-client/internal/event"
 	"github.com/hazelcast/hazelcast-go-client/internal/invocation"
-<<<<<<< HEAD
 	"github.com/hazelcast/hazelcast-go-client/internal/proto"
 	"github.com/hazelcast/hazelcast-go-client/internal/serialization"
 	"github.com/hazelcast/hazelcast-go-client/types"
@@ -42,9 +41,6 @@
 	NullFrame  = NewFrameWith([]byte{}, IsNullFlag)
 	BeginFrame = NewFrameWith([]byte{}, BeginDataStructureFlag)
 	EndFrame   = NewFrameWith([]byte{}, EndDataStructureFlag)
-=======
-	"github.com/hazelcast/hazelcast-go-client/types"
->>>>>>> e6f02b2a
 )
 
 func NewClientMessageForEncode() *ClientMessage {
@@ -95,7 +91,10 @@
 	return ci.client.ic.InvocationHandler
 }
 
-<<<<<<< HEAD
+func (ci *ClientInternal) ClusterID() types.UUID {
+	return ci.client.ic.ConnectionManager.ClusterID()
+}
+
 func (ci *ClientInternal) EncodeData(obj interface{}) (Data, error) {
 	return ci.proxy.convertToData(obj)
 }
@@ -160,9 +159,4 @@
 	IsEventFlag                = proto.IsEventFlag
 	BackupEventFlag            = proto.BackupEventFlag
 	SizeOfFrameLengthAndFlags  = proto.SizeOfFrameLengthAndFlags
-)
-=======
-func (ci *ClientInternal) ClusterID() types.UUID {
-	return ci.client.ic.ConnectionManager.ClusterID()
-}
->>>>>>> e6f02b2a
+)