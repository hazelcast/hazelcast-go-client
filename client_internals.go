//go:build hazelcastinternal
// +build hazelcastinternal

/*
 * Copyright (c) 2008-2022, Hazelcast, Inc. All Rights Reserved.
 *
 * Licensed under the Apache License, Version 2.0 (the "License")
 * you may not use this file except in compliance with the License.
 * You may obtain a copy of the License at
 *
 * http://www.apache.org/licenses/LICENSE-2.0
 *
 * Unless required by applicable law or agreed to in writing, software
 * distributed under the License is distributed on an "AS IS" BASIS,
 * WITHOUT WARRANTIES OR CONDITIONS OF ANY KIND, either express or implied.
 * See the License for the specific language governing permissions and
 * limitations under the License.
 */

package hazelcast

import (
	"context"
	"fmt"
	"time"

	pubcluster "github.com/hazelcast/hazelcast-go-client/cluster"
	"github.com/hazelcast/hazelcast-go-client/internal/hzerrors"
	"github.com/hazelcast/hazelcast-go-client/internal/proto"
	"github.com/hazelcast/hazelcast-go-client/internal/serialization"
	"github.com/hazelcast/hazelcast-go-client/types"
)

/*
WARNING!
The constants, types, methods and functions defined under hazelcastinternal are considered internal API.
No backward-compatibility guarantees apply for this code.
*/

type Data = serialization.Data
type ClientMessage = proto.ClientMessage
type ClientMessageHandler = proto.ClientMessageHandler
type Frame = proto.Frame
type ForwardFrameIterator = proto.ForwardFrameIterator
type Pair = proto.Pair

var (
	NullFrame  = NewFrameWith([]byte{}, IsNullFlag)
	BeginFrame = NewFrameWith([]byte{}, BeginDataStructureFlag)
	EndFrame   = NewFrameWith([]byte{}, EndDataStructureFlag)
)

func NewClientMessageForEncode() *ClientMessage {
	return proto.NewClientMessageForEncode()
}

func NewFrame(content []byte) Frame {
	return proto.NewFrame(content)
}

func NewFrameWith(content []byte, flags uint16) Frame {
	return proto.NewFrameWith(content, flags)
}

func NewPair(key, value interface{}) Pair {
	return Pair{Key: key, Value: value}
}

type InvokeOptions struct {
	// Handler is the event handler for an invocation.
	Handler ClientMessageHandler
}

// ClientInternal is an accessor for a Client.
type ClientInternal struct {
	client *Client
	proxy  *proxy
}

// NewClientInternal creates the client internal accessor with the given client.
func NewClientInternal(c *Client) *ClientInternal {
	return &ClientInternal{
		client: c,
		proxy:  c.proxyManager.invocationProxy,
	}
}

// Client returns the wrapped Client instance.
func (ci *ClientInternal) Client() *Client {
	return ci.client
}

// ClusterID returns the cluster ID.
// It returns zero value of types.UUID{} if the cluster ID does not exist.
func (ci *ClientInternal) ClusterID() types.UUID {
	return ci.client.ic.ConnectionManager.ClusterID()
}

// OrderedMembers returns the most recent member list of the cluster.
func (ci *ClientInternal) OrderedMembers() []pubcluster.MemberInfo {
	return ci.client.ic.ClusterService.OrderedMembers()
}

// ConnectedToMember returns true if there is a connection to the given member.
func (ci *ClientInternal) ConnectedToMember(uuid types.UUID) bool {
	return ci.client.ic.ConnectionManager.GetConnectionForUUID(uuid) != nil
}

// EncodeData serializes the given value and returns a Data value.
func (ci *ClientInternal) EncodeData(obj interface{}) (Data, error) {
	return ci.proxy.convertToData(obj)
}

// DecodeData deserializes the given Data and returns a value.
func (ci *ClientInternal) DecodeData(data Data) (interface{}, error) {
	return ci.proxy.convertToObject(data)
}

// InvokeOnRandomTarget sends the given request to one of the members.
// If opts.Handler is given, it is used as an event listener handler.
func (ci *ClientInternal) InvokeOnRandomTarget(ctx context.Context, request *ClientMessage, opts *InvokeOptions) (*ClientMessage, error) {
	var handler proto.ClientMessageHandler
	if opts != nil {
		handler = opts.Handler
	}
	return ci.proxy.invokeOnRandomTarget(ctx, request, handler)
}

// InvokeOnPartition sends the given request to the member which has the given partition ID.
func (ci *ClientInternal) InvokeOnPartition(ctx context.Context, request *ClientMessage, partitionID int32, opts *InvokeOptions) (*ClientMessage, error) {
	return ci.proxy.invokeOnPartition(ctx, request, partitionID)
}

// InvokeOnKey sends the given request to the member which corresponds to the given key.
func (ci *ClientInternal) InvokeOnKey(ctx context.Context, request *ClientMessage, keyData Data, opts *InvokeOptions) (*ClientMessage, error) {
	return ci.proxy.invokeOnKey(ctx, request, keyData)
}

// InvokeOnMember sends the request to the given member.
// If opts.Handler is given, it is used as an event listener handler.
func (ci *ClientInternal) InvokeOnMember(ctx context.Context, request *ClientMessage, uuid types.UUID, opts *InvokeOptions) (*ClientMessage, error) {
	var handler proto.ClientMessageHandler
	if opts != nil {
		handler = opts.Handler
	}
	mem := ci.client.ic.ClusterService.GetMemberByUUID(uuid)
	if mem == nil {
		return nil, hzerrors.NewIllegalArgumentError(fmt.Sprintf("member not found: %s", uuid.String()), nil)
	}
	now := time.Now()
	return ci.proxy.tryInvoke(ctx, func(ctx context.Context, attempt int) (interface{}, error) {
		if attempt > 0 {
			request = request.Copy()
		}
		inv := ci.proxy.invocationFactory.NewMemberBoundInvocation(request, mem, now)
		inv.SetEventHandler(handler)
		if err := ci.proxy.sendInvocation(ctx, inv); err != nil {
			return nil, err
		}
		return inv.GetWithContext(ctx)
	})
}

const (
<<<<<<< HEAD
	TypeFieldOffset                      = proto.TypeFieldOffset
	MessageTypeOffset                    = proto.MessageTypeOffset
	ByteSizeInBytes                      = proto.ByteSizeInBytes
	BooleanSizeInBytes                   = proto.BooleanSizeInBytes
	ShortSizeInBytes                     = proto.ShortSizeInBytes
	CharSizeInBytes                      = proto.CharSizeInBytes
	IntSizeInBytes                       = proto.IntSizeInBytes
	FloatSizeInBytes                     = proto.FloatSizeInBytes
	LongSizeInBytes                      = proto.LongSizeInBytes
	DoubleSizeInBytes                    = proto.DoubleSizeInBytes
	UUIDSizeInBytes                      = proto.UUIDSizeInBytes
	UuidSizeInBytes                      = proto.UuidSizeInBytes // Deprecated
	EntrySizeInBytes                     = proto.EntrySizeInBytes
	EntryListIntegerLongSizeInBytes      = proto.EntryListIntegerLongSizeInBytes
	EntryListIntegerUUIDEntrySizeInBytes = proto.EntryListIntegerUUIDEntrySizeInBytes
	LocalDateSizeInBytes                 = proto.LocalDateSizeInBytes
	LocalTimeSizeInBytes                 = proto.LocalTimeSizeInBytes
	LocalDateTimeSizeInBytes             = proto.LocalDateTimeSizeInBytes
	OffsetDateTimeSizeInBytes            = proto.OffsetDateTimeSizeInBytes
	CorrelationIDFieldOffset             = proto.CorrelationIDFieldOffset
	CorrelationIDOffset                  = proto.CorrelationIDOffset
	FragmentationIDOffset                = proto.FragmentationIDOffset
	PartitionIDOffset                    = proto.PartitionIDOffset
	RequestThreadIdOffset                = proto.RequestThreadIDOffset
	RequestTtlOffset                     = proto.RequestTTLOffset
	RequestIncludeValueOffset            = proto.RequestIncludeValueOffset
	RequestListenerFlagsOffset           = proto.RequestListenerFlagsOffset
	RequestLocalOnlyOffset               = proto.RequestLocalOnlyOffset
	RequestReferenceIdOffset             = proto.RequestReferenceIdOffset
	ResponseBackupAcksOffset             = proto.ResponseBackupAcksOffset
	UnfragmentedMessage                  = proto.UnfragmentedMessage
	DefaultFlags                         = proto.DefaultFlags
	BeginFragmentFlag                    = proto.BeginFragmentFlag
	EndFragmentFlag                      = proto.EndFragmentFlag
	IsFinalFlag                          = proto.IsFinalFlag
	BeginDataStructureFlag               = proto.BeginDataStructureFlag
	EndDataStructureFlag                 = proto.EndDataStructureFlag
	IsNullFlag                           = proto.IsNullFlag
	IsEventFlag                          = proto.IsEventFlag
	BackupEventFlag                      = proto.BackupEventFlag
	SizeOfFrameLengthAndFlags            = proto.SizeOfFrameLengthAndFlags
=======
	TypeFieldOffset                   = proto.TypeFieldOffset
	MessageTypeOffset                 = proto.MessageTypeOffset
	ByteSizeInBytes                   = proto.ByteSizeInBytes
	BooleanSizeInBytes                = proto.BooleanSizeInBytes
	ShortSizeInBytes                  = proto.ShortSizeInBytes
	CharSizeInBytes                   = proto.CharSizeInBytes
	IntSizeInBytes                    = proto.IntSizeInBytes
	FloatSizeInBytes                  = proto.FloatSizeInBytes
	LongSizeInBytes                   = proto.LongSizeInBytes
	DoubleSizeInBytes                 = proto.DoubleSizeInBytes
	UUIDSizeInBytes                   = proto.UUIDSizeInBytes
	UuidSizeInBytes                   = proto.UuidSizeInBytes // Deprecated
	EntryListUUIDLongEntrySizeInBytes = proto.EntryListUUIDLongEntrySizeInBytes
	LocalDateSizeInBytes              = proto.LocalDateSizeInBytes
	LocalTimeSizeInBytes              = proto.LocalTimeSizeInBytes
	LocalDateTimeSizeInBytes          = proto.LocalDateTimeSizeInBytes
	OffsetDateTimeSizeInBytes         = proto.OffsetDateTimeSizeInBytes
	CorrelationIDFieldOffset          = proto.CorrelationIDFieldOffset
	CorrelationIDOffset               = proto.CorrelationIDOffset
	FragmentationIDOffset             = proto.FragmentationIDOffset
	PartitionIDOffset                 = proto.PartitionIDOffset
	RequestThreadIdOffset             = proto.RequestThreadIDOffset
	RequestTtlOffset                  = proto.RequestTTLOffset
	RequestIncludeValueOffset         = proto.RequestIncludeValueOffset
	RequestListenerFlagsOffset        = proto.RequestListenerFlagsOffset
	RequestLocalOnlyOffset            = proto.RequestLocalOnlyOffset
	RequestReferenceIdOffset          = proto.RequestReferenceIdOffset
	ResponseBackupAcksOffset          = proto.ResponseBackupAcksOffset
	UnfragmentedMessage               = proto.UnfragmentedMessage
	DefaultFlags                      = proto.DefaultFlags
	BeginFragmentFlag                 = proto.BeginFragmentFlag
	EndFragmentFlag                   = proto.EndFragmentFlag
	IsFinalFlag                       = proto.IsFinalFlag
	BeginDataStructureFlag            = proto.BeginDataStructureFlag
	EndDataStructureFlag              = proto.EndDataStructureFlag
	IsNullFlag                        = proto.IsNullFlag
	IsEventFlag                       = proto.IsEventFlag
	BackupEventFlag                   = proto.BackupEventFlag
	SizeOfFrameLengthAndFlags         = proto.SizeOfFrameLengthAndFlags
>>>>>>> f06827c9
)<|MERGE_RESOLUTION|>--- conflicted
+++ resolved
@@ -162,7 +162,6 @@
 }
 
 const (
-<<<<<<< HEAD
 	TypeFieldOffset                      = proto.TypeFieldOffset
 	MessageTypeOffset                    = proto.MessageTypeOffset
 	ByteSizeInBytes                      = proto.ByteSizeInBytes
@@ -175,7 +174,7 @@
 	DoubleSizeInBytes                    = proto.DoubleSizeInBytes
 	UUIDSizeInBytes                      = proto.UUIDSizeInBytes
 	UuidSizeInBytes                      = proto.UuidSizeInBytes // Deprecated
-	EntrySizeInBytes                     = proto.EntrySizeInBytes
+	EntryListUUIDLongEntrySizeInBytes    = proto.EntryListUUIDLongEntrySizeInBytes
 	EntryListIntegerLongSizeInBytes      = proto.EntryListIntegerLongSizeInBytes
 	EntryListIntegerUUIDEntrySizeInBytes = proto.EntryListIntegerUUIDEntrySizeInBytes
 	LocalDateSizeInBytes                 = proto.LocalDateSizeInBytes
@@ -204,45 +203,4 @@
 	IsEventFlag                          = proto.IsEventFlag
 	BackupEventFlag                      = proto.BackupEventFlag
 	SizeOfFrameLengthAndFlags            = proto.SizeOfFrameLengthAndFlags
-=======
-	TypeFieldOffset                   = proto.TypeFieldOffset
-	MessageTypeOffset                 = proto.MessageTypeOffset
-	ByteSizeInBytes                   = proto.ByteSizeInBytes
-	BooleanSizeInBytes                = proto.BooleanSizeInBytes
-	ShortSizeInBytes                  = proto.ShortSizeInBytes
-	CharSizeInBytes                   = proto.CharSizeInBytes
-	IntSizeInBytes                    = proto.IntSizeInBytes
-	FloatSizeInBytes                  = proto.FloatSizeInBytes
-	LongSizeInBytes                   = proto.LongSizeInBytes
-	DoubleSizeInBytes                 = proto.DoubleSizeInBytes
-	UUIDSizeInBytes                   = proto.UUIDSizeInBytes
-	UuidSizeInBytes                   = proto.UuidSizeInBytes // Deprecated
-	EntryListUUIDLongEntrySizeInBytes = proto.EntryListUUIDLongEntrySizeInBytes
-	LocalDateSizeInBytes              = proto.LocalDateSizeInBytes
-	LocalTimeSizeInBytes              = proto.LocalTimeSizeInBytes
-	LocalDateTimeSizeInBytes          = proto.LocalDateTimeSizeInBytes
-	OffsetDateTimeSizeInBytes         = proto.OffsetDateTimeSizeInBytes
-	CorrelationIDFieldOffset          = proto.CorrelationIDFieldOffset
-	CorrelationIDOffset               = proto.CorrelationIDOffset
-	FragmentationIDOffset             = proto.FragmentationIDOffset
-	PartitionIDOffset                 = proto.PartitionIDOffset
-	RequestThreadIdOffset             = proto.RequestThreadIDOffset
-	RequestTtlOffset                  = proto.RequestTTLOffset
-	RequestIncludeValueOffset         = proto.RequestIncludeValueOffset
-	RequestListenerFlagsOffset        = proto.RequestListenerFlagsOffset
-	RequestLocalOnlyOffset            = proto.RequestLocalOnlyOffset
-	RequestReferenceIdOffset          = proto.RequestReferenceIdOffset
-	ResponseBackupAcksOffset          = proto.ResponseBackupAcksOffset
-	UnfragmentedMessage               = proto.UnfragmentedMessage
-	DefaultFlags                      = proto.DefaultFlags
-	BeginFragmentFlag                 = proto.BeginFragmentFlag
-	EndFragmentFlag                   = proto.EndFragmentFlag
-	IsFinalFlag                       = proto.IsFinalFlag
-	BeginDataStructureFlag            = proto.BeginDataStructureFlag
-	EndDataStructureFlag              = proto.EndDataStructureFlag
-	IsNullFlag                        = proto.IsNullFlag
-	IsEventFlag                       = proto.IsEventFlag
-	BackupEventFlag                   = proto.BackupEventFlag
-	SizeOfFrameLengthAndFlags         = proto.SizeOfFrameLengthAndFlags
->>>>>>> f06827c9
 )