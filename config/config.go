<<<<<<< HEAD
// Config package contains all the configuration to start a Hazelcast Instance
=======
// Copyright (c) 2008-2017, Hazelcast, Inc. All Rights Reserved.
//
// Licensed under the Apache License, Version 2.0 (the "License")
// you may not use this file except in compliance with the License.
// You may obtain a copy of the License at
//
// http://www.apache.org/licenses/LICENSE-2.0
//
// Unless required by applicable law or agreed to in writing, software
// distributed under the License is distributed on an "AS IS" BASIS,
// WITHOUT WARRANTIES OR CONDITIONS OF ANY KIND, either express or implied.
// See the License for the specific language governing permissions and
// limitations under the License.

>>>>>>> 036c9c94
package config

import (
	"github.com/hazelcast/go-client/internal/common"
	. "github.com/hazelcast/go-client/serialization"
	"reflect"
	"time"
)

const (
	DEFAULT_GROUP_NAME         = "dev"
	DEFAULT_GROUP_PASSWORD     = "dev-pass"
	DEFAULT_INVOCATION_TIMEOUT = 120 * time.Second //secs
)

<<<<<<< HEAD
// ClientConfig is the main configuration to setup a Hazelcast Client.
=======
>>>>>>> 036c9c94
type ClientConfig struct {
	// membershipListeners is the array of cluster membership listeners.
	membershipListeners []interface{}

	// lifecycleListeners is the array of listeners for listening to lifecycle events of the Hazelcast Instance.
	lifecycleListeners []interface{}

	// groupConfig is the configuration for Hazelcast groups.
	groupConfig *GroupConfig

	// clientNetworkConfig is the network configuration of the client.
	clientNetworkConfig *ClientNetworkConfig

	// serializationConfig is the serialization configuration of the client.
	serializationConfig *SerializationConfig
}

// NewClientConfig creates a new ClientConfig with default configuration.
func NewClientConfig() *ClientConfig {
	return &ClientConfig{groupConfig: NewGroupConfig(),
		clientNetworkConfig: NewClientNetworkConfig(),
		membershipListeners: make([]interface{}, 0),
		serializationConfig: NewSerializationConfig(),
		lifecycleListeners:  make([]interface{}, 0),
	}
}

// MembershipListeners returns membership listeners.
func (clientConfig *ClientConfig) MembershipListeners() []interface{} {
	return clientConfig.membershipListeners
}

// LifecycleListeners returns lifecycle listeners.
func (clientConfig *ClientConfig) LifecycleListeners() []interface{} {
	return clientConfig.lifecycleListeners
}

// GroupConfig returns GroupConfig.
func (clientConfig *ClientConfig) GroupConfig() *GroupConfig {
	return clientConfig.groupConfig
}

// ClientNetworkConfig returns ClientNetworkConfig.
func (clientConfig *ClientConfig) ClientNetworkConfig() *ClientNetworkConfig {
	return clientConfig.clientNetworkConfig
}

// SerializationConfig returns SerializationConfig.
func (clientConfig *ClientConfig) SerializationConfig() *SerializationConfig {
	return clientConfig.serializationConfig
}

// AddMembershipListener adds a membership listener.
func (clientConfig *ClientConfig) AddMembershipListener(listener interface{}) {
	clientConfig.membershipListeners = append(clientConfig.membershipListeners, listener)
}

// AddLifecycleListener adds a lifecycle listener.
func (clientConfig *ClientConfig) AddLifecycleListener(listener interface{}) {
	clientConfig.lifecycleListeners = append(clientConfig.lifecycleListeners, listener)
}

// SetGroupConfig sets the GroupConfig.
func (clientConfig *ClientConfig) SetGroupConfig(groupConfig *GroupConfig) {
	clientConfig.groupConfig = groupConfig
}

// SetClientNetworkConfig sets the ClientNetworkConfig.
func (clientConfig *ClientConfig) SetClientNetworkConfig(clientNetworkConfig *ClientNetworkConfig) {
	clientConfig.clientNetworkConfig = clientNetworkConfig
}

// SetSerializationConfig sets the SerializationConfig.
func (clientConfig *ClientConfig) SetSerializationConfig(serializationConfig *SerializationConfig) {
	clientConfig.serializationConfig = serializationConfig
}

<<<<<<< HEAD
// SerializationConfig contains the serialization configuration of a Hazelcast Instance.
=======
>>>>>>> 036c9c94
type SerializationConfig struct {
	// isBigEndian is the byte order bool. If true, it means BigEndian, otherwise LittleEndian.
	isBigEndian bool

	// dataSerializableFactories is a map of factory IDs and corresponding IdentifiedDataSerializable factories.
	dataSerializableFactories map[int32]IdentifiedDataSerializableFactory

	// portableFactories is a map of factory IDs and corresponding Portable factories.
	portableFactories map[int32]PortableFactory

	// Portable version will be used to differentiate two versions of the same struct that have changes on the struct,
	// like adding/removing a field or changing a type of a field.
	portableVersion int32

	// customSerializers is a map of object types and corresponding custom serializers.
	customSerializers map[reflect.Type]Serializer

	// globalSerializer is the serializer that will be used if no other serializer is applicable.
	globalSerializer Serializer
}

// NewSerializationConfig creates a SerializationConfig with default values.
func NewSerializationConfig() *SerializationConfig {
	return &SerializationConfig{isBigEndian: true, dataSerializableFactories: make(map[int32]IdentifiedDataSerializableFactory),
		portableFactories: make(map[int32]PortableFactory), portableVersion: 0, customSerializers: make(map[reflect.Type]Serializer)}
}

// IsBigEndian returns isBigEndian bool value.
func (serializationConfig *SerializationConfig) IsBigEndian() bool {
	return serializationConfig.isBigEndian
}

// DataSerializableFactories returns a map of factory IDs and corresponding IdentifiedDataSerializable factories.
func (serializationConfig *SerializationConfig) DataSerializableFactories() map[int32]IdentifiedDataSerializableFactory {
	return serializationConfig.dataSerializableFactories
}

// PortableFactories returns a map of factory IDs and corresponding Portable factories.
func (serializationConfig *SerializationConfig) PortableFactories() map[int32]PortableFactory {
	return serializationConfig.portableFactories
}

// PortableVersion returns version of a portable struct.
func (serializationConfig *SerializationConfig) PortableVersion() int32 {
	return serializationConfig.portableVersion
}

// CustomSerializers returns a map of object types and corresponding custom serializers.
func (serializationConfig *SerializationConfig) CustomSerializers() map[reflect.Type]Serializer {
	return serializationConfig.customSerializers
}

// GlobalSerializer returns the global serializer.
func (serializationConfig *SerializationConfig) GlobalSerializer() Serializer {
	return serializationConfig.globalSerializer
}

// SetByteOrder sets the byte order. If true, it means BigEndian, otherwise LittleEndian.
func (serializationConfig *SerializationConfig) SetByteOrder(isBigEndian bool) {
	serializationConfig.isBigEndian = isBigEndian
}

// AddDataSerializableFactory adds a IdentifiedDataSerializableFactory for a given factory ID.
func (serializationConfig *SerializationConfig) AddDataSerializableFactory(factoryId int32, f IdentifiedDataSerializableFactory) {
	serializationConfig.dataSerializableFactories[factoryId] = f
}

// AddPortableFactory adds a PortableFactory for a given factory ID.
func (serializationConfig *SerializationConfig) AddPortableFactory(factoryId int32, pf PortableFactory) {
	serializationConfig.portableFactories[factoryId] = pf
}

// SetPortableVersion sets the portable version.
func (serializationConfig *SerializationConfig) SetPortableVersion(version int32) {
	serializationConfig.portableVersion = version
}

// AddCustomSerializer adds a custom serializer for a given type. It can be an interface type or a struct type.
func (serializationConfig *SerializationConfig) AddCustomSerializer(typ reflect.Type, serializer Serializer) error {
	if serializer.Id() > 0 {
		serializationConfig.customSerializers[typ] = serializer
	} else {
		return common.NewHazelcastSerializationError("custom serializer should have its typeId greater than or equal to 1", nil)
	}
	return nil
}

// SetGlobalSerializer sets the global serializer.
func (serializationConfig *SerializationConfig) SetGlobalSerializer(serializer Serializer) error {
	if serializer.Id() > 0 {
		serializationConfig.globalSerializer = serializer
	} else {
		return common.NewHazelcastSerializationError("global serializer should have its typeId greater than or equal to 1", nil)
	}
	return nil
}

// GroupConfig contains the configuration for Hazelcast groups.
// With groups it is possible to create multiple clusters where each cluster has its own group and doesn't
// interfere with other clusters.
type GroupConfig struct {
	// the group name of the group.
	name string

	// the group password of the group.
	password string
}

// NewGroupConfig creates a new GroupConfig with default group name and password.
func NewGroupConfig() *GroupConfig {
	return &GroupConfig{name: DEFAULT_GROUP_NAME, password: DEFAULT_GROUP_PASSWORD}
}

// Name returns the group name of the group.
func (groupConfig *GroupConfig) Name() string {
	return groupConfig.name
}

// Password returns the group password of the group.
func (groupConfig *GroupConfig) Password() string {
	return groupConfig.password
}

// SetName sets the group name of the group.
// SetName returns the configured GroupConfig for chaining.
func (groupConfig *GroupConfig) SetName(name string) *GroupConfig {
	groupConfig.name = name
	return groupConfig
}

// SetPassword sets the group password of the group.
// SetPassword returns the configured GroupConfig for chaining.
func (groupConfig *GroupConfig) SetPassword(password string) *GroupConfig {
	groupConfig.password = password
	return groupConfig
}

// ClientNetworkConfig contains network related configuration parameters.
type ClientNetworkConfig struct {

	// addresses are the candidate addresses slice that client will use to establish initial connection.
	addresses []string

	// While client is trying to connect initially to one of the members in the addresses slice, all might not be
	// available. Instead of giving up, returning Error and stopping client, it will attempt to retry as much as defined
	// by this parameter.
	connectionAttemptLimit int32

	// connectionAttemptPeriod is the period for the next attempt to find a member to connect.
	connectionAttemptPeriod int32

	// Socket connection timeout is an int32, given in seconds.
	// Setting a timeout of zero disables the timeout feature and is equivalent to block the socket until it connects.
	connectionTimeout int32

	// If true, client will redo the operations that were executing on the server when client recovers the connection after a failure.
	// This can be because of network, or simply because the member died. However it is not clear whether the
	// application is performed or not. For idempotent operations this is harmless, but for non idempotent ones
	// retrying can cause to undesirable effects. Note that the redo can perform on any member.
	redoOperation bool

	// If true, client will route the key based operations to owner of the key at the best effort. Note that it uses a
	// cached value of partition count and doesn't guarantee that the operation will always be executed on the owner.
	// The cached table is updated every 10 seconds.
	smartRouting bool

	// The invocation timeout for sending invocation.
	invocationTimeoutInSeconds time.Duration
}

func NewClientNetworkConfig() *ClientNetworkConfig {
	return &ClientNetworkConfig{
		addresses:                  make([]string, 0),
		connectionAttemptLimit:     2,
		connectionAttemptPeriod:    3,
		connectionTimeout:          5,
		redoOperation:              false,
		smartRouting:               true,
		invocationTimeoutInSeconds: DEFAULT_INVOCATION_TIMEOUT,
	}
}

// Addresses returns the slice of candidate addresses that client will use to establish initial connection.
func (clientNetworkConfig *ClientNetworkConfig) Addresses() []string {
	return clientNetworkConfig.addresses
}

// ConnectionAttemptLimit returns connection attempt limit.
func (clientNetworkConfig *ClientNetworkConfig) ConnectionAttemptLimit() int32 {
	return clientNetworkConfig.connectionAttemptLimit
}

// ConnectionAttemptPeriod returns the period for the next attempt to find a member to connect.
func (clientNetworkConfig *ClientNetworkConfig) ConnectionAttemptPeriod() int32 {
	return clientNetworkConfig.connectionAttemptPeriod
}

// ConnectionTimeout returns the timeout value in seconds for nodes to accept client connection requests.
func (clientNetworkConfig *ClientNetworkConfig) ConnectionTimeout() int32 {
	return clientNetworkConfig.connectionTimeout
}

// IsRedoOperation returns true if redo operations are enabled.
func (clientNetworkConfig *ClientNetworkConfig) IsRedoOperation() bool {
	return clientNetworkConfig.redoOperation
}

// IsSmartRouting returns true if client is smart.
func (clientNetworkConfig *ClientNetworkConfig) IsSmartRouting() bool {
	return clientNetworkConfig.smartRouting
}

// InvocationTimeout returns the invocation timeout in seconds.
func (clientNetworkConfig *ClientNetworkConfig) InvocationTimeout() time.Duration {
	return clientNetworkConfig.invocationTimeoutInSeconds
}

// AddAddress adds given addresses to candidate address list that client will use to establish initial connection.
// AddAddress returns the configured ClientNetworkConfig for chaining.
func (clientNetworkConfig *ClientNetworkConfig) AddAddress(addresses ...string) *ClientNetworkConfig {
	clientNetworkConfig.addresses = append(clientNetworkConfig.addresses, addresses...)
	return clientNetworkConfig
}

// SetAddresses sets given addresses as candidate address list that client will use to establish initial connection.
// SetAddresses returns the configured ClientNetworkConfig for chaining.
func (clientNetworkConfig *ClientNetworkConfig) SetAddresses(addresses []string) *ClientNetworkConfig {
	clientNetworkConfig.addresses = addresses
	return clientNetworkConfig
}

// While client is trying to connect initially to one of the members in the addresses slice, all might not be
// available. Instead of giving up, returning Error and stopping client, it will attempt to retry as much as defined
// by this parameter.
// SetConnectionAttemptLimit returns the configured ClientNetworkConfig for chaining.
func (clientNetworkConfig *ClientNetworkConfig) SetConnectionAttemptLimit(connectionAttemptLimit int32) *ClientNetworkConfig {
	clientNetworkConfig.connectionAttemptLimit = connectionAttemptLimit
	return clientNetworkConfig
}

// SetConnectionAttemptPeriod sets the period for the next attempt to find a member to connect in seconds.
// SetConnectionAttemptPeriod returns the configured ClientNetworkConfig for chaining.
func (clientNetworkConfig *ClientNetworkConfig) SetConnectionAttemptPeriod(connectionAttemptPeriod int32) *ClientNetworkConfig {
	clientNetworkConfig.connectionAttemptPeriod = connectionAttemptPeriod
	return clientNetworkConfig
}

// Socket connection timeout is an int32, given in seconds.
// Setting a timeout of zero disables the timeout feature and is equivalent to block the socket until it connects.
// SetConnectionTimeout returns the configured ClientNetworkConfig for chaining.
func (clientNetworkConfig *ClientNetworkConfig) SetConnectionTimeout(connectionTimeout int32) *ClientNetworkConfig {
	clientNetworkConfig.connectionTimeout = connectionTimeout
	return clientNetworkConfig
}

// If true, client will redo the operations that were executing on the server when client recovers the connection after a failure.
// This can be because of network, or simply because the member died. However it is not clear whether the
// application is performed or not. For idempotent operations this is harmless, but for non idempotent ones
// retrying can cause to undesirable effects. Note that the redo can perform on any member.
// SetRedoOperation returns the configured ClientNetworkConfig for chaining.
func (clientNetworkConfig *ClientNetworkConfig) SetRedoOperation(redoOperation bool) *ClientNetworkConfig {
	clientNetworkConfig.redoOperation = redoOperation
	return clientNetworkConfig
}

// If true, client will route the key based operations to owner of the key at the best effort.
// Note that it uses a cached version of partitionService and doesn't
// guarantee that the operation will always be executed on the owner. The cached table is updated every 10 seconds.
// Default value is true.
// SetSmartRouting returns the configured ClientNetworkConfig for chaining.
func (clientNetworkConfig *ClientNetworkConfig) SetSmartRouting(smartRouting bool) *ClientNetworkConfig {
	clientNetworkConfig.smartRouting = smartRouting
	return clientNetworkConfig
}

// SetInvocationTimeoutInSeconds sets the invocation timeout for sending invocation.
// SetInvocationTimeoutInSeconds returns the configured ClientNetworkConfig for chaining.
func (clientNetworkConfig *ClientNetworkConfig) SetInvocationTimeoutInSeconds(invocationTimeoutInSeconds int32) *ClientNetworkConfig {
	clientNetworkConfig.invocationTimeoutInSeconds = time.Duration(invocationTimeoutInSeconds) * time.Second
	return clientNetworkConfig
}<|MERGE_RESOLUTION|>--- conflicted
+++ resolved
@@ -1,6 +1,3 @@
-<<<<<<< HEAD
-// Config package contains all the configuration to start a Hazelcast Instance
-=======
 // Copyright (c) 2008-2017, Hazelcast, Inc. All Rights Reserved.
 //
 // Licensed under the Apache License, Version 2.0 (the "License")
@@ -15,7 +12,7 @@
 // See the License for the specific language governing permissions and
 // limitations under the License.
 
->>>>>>> 036c9c94
+// Config package contains all the configuration to start a Hazelcast instance.
 package config
 
 import (
@@ -31,15 +28,12 @@
 	DEFAULT_INVOCATION_TIMEOUT = 120 * time.Second //secs
 )
 
-<<<<<<< HEAD
-// ClientConfig is the main configuration to setup a Hazelcast Client.
-=======
->>>>>>> 036c9c94
+// ClientConfig is the main configuration to setup a Hazelcast client.
 type ClientConfig struct {
 	// membershipListeners is the array of cluster membership listeners.
 	membershipListeners []interface{}
 
-	// lifecycleListeners is the array of listeners for listening to lifecycle events of the Hazelcast Instance.
+	// lifecycleListeners is the array of listeners for listening to lifecycle events of the Hazelcast instance.
 	lifecycleListeners []interface{}
 
 	// groupConfig is the configuration for Hazelcast groups.
@@ -112,10 +106,7 @@
 	clientConfig.serializationConfig = serializationConfig
 }
 
-<<<<<<< HEAD
-// SerializationConfig contains the serialization configuration of a Hazelcast Instance.
-=======
->>>>>>> 036c9c94
+// SerializationConfig contains the serialization configuration of a Hazelcast instance.
 type SerializationConfig struct {
 	// isBigEndian is the byte order bool. If true, it means BigEndian, otherwise LittleEndian.
 	isBigEndian bool
