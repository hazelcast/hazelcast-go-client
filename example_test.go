--- conflicted
+++ resolved
@@ -17,11 +17,8 @@
 package hazelcast_test
 
 import (
-<<<<<<< HEAD
 	"context"
-=======
 	"fmt"
->>>>>>> 3ac21f38
 	"log"
 
 	"github.com/hazelcast/hazelcast-go-client"
@@ -59,17 +56,18 @@
 	if err != nil {
 		log.Fatal(err)
 	}
+	ctx := context.Background()
 	// Retrieve the set named my-set
-	set, err := client.GetSet("my-set")
+	set, err := client.GetSet(ctx, "my-set")
 	if err != nil {
 		log.Fatal(err)
 	}
-	_, err = set.AddAll("item1", "item2", "item3", "item2", "item1")
+	_, err = set.AddAll(ctx, "item1", "item2", "item3", "item2", "item1")
 	if err != nil {
 		log.Fatal(err)
 	}
 	// Get the items. Note that there are no duplicates.
-	items, err := set.GetAll()
+	items, err := set.GetAll(ctx)
 	if err != nil {
 		log.Fatal(err)
 	}
