--- conflicted
+++ resolved
@@ -156,12 +156,8 @@
 type QueueItemNotified struct {
 	Value     interface{}
 	Member    cluster.Member
-<<<<<<< HEAD
 	QueueName string
-	EventType int32
-=======
 	EventType ItemEventType
->>>>>>> 3533619f
 }
 
 func (q QueueItemNotified) EventName() string {
